--- conflicted
+++ resolved
@@ -101,30 +101,6 @@
 
   <target name="test" depends="jar, compile-tests"
     description="run tests" if="doTests">
-<<<<<<< HEAD
-    <!-- run JUnit tests -->
-    <if>
-      <equals arg1="${component.junit}" arg2="true"/>
-      <then>
-        <junit haltonfailure="true" fork="true">
-          <classpath>
-            <pathelement location="${root.dir}/ant/"/><!-- logback.xml -->
-            <pathelement location="${artifact.dir}/junit-4.8.2.jar"/>
-            <pathelement location="${test-classes.dir}"/>
-            <pathelement location="${classes.dir}"/>
-            <pathelement path="${component.runtime-cp}"/>
-          </classpath>
-          <formatter type="brief" usefile="false"/>
-          <batchtest>
-            <fileset dir="${test-classes.dir}">
-              <include name="**/*Test.class"/>
-            </fileset>
-          </batchtest>
-        </junit>
-      </then>
-    </if>
-=======
->>>>>>> 739894ef
     <!-- run TestNG tests -->
     <if>
       <isset property="testng.xml"/>
@@ -133,10 +109,6 @@
           <classpath refid="test.classpath"/>
           <classpath>
             <pathelement location="${root.dir}/ant/"/><!-- logback.xml -->
-<<<<<<< HEAD
-            <pathelement path="${component.runtime-cp}"/>
-=======
->>>>>>> 739894ef
             <pathelement location="${test-classes.dir}"/>
             <pathelement location="${test.dir}"/>
           </classpath>
