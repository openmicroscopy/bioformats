#
# toplevel.properties
#

# Ant properties file for use with toplevel.xml.
# Download Apache Ant from http://ant.apache.org/.
# Type "ant -p" for a list of targets.

### Javadoc generation ###

merged-docs.classpath = ${lib.dir}/jgoodies-forms-1.7.2.jar:\
                        ${lib.dir}/jgoodies-common-1.7.0.jar:\
                        ${lib.dir}/ij.jar:\
                        ${lib.dir}/joda-time-2.2.jar:\
                        ${lib.dir}/kryo-${kryo.version}.jar:\
                        ${lib.dir}/objenesis-${objenesis.version}.jar:\
                        ${lib.dir}/minlog-${minlog.version}.jar:\
                        ${lib.dir}/logback-classic-${logback.version}.jar:\
                        ${lib.dir}/logback-core-${logback.version}.jar:\
<<<<<<< HEAD
                        ${lib.dir}/native-lib-loader-2.0.2.jar:\
                        ${lib.dir}/netcdf4-4.6.5.jar:\
                        ${lib.dir}/cdm-4.6.5.jar:\
                        ${lib.dir}/httpservices-4.6.5.jar:\
=======
                        ${lib.dir}/native-lib-loader-2.1.4.jar:\
                        ${lib.dir}/netcdf-4.3.19.jar:\
>>>>>>> 16601f2c
                        ${lib.dir}/jhdf5-13.06.2.jar:\
                        ${lib.dir}/omero_client.jar:\
                        ${lib.dir}/slf4j-api-${slf4j.version}.jar:\
                        ${lib.dir}/testng-${testng.version}.jar:\
                        ${lib.dir}/assumeng-1.2.4.jar:\
                        ${lib.dir}/perf4j-0.9.13.jar:\
                        ${lib.dir}/guava-${guava.version}.jar:\
                        ${lib.dir}/JWlz-1.4.0.jar:\
                        ${lib.dir}/commons-logging.jar:\
                        ${lib.dir}/metadata-extractor-2.6.2.jar:\
                        ${lib.dir}/xmpcore-5.1.2.jar:\
                        ${lib.dir}/xercesImpl-2.8.1.jar
merged-docs.dir       = ${root.dir}/build/docs
merged-docs.source    = ${root.dir}/components/formats-common/build/src:\
                        ${root.dir}/components/formats-api/build/src:\
                        ${root.dir}/components/formats-bsd/build/src:\
                        ${root.dir}/components/formats-gpl/build/src:\
                        ${root.dir}/components/bio-formats-plugins/build/src:\
                        ${root.dir}/components/metakit/build/src:\
                        ${root.dir}/components/ome-jxr/build/src:\
                        ${root.dir}/components/ome-xml/build/src:\
                        ${root.dir}/components/specification/build/src/src:\
                        ${root.dir}/components/stubs/lwf-stubs/build/src:\
                        ${root.dir}/components/stubs/mipav-stubs/build/src:\
                        ${root.dir}/components/test-suite/build/src:\
                        ${root.dir}/components/forks/jai/build/src:\
                        ${root.dir}/components/forks/mdbtools/build/src:\
                        ${root.dir}/components/forks/poi/build/src:\
                        ${root.dir}/components/forks/turbojpeg/build/src:
merged-docs.memory    = 512m

### bioformats_package.jar bundle ###

package.jar       = ${artifact.dir}/bioformats_package.jar
package.main      = loci.formats.gui.ImageViewer
package.dir       = bioformats_package
package.libraries = formats-api.jar \
                  formats-bsd.jar \
                  formats-gpl.jar \
                  guava-${guava.version}.jar \
                  jgoodies-common-1.7.0.jar \
                  jgoodies-forms-1.7.2.jar \
                  jai_imageio.jar \
                  joda-time-2.2.jar \
                  kryo-${kryo.version}.jar \
                  objenesis-${objenesis.version}.jar \
                  minlog-${minlog.version}.jar \
                  formats-common.jar \
                  bio-formats_plugins.jar \
                  mdbtools-java.jar \
                  metakit.jar \
<<<<<<< HEAD
                  native-lib-loader-2.0.2.jar \
                  netcdf4-4.6.5.jar \
                  cdm-4.6.5.jar \
                  httpservices-4.6.5.jar \
=======
                  native-lib-loader-2.1.4.jar \
                  netcdf-4.3.19.jar \
>>>>>>> 16601f2c
                  jhdf5-13.06.2.jar \
                  ome-xml.jar \
                  perf4j-0.9.13.jar \
                  ome-poi.jar \
                  serializer-2.7.2.jar \
                  specification.jar \
                  turbojpeg.jar \
                  xalan-2.7.2.jar \
                  xercesImpl-2.8.1.jar \
                  slf4j-api-${slf4j.version}.jar \
                  logback-classic-${logback.version}.jar \
                  logback-core-${logback.version}.jar \
                  bio-formats-tools.jar \
                  metadata-extractor-2.6.2.jar \
                  xmpcore-5.1.2.jar \
                  JWlz-1.4.0.jar

### LOCI Tools bundle ###

loci-tools.jar       = ${artifact.dir}/loci_tools.jar
loci-tools.main      = loci.formats.gui.ImageViewer
loci-tools.dir       = loci-tools
loci-tools.libraries = formats-api.jar \
                       formats-bsd.jar \
                       formats-gpl.jar \
                       guava-${guava.version}.jar \
                       jgoodies-forms-1.7.2.jar \
                       jgoodies-common-1.7.0.jar \
                       jai_imageio.jar \
                       joda-time-2.2.jar \
                       kryo-${kryo.version}.jar \
                       objenesis-${objenesis.version}.jar \
                       minlog-${minlog.version}.jar \
                       formats-common.jar \
                       bio-formats_plugins.jar \
                       mdbtools-java.jar \
                       metakit.jar \
<<<<<<< HEAD
                       native-lib-loader-2.0.2.jar \
                       netcdf4-4.6.5.jar \
                       cdm-4.6.5.jar \
                       httpservices-4.6.5.jar \
=======
                       native-lib-loader-2.1.4.jar \
                       netcdf-4.3.19.jar \
>>>>>>> 16601f2c
                       jhdf5-13.06.2.jar \
                       ome-jxr.jar \
                       ome-xml.jar \
                       perf4j-0.9.13.jar \
                       ome-poi.jar \
                       serializer-2.7.2.jar \
                       specification.jar \
                       turbojpeg.jar \
                       xalan-2.7.2.jar \
                       xercesImpl-2.8.1.jar \
                       slf4j-api-${slf4j.version}.jar \
                       slf4j-log4j12-${slf4j.version}.jar \
                       log4j-${log4j.version}.jar \
                       bio-formats-tools.jar \
                       metadata-extractor-2.6.2.jar \
                       xmpcore-5.1.2.jar \
                       JWlz-1.4.0.jar

### OME Tools bundle ###

ome-tools.jar       = ${artifact.dir}/ome_tools.jar
ome-tools.main      = loci.plugins.ome.About
ome-tools.dir       = ome-tools
ome-tools.libraries = commons-httpclient-2.0-rc2.jar \
                      commons-logging.jar \
                      xmlrpc-1.2-b1.jar

### Bio-Formats command line tools bundle ###

bftools.dir       = tools
bftools.execfiles = bfconvert \
                    domainlist \
                    formatlist \
                    ijview \
                    mkfake \
                    omeul \
                    bf.sh \
                    showinf \
                    tiffcomment \
                    xmlindent \
                    xmlvalid
bftools.files     = bfconvert.bat \
                    config.bat \
                    config.sh \
                    domainlist.bat \
                    formatlist.bat \
                    ijview.bat \
                    logback.xml \
                    mkfake.bat \
                    omeul.bat \
                    bf.bat \
                    showinf.bat \
                    tiffcomment.bat \
                    xmlindent.bat \
                    xmlvalid.bat<|MERGE_RESOLUTION|>--- conflicted
+++ resolved
@@ -17,15 +17,10 @@
                         ${lib.dir}/minlog-${minlog.version}.jar:\
                         ${lib.dir}/logback-classic-${logback.version}.jar:\
                         ${lib.dir}/logback-core-${logback.version}.jar:\
-<<<<<<< HEAD
-                        ${lib.dir}/native-lib-loader-2.0.2.jar:\
+                        ${lib.dir}/native-lib-loader-2.1.4.jar:\
                         ${lib.dir}/netcdf4-4.6.5.jar:\
                         ${lib.dir}/cdm-4.6.5.jar:\
                         ${lib.dir}/httpservices-4.6.5.jar:\
-=======
-                        ${lib.dir}/native-lib-loader-2.1.4.jar:\
-                        ${lib.dir}/netcdf-4.3.19.jar:\
->>>>>>> 16601f2c
                         ${lib.dir}/jhdf5-13.06.2.jar:\
                         ${lib.dir}/omero_client.jar:\
                         ${lib.dir}/slf4j-api-${slf4j.version}.jar:\
@@ -77,15 +72,10 @@
                   bio-formats_plugins.jar \
                   mdbtools-java.jar \
                   metakit.jar \
-<<<<<<< HEAD
-                  native-lib-loader-2.0.2.jar \
+                  native-lib-loader-2.1.4.jar \
                   netcdf4-4.6.5.jar \
                   cdm-4.6.5.jar \
                   httpservices-4.6.5.jar \
-=======
-                  native-lib-loader-2.1.4.jar \
-                  netcdf-4.3.19.jar \
->>>>>>> 16601f2c
                   jhdf5-13.06.2.jar \
                   ome-xml.jar \
                   perf4j-0.9.13.jar \
@@ -123,15 +113,10 @@
                        bio-formats_plugins.jar \
                        mdbtools-java.jar \
                        metakit.jar \
-<<<<<<< HEAD
-                       native-lib-loader-2.0.2.jar \
+                       native-lib-loader-2.1.4.jar \
                        netcdf4-4.6.5.jar \
                        cdm-4.6.5.jar \
                        httpservices-4.6.5.jar \
-=======
-                       native-lib-loader-2.1.4.jar \
-                       netcdf-4.3.19.jar \
->>>>>>> 16601f2c
                        jhdf5-13.06.2.jar \
                        ome-jxr.jar \
                        ome-xml.jar \
