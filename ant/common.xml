<!--
common.xml

Ant build file for logic common to every component.
All component build files inherit from this build file.
Download Apache Ant from http://ant.apache.org/.
Type "ant -p" for a list of targets.
-->

<project>
  <import file="${root.dir}/ant/global.xml"/>
  <property file="${root.dir}/ant/common.properties"/>

  <!-- Main build targets -->

  <target name="clean" description="remove all build files except artifacts">
    <delete dir="${build.dir}"/>
  </target>

  <!-- Internal build targets -->

  <target name="init-title">
    <echo>----------=========== ${component.name} ===========----------</echo>
  </target>

  <target name="init-timestamp">
    <tstamp>
      <format property="DATE" pattern="d MMMMM yyyy"/>
      <format property="YEAR" pattern="yyyy"/>
    </tstamp>
  </target>

  <target name="init-version">
    <!-- check for Git versioning information -->
    <property name="git.path" value="${root.dir}/.git"/>
    <available file="${git.path}" property="git.present"/>
    <if>
      <isset property="git.present"/>
      <then>
        <exec executable="git" outputproperty="git.info"
          failifexecutionfails="false">
          <arg value="show"/>
          <arg value="-s"/>
          <arg value="--abbrev-commit"/>
          <arg value="HEAD"/>
        </exec>
        <propertyregex property="vcs.revision" input="${git.info}"
          regexp="commit ([a-f0-9]+)" select="\1"/>
        <propertyregex property="vcs.date"
          input="${git.info}" regexp="Date: +([^\n]*)" select="\1"/>
      </then>
    </if>

    <!-- set release version from repository URL -->
<<<<<<< HEAD
    <property name="release.version" value="4.4.2"/>
=======
    <property name="release.version" value="4.4.4"/>
>>>>>>> 96c615be
  </target>

</project><|MERGE_RESOLUTION|>--- conflicted
+++ resolved
@@ -52,11 +52,7 @@
     </if>
 
     <!-- set release version from repository URL -->
-<<<<<<< HEAD
-    <property name="release.version" value="4.4.2"/>
-=======
     <property name="release.version" value="4.4.4"/>
->>>>>>> 96c615be
   </target>
 
 </project>