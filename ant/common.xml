--- conflicted
+++ resolved
@@ -52,11 +52,7 @@
     </if>
 
     <!-- set release version from repository URL -->
-<<<<<<< HEAD
-    <property name="release.version" value="4.4.8"/>
-=======
     <property name="release.version" value="4.4.9-DEV"/>
->>>>>>> fe60fd2e
   </target>
 
 </project>