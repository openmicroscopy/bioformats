<?xml version="1.0" encoding="UTF-8"?>
<project xmlns="http://maven.apache.org/POM/4.0.0"
  xmlns:xsi="http://www.w3.org/2001/XMLSchema-instance"
  xsi:schemaLocation="http://maven.apache.org/POM/4.0.0
    http://maven.apache.org/xsd/maven-4.0.0.xsd">
  <modelVersion>4.0.0</modelVersion>

  <groupId>idr</groupId>
  <artifactId>pom-bio-formats</artifactId>
<<<<<<< HEAD
  <version>0.3.3</version>
=======
  <version>5.4.1</version>
>>>>>>> 739894ef
  <packaging>pom</packaging>

  <name>Bio-Formats projects</name>
  <description>Umbrella project for the Bio-Formats software project.</description>
  <url>http://www.openmicroscopy.org/site/products/bio-formats</url>
  <inceptionYear>2005</inceptionYear>

  <modules>
    <module>components/forks/jai</module>
    <module>components/forks/turbojpeg</module>
    <module>components/autogen</module>
    <module>components/formats-api</module>
    <module>components/formats-bsd</module>
    <module>components/formats-gpl</module>
    <module>components/bundles/bioformats_package</module>
    <module>components/bio-formats-plugins</module>
    <module>components/bundles/loci_tools</module>
    <module>components/bio-formats-tools</module>
    <module>components/test-suite</module>
    <module>docs/sphinx</module>
  </modules>

  <properties>
    <!-- If two artifacts on the classpath use two different versions of the
         same dependency, behavior is inconsistent at best, and often broken.
         The following properties facilitate consistency of dependency
         versions between various projects in the SciJava software stack.
         When possible, we advise using the relevant groupId and version
         properties for your dependencies rather than hardcoding them. -->

<<<<<<< HEAD
    <vcs.revision>${revision}</vcs.revision>
    <release.version>0.3.3</release.version>
    <vcs.shortrevision>${shortrevision}</vcs.shortrevision>
    <date>${maven.build.timestamp}</date>
    <year>2016</year>
=======
    <release.version>5.4.1</release.version>
    <date>${maven.build.timestamp}</date>
    <year>2017</year>
>>>>>>> 739894ef
    <project.rootdir>${basedir}</project.rootdir>
    <imagej1.version>1.48s</imagej1.version>
    <jgoodies-forms.version>1.7.2</jgoodies-forms.version>
    <log4j.version>1.2.17</log4j.version>
    <logback.version>1.1.1</logback.version>
    <lwf-stubs.version>5.3.0</lwf-stubs.version>
    <mipav-stubs.version>5.3.0</mipav-stubs.version>
    <metakit.version>5.3.0</metakit.version>
    <slf4j.version>1.7.6</slf4j.version>
    <kryo.version>2.24.0</kryo.version>
    <testng.version>6.8</testng.version>
    <guava.version>17.0</guava.version>
    <ome-common.version>5.3.1</ome-common.version>
    <ome-model.version>5.4.0</ome-model.version>
    <ome-poi.version>5.3.1</ome-poi.version>
    <ome-mdbtools.version>5.3.0</ome-mdbtools.version>
    <jxrlib.version>0.2.1</jxrlib.version>

    <!-- NB: Avoid platform encoding warning when copying resources. -->
    <project.build.sourceEncoding>UTF-8</project.build.sourceEncoding>
    <project.reporting.outputEncoding>UTF-8</project.reporting.outputEncoding>

    <!-- NB: Specify formatting of the maven.build.timestamp property. -->
    <maven.build.timestamp.format>d MMMMM yyyy</maven.build.timestamp.format>

    <!-- NB: Override argLine property for extra maven-surefire-plugin args. -->
    <argLine/>
  </properties>

  <build>
    <!-- It is nice for "mvn" with no arguments to do something reasonable. -->
    <defaultGoal>install</defaultGoal>

    <sourceDirectory>${project.basedir}/src</sourceDirectory>
    <testSourceDirectory>${project.basedir}/test</testSourceDirectory>
    <resources>
      <resource>
        <directory>${project.basedir}/src</directory>
        <excludes>
          <exclude>**/*.java</exclude>
          <exclude>**/package.html</exclude>
          <exclude>**/*.properties</exclude>
        </excludes>
      </resource>
      <resource>
        <targetPath>META-INF/lib</targetPath>
        <directory>${project.basedir}/lib</directory>
      </resource>
      <resource>
        <directory>${project.basedir}/src</directory>
        <includes>
          <include>**/*.properties</include>
          <include>**/*.cpp</include>
        </includes>
        <filtering>true</filtering>
      </resource>
      <resource>
        <directory>${project.basedir}</directory>
        <includes>
          <include>utils/*.cpp</include>
        </includes>
        <filtering>true</filtering>
      </resource>
    </resources>
    <testResources>
      <testResource>
        <directory>${project.basedir}/test</directory>
        <excludes>
          <exclude>**/*.java</exclude>
          <exclude>**/package.html</exclude>
        </excludes>
      </testResource>
    </testResources>

    <plugins>
      <!-- Create -sources.jar when building. -->
      <plugin>
        <artifactId>maven-source-plugin</artifactId>
      </plugin>

      <plugin>
        <artifactId>maven-surefire-plugin</artifactId>
      </plugin>

      <!-- Add Implementation-Build entry to JAR manifest. -->
      <plugin>
        <groupId>org.codehaus.mojo</groupId>
        <artifactId>buildnumber-maven-plugin</artifactId>
      </plugin>

      <!-- Enable 'license:' goals. -->
      <plugin>
        <groupId>org.codehaus.mojo</groupId>
        <artifactId>license-maven-plugin</artifactId>
        <configuration>
          <licenseName>gpl_v2</licenseName>
          <organizationName>Open Microscopy Environment:
  - Board of Regents of the University of Wisconsin-Madison
  - Glencoe Software, Inc.
  - University of Dundee</organizationName>
            <!-- NB: Avoid stomping on variant copyright holders. -->
            <canUpdateCopyright>false</canUpdateCopyright>
          <roots>
            <root>src</root>
            <root>test</root>
            <root>utils</root>
            <root>doc</root>
          </roots>
        </configuration>
      </plugin>
    </plugins>

    <!-- We use wagon-webdav-jackrabbit 1.0 for deploys, since it is
         compatible with both Maven 2.2.x and Maven 3.0.x cross-platform. -->
    <extensions>
      <extension>
        <groupId>org.apache.maven.wagon</groupId>
        <artifactId>wagon-webdav-jackrabbit</artifactId>
        <version>1.0</version>
      </extension>
    </extensions>

    <pluginManagement>
      <plugins>
        <plugin>
          <artifactId>maven-assembly-plugin</artifactId>
          <version>2.4</version>
        </plugin>

        <plugin>
          <artifactId>maven-clean-plugin</artifactId>
          <version>2.5</version>
        </plugin>

        <plugin>
          <artifactId>maven-compiler-plugin</artifactId>
          <version>3.1</version>
          <!-- Require the Java 7 platform. -->
          <configuration>
            <source>1.7</source>
            <target>1.7</target>
          </configuration>
        </plugin>

        <plugin>
          <artifactId>maven-dependency-plugin</artifactId>
          <version>2.8</version>
        </plugin>

        <plugin>
          <artifactId>maven-deploy-plugin</artifactId>
          <version>2.8.1</version>
        </plugin>

        <plugin>
          <artifactId>maven-install-plugin</artifactId>
          <version>2.5.1</version>
        </plugin>

        <plugin>
          <artifactId>maven-jar-plugin</artifactId>
          <version>2.4</version>
          <!-- Always add classpath to JAR manifests. -->
          <configuration>
            <skipIfEmpty>true</skipIfEmpty>
            <archive>
              <manifest>
                <addClasspath>true</addClasspath>
                <addDefaultImplementationEntries>true</addDefaultImplementationEntries>
                <addDefaultSpecificationEntries>true</addDefaultSpecificationEntries>
              </manifest>
              <manifestEntries>
                <!-- Add SCM revision from buildnumber plugin, if available. -->
                <Implementation-Build>${buildNumber}</Implementation-Build>
                <!-- Add a formatted timestamp for the build. -->
                <Implementation-Date>${maven.build.timestamp}</Implementation-Date>
              </manifestEntries>
            </archive>
            <excludes>
              <exclude>**/*.cpp</exclude>
              <exclude>**/*.h</exclude>
            </excludes>
          </configuration>
          <executions>
            <execution>
              <goals>
                <goal>test-jar</goal>
              </goals>
            </execution>
          </executions>
        </plugin>

        <plugin>
          <artifactId>maven-javadoc-plugin</artifactId>
          <!-- NB: The same version declaration and configuration block also
               appears in the <reporting> section, and must be kept in sync. -->
          <version>2.9.1</version>
          <configuration>
            <javadocDirectory>${project.basedir}/src</javadocDirectory>
            <maxmemory>1024m</maxmemory>
            <!-- Workaround for javadoc bug when classes in the default
                 package access classes from non-default packages. See:
                 http://bugs.sun.com/bugdatabase/view_bug.do?bug_id=5101868 -->
            <use>false</use>
            <links>
              <!-- Java 7 -->
              <link>http://docs.oracle.com/javase/7/docs/api/</link>

              <!-- ImageJ1 -->
              <link>http://jenkins.imagej.net/job/ImageJ1-javadoc/javadoc/</link>
            </links>
          </configuration>
        </plugin>

        <plugin>
          <artifactId>maven-plugin-plugin</artifactId>
          <version>3.2</version>
        </plugin>

        <plugin>
          <artifactId>maven-release-plugin</artifactId>
          <version>2.4.2</version>
          <dependencies>
            <dependency>
              <groupId>org.apache.maven.scm</groupId>
              <artifactId>maven-scm-provider-gitexe</artifactId>
              <version>1.9</version>
            </dependency>
          </dependencies>
        </plugin>

        <plugin>
          <artifactId>maven-resources-plugin</artifactId>
          <version>2.6</version>
        </plugin>

        <plugin>
          <artifactId>maven-site-plugin</artifactId>
          <version>3.3</version>
        </plugin>

        <plugin>
          <artifactId>maven-source-plugin</artifactId>
          <version>2.2.1</version>
          <!-- Build source artifact in addition to main artifact. -->
          <executions>
            <execution>
              <goals>
                <goal>jar</goal>
              </goals>
            </execution>
          </executions>
        </plugin>

        <plugin>
          <artifactId>maven-surefire-plugin</artifactId>
          <version>2.16</version>
          <!-- Make sure that:
               A) unit tests run with sufficient RAM allocated;
               B) unit tests do not pop a Java dock icon on OS X;
               C) additional args can be given via argLine property;

               Sometimes, one needs to pass JVM options to the JVM
               running the unit tests, such as -verbose:class or
               -Djava.awt.headless=true.

               Unfortunately, maven-surefire does not expose a
               command-line interface to do so, therefore let's
               simulate it by re-using the property 'argLine' to
               specify those options. -->
          <configuration>
            <argLine>-Xms512m -Xmx512m -Dapple.awt.UIElement="true" ${argLine}</argLine>
          </configuration>
        </plugin>

        <!-- Build Number Maven plugin -
             http://mojo.codehaus.org/buildnumber-maven-plugin/
             This plugin embeds a build number in the JAR manifest. -->
        <plugin>
          <groupId>org.codehaus.mojo</groupId>
          <artifactId>buildnumber-maven-plugin</artifactId>
          <version>1.2</version>
          <!-- Record SCM revision in manifest. -->
          <executions>
            <execution>
              <phase>validate</phase>
              <goals>
                <goal>create</goal>
              </goals>
            </execution>
          </executions>
          <configuration>
            <getRevisionOnlyOnce>true</getRevisionOnlyOnce>
            <revisionOnScmFailure>UNKNOWN</revisionOnScmFailure>
          </configuration>
        </plugin>

        <!-- Exec Maven plugin -
        http://mojo.codehaus.org/exec-maven-plugin/
        This plugin launches a Java class using Maven. -->
        <plugin>
          <groupId>org.codehaus.mojo</groupId>
          <artifactId>exec-maven-plugin</artifactId>
          <version>1.2.1</version>
        </plugin>

        <!-- License Maven plugin -
             http://mojo.codehaus.org/license-maven-plugin/
             This plugin manages project licenses and source file headers. -->
        <plugin>
          <groupId>org.codehaus.mojo</groupId>
          <artifactId>license-maven-plugin</artifactId>
          <version>1.6</version>
          <configuration>
            <projectName>${project.description}</projectName>
            <addJavaLicenseAfterPackage>false</addJavaLicenseAfterPackage>
            <canUpdateDescription>true</canUpdateDescription>
            <canUpdateCopyright>true</canUpdateCopyright>
            <extraExtensions>
              <bsh>java</bsh>
              <config>properties</config>
              <ijm>java</ijm>
            </extraExtensions>
          </configuration>
        </plugin>

        <!-- Versions Maven plugin -
             http://mojo.codehaus.org/versions-maven-plugin/
             Check for new plugin versions using
             "mvn versions:display-plugin-updates" -->
        <plugin>
          <groupId>org.codehaus.mojo</groupId>
          <artifactId>versions-maven-plugin</artifactId>
          <version>2.1</version>
        </plugin>

        <!-- Eclipse-specific configuration

             With a recent version of m2e, Eclipse's Maven binding, it is no
             longer enough to configure plugins; they will be ignored by
             default. But we really want the buildnumber and the jar plugin to
             do their job. So now we have to add lifecycle mappings in addition
             to configuring the plugins.

             Let's hope that m2e remains the only IDE Maven binding that
             requires such a lot of additional work just to get the same result
             as plain Maven would produce out of the box. -->
        <plugin>
          <groupId>org.eclipse.m2e</groupId>
          <artifactId>lifecycle-mapping</artifactId>
          <version>1.0.0</version>
          <configuration>
            <lifecycleMappingMetadata>
              <pluginExecutions>
                <pluginExecution>
                  <pluginExecutionFilter>
                    <groupId>org.codehaus.gmaven</groupId>
                    <artifactId>gmaven-plugin</artifactId>
                    <versionRange>[1.4,)</versionRange>
                    <goals>
                      <goal>execute</goal>
                    </goals>
                  </pluginExecutionFilter>
                  <action>
                    <ignore />
                  </action>
                </pluginExecution>
                <pluginExecution>
                  <pluginExecutionFilter>
                    <groupId>org.codehaus.mojo</groupId>
                    <artifactId>buildnumber-maven-plugin</artifactId>
                    <versionRange>[1.0,)</versionRange>
                    <goals>
                      <goal>create</goal>
                    </goals>
                  </pluginExecutionFilter>
                  <action>
                    <execute>
                      <runOnIncremental>true</runOnIncremental>
                      <runOnConfiguration>true</runOnConfiguration>
                    </execute>
                  </action>
                </pluginExecution>
                <pluginExecution>
                  <pluginExecutionFilter>
                    <groupId>org.apache.maven.plugins</groupId>
                    <artifactId>maven-jar-plugin</artifactId>
                    <versionRange>[2.0,)</versionRange>
                    <goals>
                      <goal>jar</goal>
                    </goals>
                  </pluginExecutionFilter>
                  <action>
                    <execute>
                      <runOnIncremental>true</runOnIncremental>
                      <runOnConfiguration>true</runOnConfiguration>
                    </execute>
                  </action>
                </pluginExecution>
                <pluginExecution>
                  <pluginExecutionFilter>
                    <groupId>net.imagej</groupId>
                    <artifactId>imagej-maven-plugin</artifactId>
                    <versionRange>[0.1.0,)</versionRange>
                    <goals>
                      <goal>set-rootdir</goal>
                    </goals>
                  </pluginExecutionFilter>
                  <action>
                    <ignore />
                  </action>
                </pluginExecution>
              </pluginExecutions>
            </lifecycleMappingMetadata>
          </configuration>
        </plugin>
      </plugins>
    </pluginManagement>
  </build>

  <reporting>
    <plugins>
      <!-- Generate javadocs as part of site generation. -->
      <plugin>
        <artifactId>maven-javadoc-plugin</artifactId>
        <!-- NB: The following version declaration and configuration block
             are fully replicated from the pluginManagement section. This
             is necessary because many versions of maven-site-plugin
             (including 3.3) do not respect the pluginManagement values.
             See: http://jira.codehaus.org/browse/MSITE-443
             While the maven-site-plugin documentation states that it
             "search[es] the same groupId/artifactId in the
             build.pluginManagement.plugins section", this claim
             unfortunately does not seem to reflect reality. -->
        <version>2.9.1</version>
        <configuration>
          <javadocDirectory>${project.basedir}/src</javadocDirectory>
          <maxmemory>1024m</maxmemory>
          <!-- Workaround for javadoc bug when classes in the default
               package access classes from non-default packages. See:
               http://bugs.sun.com/bugdatabase/view_bug.do?bug_id=5101868 -->
          <use>false</use>
          <links>
            <!-- Java 7 -->
            <link>http://docs.oracle.com/javase/7/docs/api/</link>

            <!-- ImageJ1 -->
            <link>http://jenkins.imagej.net/job/ImageJ1-javadoc/javadoc/</link>
          </links>
        </configuration>
      </plugin>
    </plugins>
  </reporting>

  <prerequisites>
    <maven>2.2.1</maven>
  </prerequisites>

  <organization>
    <name>Open Microscopy Environment</name>
    <url>http://www.openmicroscopy.org/</url>
  </organization>

  <issueManagement>
    <system>Trac</system>
    <url>https://trac.openmicroscopy.org/ome</url>
  </issueManagement>

  <ciManagement>
    <system>Jenkins</system>
    <url>https://ci.openmicroscopy.org/</url>
  </ciManagement>

  <mailingLists>
    <mailingList>
      <name>OME-users</name>
      <subscribe>http://lists.openmicroscopy.org.uk/mailman/listinfo/ome-users/</subscribe>
      <unsubscribe>http://lists.openmicroscopy.org.uk/mailman/listinfo/ome-users/</unsubscribe>
      <post>ome-users@lists.openmicroscopy.org.uk</post>
      <archive>http://lists.openmicroscopy.org.uk/pipermail/ome-users/</archive>
    </mailingList>
    <mailingList>
      <name>OME-devel</name>
      <subscribe>http://lists.openmicroscopy.org.uk/mailman/listinfo/ome-devel/</subscribe>
      <unsubscribe>http://lists.openmicroscopy.org.uk/mailman/listinfo/ome-devel/</unsubscribe>
      <post>ome-devel@lists.openmicroscopy.org.uk</post>
      <archive>http://lists.openmicroscopy.org.uk/pipermail/ome-devel/</archive>
    </mailingList>
  </mailingLists>

  <scm>
    <connection>scm:git:git://github.com/openmicroscopy/bioformats</connection>
    <developerConnection>scm:git:git@github.com:openmicroscopy/bioformats</developerConnection>
    <tag>HEAD</tag>
    <url>http://github.com/openmicroscopy/bioformats</url>
  </scm>

  <!-- NB: for parent project -->
  <repositories>
    <repository>
      <id>central</id>
      <name>Central Repository</name>
      <url>http://repo.maven.apache.org/maven2</url>
    </repository>
    <repository>
      <id>ome</id>
      <name>OME Artifactory</name>
      <url>http://artifacts.openmicroscopy.org/artifactory/maven/</url>
    </repository>
  </repositories>

  <pluginRepositories>
    <pluginRepository>
      <id>central</id>
      <name>Central Repository</name>
      <url>http://repo.maven.apache.org/maven2</url>
      <layout>default</layout>
    </pluginRepository>
  </pluginRepositories>

<<<<<<< HEAD
  <profiles>
    <profile>
      <id>merge-build</id>

      <distributionManagement>
        <repository>
          <id>ome.unstable</id>
          <name>OME Unstable Repository</name>
          <url>http://artifacts.openmicroscopy.org/artifactory/ome.unstable</url>
        </repository>
        <snapshotRepository>
          <id>ome.unstable</id>
          <name>OME Unstable Repository</name>
          <url>http://artifacts.openmicroscopy.org/artifactory/ome.unstable</url>
        </snapshotRepository>
      </distributionManagement>
    </profile>

    <profile>
      <id>latest-build</id>
      <activation>
        <activeByDefault>true</activeByDefault>
      </activation>

      <distributionManagement>
        <repository>
          <id>ome.staging</id>
          <name>OME Staging Repository</name>
          <url>https://artifacts.openmicroscopy.org/artifactory/ome.staging</url>
        </repository>
        <snapshotRepository>
          <id>ome.snapshots</id>
          <name>OME Snapshots Repository</name>
          <url>https://artifacts.openmicroscopy.org/artifactory/ome.snapshots</url>
        </snapshotRepository>
      </distributionManagement>
    </profile>
=======
  <distributionManagement>
    <repository>
      <id>ome.staging</id>
      <name>OME Staging Repository</name>
      <url>http://artifacts.openmicroscopy.org/artifactory/ome.staging</url>
    </repository>
    <snapshotRepository>
      <id>ome.snapshots</id>
      <name>OME Snapshots Repository</name>
      <url>http://artifacts.openmicroscopy.org/artifactory/ome.snapshots</url>
    </snapshotRepository>
  </distributionManagement>
>>>>>>> 739894ef

  <profiles>
    <!-- Run integration tests when "-P run-its" is passed.
         This works using the maven-invoker-plugin. -->
    <profile>
      <id>run-its</id>
      <build>
        <defaultGoal>integration-test</defaultGoal>
        <plugins>
          <plugin>
            <artifactId>maven-invoker-plugin</artifactId>
            <version>1.8</version>
            <configuration>
              <debug>${invoker.debug}</debug>
              <showErrors>true</showErrors>
              <streamLogs>true</streamLogs>
              <projectsDirectory>src/it</projectsDirectory>
              <cloneProjectsTo>${project.build.directory}/it</cloneProjectsTo>
              <pomIncludes>
                <pomInclude>*/pom.xml</pomInclude>
              </pomIncludes>
              <settingsFile>src/it/settings.xml</settingsFile>
              <localRepositoryPath>${project.build.directory}/local-repo</localRepositoryPath>
              <preBuildHookScript>setup.bsh</preBuildHookScript>
              <postBuildHookScript>verify.bsh</postBuildHookScript>
            </configuration>
            <executions>
              <execution>
                <id>integration-test</id>
                <goals>
                  <goal>install</goal>
                  <goal>run</goal>
                </goals>
              </execution>
            </executions>
          </plugin>
        </plugins>
      </build>
    </profile>
  </profiles>

</project><|MERGE_RESOLUTION|>--- conflicted
+++ resolved
@@ -5,13 +5,9 @@
     http://maven.apache.org/xsd/maven-4.0.0.xsd">
   <modelVersion>4.0.0</modelVersion>
 
-  <groupId>idr</groupId>
+  <groupId>ome</groupId>
   <artifactId>pom-bio-formats</artifactId>
-<<<<<<< HEAD
-  <version>0.3.3</version>
-=======
   <version>5.4.1</version>
->>>>>>> 739894ef
   <packaging>pom</packaging>
 
   <name>Bio-Formats projects</name>
@@ -42,17 +38,9 @@
          When possible, we advise using the relevant groupId and version
          properties for your dependencies rather than hardcoding them. -->
 
-<<<<<<< HEAD
-    <vcs.revision>${revision}</vcs.revision>
-    <release.version>0.3.3</release.version>
-    <vcs.shortrevision>${shortrevision}</vcs.shortrevision>
-    <date>${maven.build.timestamp}</date>
-    <year>2016</year>
-=======
     <release.version>5.4.1</release.version>
     <date>${maven.build.timestamp}</date>
     <year>2017</year>
->>>>>>> 739894ef
     <project.rootdir>${basedir}</project.rootdir>
     <imagej1.version>1.48s</imagej1.version>
     <jgoodies-forms.version>1.7.2</jgoodies-forms.version>
@@ -573,45 +561,6 @@
     </pluginRepository>
   </pluginRepositories>
 
-<<<<<<< HEAD
-  <profiles>
-    <profile>
-      <id>merge-build</id>
-
-      <distributionManagement>
-        <repository>
-          <id>ome.unstable</id>
-          <name>OME Unstable Repository</name>
-          <url>http://artifacts.openmicroscopy.org/artifactory/ome.unstable</url>
-        </repository>
-        <snapshotRepository>
-          <id>ome.unstable</id>
-          <name>OME Unstable Repository</name>
-          <url>http://artifacts.openmicroscopy.org/artifactory/ome.unstable</url>
-        </snapshotRepository>
-      </distributionManagement>
-    </profile>
-
-    <profile>
-      <id>latest-build</id>
-      <activation>
-        <activeByDefault>true</activeByDefault>
-      </activation>
-
-      <distributionManagement>
-        <repository>
-          <id>ome.staging</id>
-          <name>OME Staging Repository</name>
-          <url>https://artifacts.openmicroscopy.org/artifactory/ome.staging</url>
-        </repository>
-        <snapshotRepository>
-          <id>ome.snapshots</id>
-          <name>OME Snapshots Repository</name>
-          <url>https://artifacts.openmicroscopy.org/artifactory/ome.snapshots</url>
-        </snapshotRepository>
-      </distributionManagement>
-    </profile>
-=======
   <distributionManagement>
     <repository>
       <id>ome.staging</id>
@@ -624,7 +573,6 @@
       <url>http://artifacts.openmicroscopy.org/artifactory/ome.snapshots</url>
     </snapshotRepository>
   </distributionManagement>
->>>>>>> 739894ef
 
   <profiles>
     <!-- Run integration tests when "-P run-its" is passed.
