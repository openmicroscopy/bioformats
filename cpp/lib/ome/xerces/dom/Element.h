--- conflicted
+++ resolved
@@ -127,8 +127,6 @@
 
         /**
          * Get Element tag name.
-<<<<<<< HEAD
-=======
          *
          * @returns the tag name.
          */
@@ -140,7 +138,6 @@
 
         /**
          * Get child elements with a given tag name.
->>>>>>> 78e4fcb3
          *
          * @param name the element name to use.
          * @returns the child nodes (if any).
@@ -148,11 +145,7 @@
         NodeList
         getElementsByTagName(const std::string& name)
         {
-<<<<<<< HEAD
-          return (*this)->getTagName();
-=======
           return (*this)->getElementsByTagName(String(name));
->>>>>>> 78e4fcb3
         }
 
         /**
