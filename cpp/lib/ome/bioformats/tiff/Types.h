--- conflicted
+++ resolved
@@ -210,121 +210,6 @@
           STRIP, ///< Strips.
           TILE   ///< Tiles.
         };
-<<<<<<< HEAD
-
-      /**
-       * A rectangular region.
-       *
-       * The region is specified by top-left (x,y) coordinates plus
-       * width and height.
-       */
-      struct PlaneRegion
-      {
-        /// The @c X coordinate of the upper-left corner of the region.
-        dimension_size_type x;
-        /// The @c Y coordinate of the upper-left corner of the region.
-        dimension_size_type y;
-        /// The width of the region.
-        dimension_size_type w;
-        /// The height of the region.
-        dimension_size_type h;
-
-      public:
-        /**
-         * Default construct.
-         *
-         * By default the region has zero width and height.
-         */
-        PlaneRegion():
-          x(0),
-          y(0),
-          w(0),
-          h(0)
-        {}
-
-        /**
-         * Is the region valid?
-         *
-         * @returns @c true if the region has a nonzero width and
-         * height, @c false otherwise.
-         */
-        bool
-        valid() const {
-          return w && h;
-        }
-
-        /**
-         * Construct from coordinates, width and height.
-         *
-         * @param x the @c X coordinate of the upper-left corner of the region.
-         * @param y the @c Y coordinate of the upper-left corner of the region.
-         * @param w the width of the region.
-         * @param h the height of the region.
-         */
-         PlaneRegion(dimension_size_type x,
-                     dimension_size_type y,
-                     dimension_size_type w,
-                     dimension_size_type h):
-          x(x),
-          y(y),
-          w(w),
-          h(h)
-        {}
-
-        /**
-         * Get area.
-         *
-         * @returns the covered area.
-         */
-        dimension_size_type
-        area() const
-        {
-          return w * h;
-        }
-      };
-
-      /**
-       * Intersect two regions.
-       *
-       * If the regions do not intersect, a default-constructed region
-       * of zero size will be returned.
-       *
-       * @param a the first region.
-       * @param b the second region.
-       * @returns the intersection of the two regions.
-       */
-      inline
-      PlaneRegion
-      operator&(const PlaneRegion& a,
-                const PlaneRegion& b)
-      {
-        dimension_size_type l1 = a.x;
-        dimension_size_type r1 = a.x + a.w;
-
-        dimension_size_type l2 = b.x;
-        dimension_size_type r2 = b.x + b.w;
-
-        if (l1 > r2 || l2 > r1)
-          return PlaneRegion();
-
-        dimension_size_type t1 = a.y;
-        dimension_size_type b1 = a.y + a.h;
-
-        dimension_size_type t2 = b.y;
-        dimension_size_type b2 = b.y + b.h;
-
-        if (t1 > b2 || t2 > b1)
-          return PlaneRegion();
-
-        dimension_size_type il = std::max(l1, l2);
-        dimension_size_type ir = std::min(r1, r2);
-        dimension_size_type it = std::max(t1, t2);
-        dimension_size_type ib = std::min(b1, b2);
-
-        return PlaneRegion(il, it, ir-il, ib-it);
-      }
-=======
->>>>>>> 78e4fcb3
 
       /**
        * Combine (union) two regions.
