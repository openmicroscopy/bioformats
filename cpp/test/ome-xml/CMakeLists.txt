# #%L
# Bio-Formats C++ libraries (cmake build infrastructure)
# %%
# Copyright © 2006 - 2014 Open Microscopy Environment:
#   - Massachusetts Institute of Technology
#   - National Institutes of Health
#   - University of Dundee
#   - Board of Regents of the University of Wisconsin-Madison
#   - Glencoe Software, Inc.
# %%
# Redistribution and use in source and binary forms, with or without
# modification, are permitted provided that the following conditions are met:
#
# 1. Redistributions of source code must retain the above copyright notice,
#    this list of conditions and the following disclaimer.
# 2. Redistributions in binary form must reproduce the above copyright notice,
#    this list of conditions and the following disclaimer in the documentation
#    and/or other materials provided with the distribution.
#
# THIS SOFTWARE IS PROVIDED BY THE COPYRIGHT HOLDERS AND CONTRIBUTORS "AS IS"
# AND ANY EXPRESS OR IMPLIED WARRANTIES, INCLUDING, BUT NOT LIMITED TO, THE
# IMPLIED WARRANTIES OF MERCHANTABILITY AND FITNESS FOR A PARTICULAR PURPOSE
# ARE DISCLAIMED. IN NO EVENT SHALL THE COPYRIGHT HOLDERS OR CONTRIBUTORS BE
# LIABLE FOR ANY DIRECT, INDIRECT, INCIDENTAL, SPECIAL, EXEMPLARY, OR
# CONSEQUENTIAL DAMAGES (INCLUDING, BUT NOT LIMITED TO, PROCUREMENT OF
# SUBSTITUTE GOODS OR SERVICES; LOSS OF USE, DATA, OR PROFITS; OR BUSINESS
# INTERRUPTION) HOWEVER CAUSED AND ON ANY THEORY OF LIABILITY, WHETHER IN
# CONTRACT, STRICT LIABILITY, OR TORT (INCLUDING NEGLIGENCE OR OTHERWISE)
# ARISING IN ANY WAY OUT OF THE USE OF THIS SOFTWARE, EVEN IF ADVISED OF THE
# POSSIBILITY OF SUCH DAMAGE.
#
# The views and conclusions contained in the software and documentation are
# those of the authors and should not be interpreted as representing official
# policies, either expressed or implied, of any organization.
# #L%

include_directories(${OME_TOPLEVEL_INCLUDES}
                    ${Boost_INCLUDE_DIRS})

if(BUILD_TESTS)
  add_executable(color color.cpp)
  target_link_libraries(color ome-xml)
  target_link_libraries(color ome-test)

  add_executable(enum enum.cpp)
  target_link_libraries(enum ome-xml)
  target_link_libraries(enum ome-test)

  if(UNIX)
    configure_file(${CMAKE_CURRENT_SOURCE_DIR}/scripts/metadata-convert-coverage.cmake.in
                   ${CMAKE_CURRENT_BINARY_DIR}/scripts/metadata-convert-coverage)
    file(COPY ${CMAKE_CURRENT_BINARY_DIR}/scripts/metadata-convert-coverage
         DESTINATION ${CMAKE_CURRENT_BINARY_DIR}
         FILE_PERMISSIONS OWNER_READ OWNER_WRITE OWNER_EXECUTE GROUP_READ
         GROUP_EXECUTE WORLD_READ WORLD_EXECUTE)
    add_test(ome-xml/metadata-convert-coverage ${CMAKE_CURRENT_BINARY_DIR}/metadata-convert-coverage)
  endif()

  add_executable(constrained-numeric
                 non-negative-float.cpp
                 non-negative-integer.cpp
                 non-negative-long.cpp
                 percent-fraction.cpp
                 positive-float.cpp
                 positive-integer.cpp
                 positive-long.cpp)
  target_link_libraries(constrained-numeric ome-xml)
  target_link_libraries(constrained-numeric ome-test)

  add_executable(timestamp timestamp.cpp)
  target_link_libraries(timestamp ome-xml)
  target_link_libraries(timestamp ome-test)

<<<<<<< HEAD
=======
  add_executable(model model.cpp)
  target_link_libraries(model ome-xml)
  target_link_libraries(model ome-test)

>>>>>>> 78e4fcb3
  bf_add_test(ome-xml/color color)
  bf_add_test(ome-xml/enum enum)
  bf_add_test(ome-xml/constrained-numeric constrained-numeric)
  bf_add_test(ome-xml/timestamp timestamp)
<<<<<<< HEAD
=======
  bf_add_test(ome-xml/model model)

>>>>>>> 78e4fcb3

  if(extended-tests)
    header_test_from_file(ome-xml ome-xml ome/xml)
    target_link_libraries(ome-xml-headers ome-xml)
    bf_add_test(ome-xml/headers ome-xml-headers)
  endif(extended-tests)
endif(BUILD_TESTS)<|MERGE_RESOLUTION|>--- conflicted
+++ resolved
@@ -71,22 +71,16 @@
   target_link_libraries(timestamp ome-xml)
   target_link_libraries(timestamp ome-test)
 
-<<<<<<< HEAD
-=======
   add_executable(model model.cpp)
   target_link_libraries(model ome-xml)
   target_link_libraries(model ome-test)
 
->>>>>>> 78e4fcb3
   bf_add_test(ome-xml/color color)
   bf_add_test(ome-xml/enum enum)
   bf_add_test(ome-xml/constrained-numeric constrained-numeric)
   bf_add_test(ome-xml/timestamp timestamp)
-<<<<<<< HEAD
-=======
   bf_add_test(ome-xml/model model)
 
->>>>>>> 78e4fcb3
 
   if(extended-tests)
     header_test_from_file(ome-xml ome-xml ome/xml)
