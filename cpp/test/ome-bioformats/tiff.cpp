/*
 * #%L
 * OME-BIOFORMATS C++ library for image IO.
 * %%
 * Copyright © 2014 Open Microscopy Environment:
 *   - Massachusetts Institute of Technology
 *   - National Institutes of Health
 *   - University of Dundee
 *   - Board of Regents of the University of Wisconsin-Madison
 *   - Glencoe Software, Inc.
 * %%
 * Redistribution and use in source and binary forms, with or without
 * modification, are permitted provided that the following conditions are met:
 *
 * 1. Redistributions of source code must retain the above copyright notice,
 *    this list of conditions and the following disclaimer.
 * 2. Redistributions in binary form must reproduce the above copyright notice,
 *    this list of conditions and the following disclaimer in the documentation
 *    and/or other materials provided with the distribution.
 *
 * THIS SOFTWARE IS PROVIDED BY THE COPYRIGHT HOLDERS AND CONTRIBUTORS "AS IS"
 * AND ANY EXPRESS OR IMPLIED WARRANTIES, INCLUDING, BUT NOT LIMITED TO, THE
 * IMPLIED WARRANTIES OF MERCHANTABILITY AND FITNESS FOR A PARTICULAR PURPOSE
 * ARE DISCLAIMED. IN NO EVENT SHALL THE COPYRIGHT HOLDERS OR CONTRIBUTORS BE
 * LIABLE FOR ANY DIRECT, INDIRECT, INCIDENTAL, SPECIAL, EXEMPLARY, OR
 * CONSEQUENTIAL DAMAGES (INCLUDING, BUT NOT LIMITED TO, PROCUREMENT OF
 * SUBSTITUTE GOODS OR SERVICES; LOSS OF USE, DATA, OR PROFITS; OR BUSINESS
 * INTERRUPTION) HOWEVER CAUSED AND ON ANY THEORY OF LIABILITY, WHETHER IN
 * CONTRACT, STRICT LIABILITY, OR TORT (INCLUDING NEGLIGENCE OR OTHERWISE)
 * ARISING IN ANY WAY OUT OF THE USE OF THIS SOFTWARE, EVEN IF ADVISED OF THE
 * POSSIBILITY OF SUCH DAMAGE.
 *
 * The views and conclusions contained in the software and documentation are
 * those of the authors and should not be interpreted as representing official
 * policies, either expressed or implied, of any organization.
 * #L%
 */

#include <cstdio>
#include <stdexcept>
#include <vector>

#include <boost/filesystem.hpp>
#include <boost/type_traits.hpp>

#include <ome/bioformats/tiff/TileInfo.h>
#include <ome/bioformats/tiff/TIFF.h>
#include <ome/bioformats/tiff/IFD.h>
#include <ome/bioformats/tiff/Field.h>
#include <ome/bioformats/tiff/Exception.h>

#include <ome/compat/regex.h>

#include <ome/internal/config.h>

#include <ome/test/config.h>

#include <png.h>

#include <ome/test/test.h>

#include "pixel.h"

using ome::bioformats::tiff::directory_index_type;
using ome::bioformats::tiff::TileInfo;
using ome::bioformats::tiff::TIFF;
using ome::bioformats::tiff::IFD;
using ome::bioformats::dimension_size_type;
using ome::bioformats::VariantPixelBuffer;
using ome::bioformats::PixelBuffer;
using ome::bioformats::PixelProperties;
<<<<<<< HEAD
=======
using ome::bioformats::PlaneRegion;
>>>>>>> 78e4fcb3
typedef ome::xml::model::enums::PixelType PT;

using namespace boost::filesystem;

struct TileTestParameters
{
  bool tile;
  std::string file;
  std::string wfile;
  bool imageplanar;
  dimension_size_type imagewidth;
  dimension_size_type imagelength;
  dimension_size_type tilewidth;
  dimension_size_type tilelength;
};

template<class charT, class traits>
inline std::basic_ostream<charT,traits>&
operator<< (std::basic_ostream<charT,traits>& os,
            const TileTestParameters& p)
{
  return os << p.file << " [" << p.wfile << "] ("
            << p.imagewidth << "x" << p.imagelength
            << (p.imageplanar ? " planar" : " chunky")
            << (p.tile ? " tiled " : " strips ")
            << p.tilewidth << "x" << p.tilelength
            << ")";
}

namespace
{

  std::vector<TileTestParameters>
  find_tile_tests()
  {
    std::vector<TileTestParameters> params;

    path dir(PROJECT_BINARY_DIR "/cpp/test/ome-bioformats/data");
    if (exists(dir) && is_directory(dir))
      {
        for(directory_iterator i(dir); i != directory_iterator(); ++i)
          {
            static std::regex tile_match(".*/data-layout-([[:digit:]]+)x([[:digit:]]+)-([[:alpha:]]+)-tiles-([[:digit:]]+)x([[:digit:]]+)\\.tiff");
            static std::regex strip_match(".*/data-layout-([[:digit:]]+)x([[:digit:]]+)-([[:alpha:]]+)-strips-([[:digit:]]+)\\.tiff");

            std::smatch found;
            std::string file(i->path().string());
            path wpath(i->path().parent_path());
            wpath /= std::string("w-") + i->path().filename().string();
            std::string wfile(wpath.string());
            if (std::regex_match(file, found, tile_match))
              {
                TileTestParameters p;
                p.tile = true;
                p.file = file;
                p.wfile = wfile;

                std::istringstream iwid(found[1]);
                if (!(iwid >> p.imagewidth))
                  continue;

                std::istringstream iht(found[2]);
                if (!(iht >> p.imagelength))
                  continue;

                p.imageplanar = false;
                if (found[3] == "planar")
                  p.imageplanar = true;

                std::istringstream twid(found[4]);
                if (!(twid >> p.tilewidth))
                  continue;

                std::istringstream tht(found[5]);
                if (!(tht >> p.tilelength))
                  continue;

                params.push_back(p);
              }
            else if (std::regex_match(file, found, strip_match))
              {
                TileTestParameters p;
                p.tile = false;
                p.file = file;
                p.wfile = wfile;

                std::istringstream iwid(found[1]);
                if (!(iwid >> p.imagewidth))
                  continue;

                std::istringstream iht(found[2]);
                if (!(iht >> p.imagelength))
                  continue;

                p.imageplanar = false;
                if (found[3] == "planar")
                  p.imageplanar = true;

                p.tilewidth = p.imagewidth;

                std::istringstream srow(found[4]);
                if (!(srow >> p.tilelength))
                  continue;

                params.push_back(p);
              }
          }
      }

    return params;
  }

  struct DumpPixelBufferVisitor : public boost::static_visitor<>
  {
    typedef ::ome::bioformats::PixelProperties< ::ome::xml::model::enums::PixelType::BIT>::std_type bit_type;
<<<<<<< HEAD

    std::ostream& stream;

    DumpPixelBufferVisitor(std::ostream& stream):
      stream(stream)
    {}

    template <typename T>
    typename boost::enable_if_c<
      boost::is_integral<T>::value, float
      >::type
    dump(const std::shared_ptr< ::ome::bioformats::PixelBuffer<T> >& buf,
         const typename ::ome::bioformats::PixelBuffer<T>::indices_type& idx) const
    {
      float v = static_cast<float>(buf->at(idx));
      float max = static_cast<float>(std::numeric_limits<T>::max());

      return v / max;
    }

    template <typename T>
    typename boost::enable_if_c<
      boost::is_floating_point<T>::value, float
      >::type
    dump(const std::shared_ptr< ::ome::bioformats::PixelBuffer<T> >& buf,
         const typename ::ome::bioformats::PixelBuffer<T>::indices_type& idx) const
    {
      // Assume float is already normalised.
      return static_cast<float>(buf->at(idx));
    }

    template <typename T>
    typename boost::enable_if_c<
      boost::is_complex<T>::value, float
      >::type
    dump(const std::shared_ptr< ::ome::bioformats::PixelBuffer<T> >& buf,
         const typename ::ome::bioformats::PixelBuffer<T>::indices_type& idx) const
    {
      // Assume float is already normalised.
      return static_cast<float>(buf->at(idx).real());
    }

    // Split the pixel range into two, the lower half being set to false
    // and the upper half being set to true for the destination boolean
    // pixel type.
    float
    dump(const std::shared_ptr< ::ome::bioformats::PixelBuffer<bit_type> >& buf,
         const ::ome::bioformats::PixelBuffer<bit_type>::indices_type& idx)
    {
      return buf->at(idx) ? 1.0f : 0.0f;
    }

    template<typename T>
    void
    operator()(const T& buf) const
    {
      const VariantPixelBuffer::size_type *shape = buf->shape();
      VariantPixelBuffer::size_type w = shape[ome::bioformats::DIM_SPATIAL_X];
      VariantPixelBuffer::size_type h = shape[ome::bioformats::DIM_SPATIAL_X];
      VariantPixelBuffer::size_type s = shape[ome::bioformats::DIM_SUBCHANNEL];

      typename T::element_type::indices_type idx;
      idx[ome::bioformats::DIM_SPATIAL_X] = 0;
      idx[ome::bioformats::DIM_SPATIAL_Y] = 0;
      idx[ome::bioformats::DIM_SUBCHANNEL] = 0;
      idx[ome::bioformats::DIM_SPATIAL_Z] = idx[ome::bioformats::DIM_TEMPORAL_T] =
        idx[ome::bioformats::DIM_CHANNEL] = idx[ome::bioformats::DIM_MODULO_Z] =
        idx[ome::bioformats::DIM_MODULO_T] = idx[ome::bioformats::DIM_MODULO_C] = 0;

      const char * const shades[] = {" ", "░", "▒", "▓", "█"};

      for (VariantPixelBuffer::size_type y = 0; y < h; ++y)
        {
          std::vector<std::string> line(s);
          for (VariantPixelBuffer::size_type x = 0; x < w; ++x)
            {
              for (VariantPixelBuffer::size_type c = 0; c < s; ++c)
                {
                  idx[ome::bioformats::DIM_SPATIAL_X] = x;
                  idx[ome::bioformats::DIM_SPATIAL_Y] = y;
                  idx[ome::bioformats::DIM_SUBCHANNEL] = c;

                  uint16_t shadeidx = static_cast<uint16_t>(std::floor(dump(buf, idx) * 5.0f));
                  if (shadeidx > 4)
                    shadeidx = 4;
                  line[c] += shades[shadeidx];
                }
            }
          for (std::vector<std::string>::const_iterator i = line.begin();
               i != line.end();
               ++i)
            {
              stream << *i;
              if (i + 1 != line.end())
                stream << "  ";
            }
          stream << '\n';
        }
    }
  };

  void
  dump_image_representation(const VariantPixelBuffer& buf,
                            std::ostream&             stream)
  {
    DumpPixelBufferVisitor v(stream);
    boost::apply_visitor(v, buf.vbuffer());
  }

}
=======
>>>>>>> 78e4fcb3

    std::ostream& stream;

    DumpPixelBufferVisitor(std::ostream& stream):
      stream(stream)
    {}

    template <typename T>
    typename boost::enable_if_c<
      boost::is_integral<T>::value, float
      >::type
    dump(const std::shared_ptr< ::ome::bioformats::PixelBuffer<T> >& buf,
         const typename ::ome::bioformats::PixelBuffer<T>::indices_type& idx) const
    {
      float v = static_cast<float>(buf->at(idx));
      float max = static_cast<float>(std::numeric_limits<T>::max());

      return v / max;
    }

    template <typename T>
    typename boost::enable_if_c<
      boost::is_floating_point<T>::value, float
      >::type
    dump(const std::shared_ptr< ::ome::bioformats::PixelBuffer<T> >& buf,
         const typename ::ome::bioformats::PixelBuffer<T>::indices_type& idx) const
    {
      // Assume float is already normalised.
      return static_cast<float>(buf->at(idx));
    }

    template <typename T>
    typename boost::enable_if_c<
      boost::is_complex<T>::value, float
      >::type
    dump(const std::shared_ptr< ::ome::bioformats::PixelBuffer<T> >& buf,
         const typename ::ome::bioformats::PixelBuffer<T>::indices_type& idx) const
    {
      // Assume float is already normalised.
      return static_cast<float>(buf->at(idx).real());
    }

    // Split the pixel range into two, the lower half being set to false
    // and the upper half being set to true for the destination boolean
    // pixel type.
    float
    dump(const std::shared_ptr< ::ome::bioformats::PixelBuffer<bit_type> >& buf,
         const ::ome::bioformats::PixelBuffer<bit_type>::indices_type& idx)
    {
      return buf->at(idx) ? 1.0f : 0.0f;
    }

    template<typename T>
    void
    operator()(const T& buf) const
    {
      const VariantPixelBuffer::size_type *shape = buf->shape();
      VariantPixelBuffer::size_type w = shape[ome::bioformats::DIM_SPATIAL_X];
      VariantPixelBuffer::size_type h = shape[ome::bioformats::DIM_SPATIAL_X];
      VariantPixelBuffer::size_type s = shape[ome::bioformats::DIM_SUBCHANNEL];

      typename T::element_type::indices_type idx;
      idx[ome::bioformats::DIM_SPATIAL_X] = 0;
      idx[ome::bioformats::DIM_SPATIAL_Y] = 0;
      idx[ome::bioformats::DIM_SUBCHANNEL] = 0;
      idx[ome::bioformats::DIM_SPATIAL_Z] = idx[ome::bioformats::DIM_TEMPORAL_T] =
        idx[ome::bioformats::DIM_CHANNEL] = idx[ome::bioformats::DIM_MODULO_Z] =
        idx[ome::bioformats::DIM_MODULO_T] = idx[ome::bioformats::DIM_MODULO_C] = 0;

      const char * const shades[] = {" ", "░", "▒", "▓", "█"};

      for (VariantPixelBuffer::size_type y = 0; y < h; ++y)
        {
          std::vector<std::string> line(s);
          for (VariantPixelBuffer::size_type x = 0; x < w; ++x)
            {
              for (VariantPixelBuffer::size_type c = 0; c < s; ++c)
                {
                  idx[ome::bioformats::DIM_SPATIAL_X] = x;
                  idx[ome::bioformats::DIM_SPATIAL_Y] = y;
                  idx[ome::bioformats::DIM_SUBCHANNEL] = c;

                  uint16_t shadeidx = static_cast<uint16_t>(std::floor(dump(buf, idx) * 5.0f));
                  if (shadeidx > 4)
                    shadeidx = 4;
                  line[c] += shades[shadeidx];
                }
            }
          for (std::vector<std::string>::const_iterator i = line.begin();
               i != line.end();
               ++i)
            {
              stream << *i;
              if (i + 1 != line.end())
                stream << "  ";
            }
          stream << '\n';
        }
    }
  };

  void
  dump_image_representation(const VariantPixelBuffer& buf,
                            std::ostream&             stream)
  {
    DumpPixelBufferVisitor v(stream);
    boost::apply_visitor(v, buf.vbuffer());
  }

<<<<<<< HEAD
TEST(TIFFTest, RegionIntersection1)
{
  PlaneRegion r1(0, 0, 50, 100);
  PlaneRegion r2(25, 30, 100, 50);
  PlaneRegion r3 = r1 & r2;
  EXPECT_EQ(25U, r3.x);
  EXPECT_EQ(30U, r3.y);
  EXPECT_EQ(25U, r3.w);
  EXPECT_EQ(50U, r3.h);
  PlaneRegion r4 = r2 & r1;
  EXPECT_EQ(25U, r4.x);
  EXPECT_EQ(30U, r4.y);
  EXPECT_EQ(25U, r4.w);
  EXPECT_EQ(50U, r4.h);
}

TEST(TIFFTest, RegionIntersection2)
{
  PlaneRegion r1(0, 0, 100, 100);
  PlaneRegion r2(25, 25, 25, 25);
  PlaneRegion r3 = r1 & r2;
  EXPECT_EQ(25U, r3.x);
  EXPECT_EQ(25U, r3.y);
  EXPECT_EQ(25U, r3.w);
  EXPECT_EQ(25U, r3.h);
  PlaneRegion r4 = r2 & r1;
  EXPECT_EQ(25U, r4.x);
  EXPECT_EQ(25U, r4.y);
  EXPECT_EQ(25U, r4.w);
  EXPECT_EQ(25U, r4.h);
}

TEST(TIFFTest, RegionIntersection3)
{
  PlaneRegion r1(40, 190, 29, 18);
  PlaneRegion r2(40, 190, 29, 18);
  PlaneRegion r3 = r1 & r2;
  EXPECT_EQ(40U, r3.x);
  EXPECT_EQ(190U, r3.y);
  EXPECT_EQ(29U, r3.w);
  EXPECT_EQ(18U, r3.h);
  PlaneRegion r4 = r2 & r1;
  EXPECT_EQ(40U, r4.x);
  EXPECT_EQ(190U, r4.y);
  EXPECT_EQ(29U, r4.w);
  EXPECT_EQ(18U, r4.h);
}

TEST(TIFFTest, RegionIntersection4)
{
  PlaneRegion r1(20, 30, 80, 50);
  PlaneRegion r2(200, 25, 60, 20);
  PlaneRegion r3 = r1 & r2;
  EXPECT_EQ(0U, r3.x);
  EXPECT_EQ(0U, r3.y);
  EXPECT_EQ(0U, r3.w);
  EXPECT_EQ(0U, r3.h);
  PlaneRegion r4 = r2 & r1;
  EXPECT_EQ(0U, r4.x);
  EXPECT_EQ(0U, r4.y);
  EXPECT_EQ(0U, r4.w);
  EXPECT_EQ(0U, r4.h);
}

TEST(TIFFTest, RegionIntersection5)
{
  PlaneRegion r1(20, 400, 80, 50);
  PlaneRegion r2(30, 25, 60, 45);
  PlaneRegion r3 = r1 & r2;
  EXPECT_EQ(0U, r3.x);
  EXPECT_EQ(0U, r3.y);
  EXPECT_EQ(0U, r3.w);
  EXPECT_EQ(0U, r3.h);
  PlaneRegion r4 = r2 & r1;
  EXPECT_EQ(0U, r4.x);
  EXPECT_EQ(0U, r4.y);
  EXPECT_EQ(0U, r4.w);
  EXPECT_EQ(0U, r4.h);
}

TEST(TIFFTest, RegionUnion1)
{
  PlaneRegion r1(0, 0, 16, 16);
  PlaneRegion r2(16, 0, 16, 16);
  PlaneRegion r3 = r1 | r2;
  EXPECT_EQ(0U, r3.x);
  EXPECT_EQ(0U, r3.y);
  EXPECT_EQ(32U, r3.w);
  EXPECT_EQ(16U, r3.h);
  PlaneRegion r4 = r2 | r1;
  EXPECT_EQ(0U, r4.x);
  EXPECT_EQ(0U, r4.y);
  EXPECT_EQ(32U, r4.w);
  EXPECT_EQ(16U, r4.h);
}

TEST(TIFFTest, RegionUnion2)
{
  PlaneRegion r1(0, 0, 16, 16);
  PlaneRegion r2(0, 16, 16, 16);
  PlaneRegion r3 = r1 | r2;
  EXPECT_EQ(0U, r3.x);
  EXPECT_EQ(0U, r3.y);
  EXPECT_EQ(16U, r3.w);
  EXPECT_EQ(32U, r3.h);
  PlaneRegion r4 = r2 | r1;
  EXPECT_EQ(0U, r4.x);
  EXPECT_EQ(0U, r4.y);
  EXPECT_EQ(16U, r4.w);
  EXPECT_EQ(32U, r4.h);
}

TEST(TIFFTest, RegionUnion3)
{
  PlaneRegion r1(43, 23, 12, 15);
  PlaneRegion r2(55, 23, 44, 15);
  PlaneRegion r3 = r1 | r2;
  EXPECT_EQ(43U, r3.x);
  EXPECT_EQ(23U, r3.y);
  EXPECT_EQ(56U, r3.w);
  EXPECT_EQ(15U, r3.h);
  PlaneRegion r4 = r2 | r1;
  EXPECT_EQ(43U, r4.x);
  EXPECT_EQ(23U, r4.y);
  EXPECT_EQ(56U, r4.w);
  EXPECT_EQ(15U, r4.h);
}

TEST(TIFFTest, RegionUnion4)
{
  PlaneRegion r1(22, 19, 27, 80);
  PlaneRegion r2(22, 99, 27, 11);
  PlaneRegion r3 = r1 | r2;
  EXPECT_EQ(22U, r3.x);
  EXPECT_EQ(19U, r3.y);
  EXPECT_EQ(27U, r3.w);
  EXPECT_EQ(91U, r3.h);
  PlaneRegion r4 = r2 | r1;
  EXPECT_EQ(22U, r4.x);
  EXPECT_EQ(19U, r4.y);
  EXPECT_EQ(27U, r4.w);
  EXPECT_EQ(91U, r4.h);
}

TEST(TIFFTest, RegionUnion5)
{
  // No overlap or common edge
  PlaneRegion r1(43, 23, 12, 15);
  PlaneRegion r2(95, 83, 43, 15);
  PlaneRegion r3 = r1 | r2;
  EXPECT_EQ(0U, r3.x);
  EXPECT_EQ(0U, r3.y);
  EXPECT_EQ(0U, r3.w);
  EXPECT_EQ(0U, r3.h);
  PlaneRegion r4 = r2 | r1;
  EXPECT_EQ(0U, r4.x);
  EXPECT_EQ(0U, r4.y);
  EXPECT_EQ(0U, r4.w);
  EXPECT_EQ(0U, r4.h);
}

TEST(TIFFTest, RegionUnion6)
{
  // Overlap
  PlaneRegion r1(43, 23, 12, 15);
  PlaneRegion r2(50, 28, 12, 15);
  PlaneRegion r3 = r1 | r2;
  EXPECT_EQ(0U, r3.x);
  EXPECT_EQ(0U, r3.y);
  EXPECT_EQ(0U, r3.w);
  EXPECT_EQ(0U, r3.h);
  PlaneRegion r4 = r2 | r1;
  EXPECT_EQ(0U, r4.x);
  EXPECT_EQ(0U, r4.y);
  EXPECT_EQ(0U, r4.w);
  EXPECT_EQ(0U, r4.h);
}

TEST(TIFFTest, RegionValid)
{
  // Overlap
  PlaneRegion r1;
  ASSERT_TRUE(!r1.valid());
  ASSERT_FALSE(r1.valid());

  PlaneRegion r2(0, 0, 5, 2);
  ASSERT_TRUE(r2.valid());
  ASSERT_FALSE(!r2.valid());
}

TEST(TIFFTest, RegionArea)
{
  PlaneRegion r1;
  ASSERT_EQ(0U, r1.area());

  PlaneRegion r2(0, 0, 4, 2);
  ASSERT_EQ(4U*2U, r2.area());
=======
>>>>>>> 78e4fcb3
}

std::vector<TileTestParameters> tile_params(find_tile_tests());

TEST(TIFFTest, Construct)
{
  ASSERT_NO_THROW(TIFF::open(PROJECT_SOURCE_DIR "/components/specification/samples/2010-06/18x24y5z1t2c8b-text.ome.tiff", "r"));
}

TEST(TIFFTest, ConstructFailMode)
{
  ASSERT_THROW(TIFF::open(PROJECT_SOURCE_DIR "/components/specification/samples/2010-06/18x24y5z1t2c8b-text.ome.tiff", "XK"),
               ome::bioformats::tiff::Exception);
}

TEST(TIFFTest, ConstructFailFile)
{
  ASSERT_THROW(TIFF::open(PROJECT_SOURCE_DIR "/CMakeLists.txt", "r"), ome::bioformats::tiff::Exception);
}

TEST(TIFFTest, IFDsByIndex)
{
  std::shared_ptr<TIFF> t;
  ASSERT_NO_THROW(t =TIFF::open(PROJECT_SOURCE_DIR "/components/specification/samples/2010-06/18x24y5z1t2c8b-text.ome.tiff", "r"));
  ASSERT_TRUE(static_cast<bool>(t));

  for (directory_index_type i = 0; i < 10; ++i)
    {
      std::shared_ptr<IFD> ifd;
      ASSERT_NO_THROW(ifd = t->getDirectoryByIndex(i));
    }

  ASSERT_THROW(t->getDirectoryByIndex(40), ome::bioformats::tiff::Exception);
}

TEST(TIFFTest, IFDsByOffset)
{
  std::shared_ptr<TIFF> t;
  ASSERT_NO_THROW(t =TIFF::open(PROJECT_SOURCE_DIR "/components/specification/samples/2010-06/18x24y5z1t2c8b-text.ome.tiff", "r"));
  ASSERT_TRUE(static_cast<bool>(t));

  for (directory_index_type i = 0; i < 10; ++i)
    {
      uint64_t offset = t->getDirectoryByIndex(i)->getOffset();
      std::shared_ptr<IFD> ifd;
      ASSERT_NO_THROW(ifd = t->getDirectoryByOffset(offset));
      ASSERT_EQ(ifd->getOffset(), offset);
    }

  ASSERT_THROW(t->getDirectoryByOffset(0), ome::bioformats::tiff::Exception);
}

TEST(TIFFTest, IFDSimpleIter)
{
  std::shared_ptr<TIFF> t;
  ASSERT_NO_THROW(t = TIFF::open(PROJECT_SOURCE_DIR "/components/specification/samples/2010-06/18x24y5z1t2c8b-text.ome.tiff", "r"));
  ASSERT_TRUE(static_cast<bool>(t));

  std::shared_ptr<IFD> ifd = t->getDirectoryByIndex(0);

  while(ifd)
    {
      ifd = ifd->next();
    }
}

TEST(TIFFTest, TIFFIter)
{
  std::shared_ptr<TIFF> t;
  ASSERT_NO_THROW(t = TIFF::open(PROJECT_SOURCE_DIR "/components/specification/samples/2010-06/18x24y5z1t2c8b-text.ome.tiff", "r"));
  ASSERT_TRUE(static_cast<bool>(t));

  for (TIFF::iterator pos = t->begin(); pos != t->end(); ++pos)
    {
    }
}

TEST(TIFFTest, TIFFConstIter)
{
  std::shared_ptr<TIFF> t;
  ASSERT_NO_THROW(t = TIFF::open(PROJECT_SOURCE_DIR "/components/specification/samples/2010-06/18x24y5z1t2c8b-text.ome.tiff", "r"));
  ASSERT_TRUE(static_cast<bool>(t));

  for (TIFF::const_iterator pos = t->begin(); pos != t->end(); ++pos)
    {
    }
}

TEST(TIFFTest, TIFFConstIter2)
{
  std::shared_ptr<TIFF> t;
  ASSERT_NO_THROW(t = TIFF::open(PROJECT_SOURCE_DIR "/components/specification/samples/2010-06/18x24y5z1t2c8b-text.ome.tiff", "r"));
  ASSERT_TRUE(static_cast<bool>(t));

  for (TIFF::const_iterator pos = t->begin(); pos != t->end(); ++pos)
    {
    }
}

TEST(TIFFTest, RawField)
{
  std::shared_ptr<TIFF> t;
  ASSERT_NO_THROW(t = TIFF::open(PROJECT_SOURCE_DIR "/components/specification/samples/2010-06/18x24y5z1t2c8b-text.ome.tiff", "r"));
  ASSERT_TRUE(static_cast<bool>(t));

  std::shared_ptr<IFD> ifd;
  ASSERT_NO_THROW(ifd = t->getDirectoryByIndex(0));
  ASSERT_TRUE(static_cast<bool>(ifd));

  char *text;
  ifd->getRawField(270, &text);
}

TEST(TIFFTest, RawField0)
{
  std::shared_ptr<TIFF> t;
  ASSERT_NO_THROW(t = TIFF::open(PROJECT_SOURCE_DIR "/components/specification/samples/2010-06/18x24y5z1t2c8b-text.ome.tiff", "r"));
  ASSERT_TRUE(static_cast<bool>(t));

  std::shared_ptr<IFD> ifd;
  ASSERT_NO_THROW(ifd = t->getDirectoryByIndex(0));
  ASSERT_TRUE(static_cast<bool>(ifd));

  char *text;
  ASSERT_THROW(ifd->getRawField(0, &text), ome::bioformats::tiff::Exception);
}

TEST(TIFFTest, FieldWrapString)
{
  std::shared_ptr<TIFF> t;
  ASSERT_NO_THROW(t = TIFF::open(PROJECT_SOURCE_DIR "/components/specification/samples/2010-06/18x24y5z1t2c8b-text.ome.tiff", "r"));
  ASSERT_TRUE(static_cast<bool>(t));

  std::shared_ptr<IFD> ifd;
  ASSERT_NO_THROW(ifd = t->getDirectoryByIndex(0));
  ASSERT_TRUE(static_cast<bool>(ifd));

  std::string text;
  ASSERT_THROW(ifd->getField(ome::bioformats::tiff::ARTIST).get(text), ome::bioformats::tiff::Exception);
  ASSERT_THROW(ifd->getField(ome::bioformats::tiff::COPYRIGHT).get(text), ome::bioformats::tiff::Exception);
  ASSERT_THROW(ifd->getField(ome::bioformats::tiff::DATETIME).get(text), ome::bioformats::tiff::Exception);
  ASSERT_THROW(ifd->getField(ome::bioformats::tiff::DOCUMENTNAME).get(text), ome::bioformats::tiff::Exception);
  ASSERT_THROW(ifd->getField(ome::bioformats::tiff::HOSTCOMPUTER).get(text), ome::bioformats::tiff::Exception);
  ASSERT_NO_THROW(ifd->getField(ome::bioformats::tiff::IMAGEDESCRIPTION).get(text));
  ASSERT_THROW(ifd->getField(ome::bioformats::tiff::MAKE).get(text), ome::bioformats::tiff::Exception);
  ASSERT_THROW(ifd->getField(ome::bioformats::tiff::MODEL).get(text), ome::bioformats::tiff::Exception);
  ASSERT_THROW(ifd->getField(ome::bioformats::tiff::PAGENAME).get(text), ome::bioformats::tiff::Exception);
  ASSERT_NO_THROW(ifd->getField(ome::bioformats::tiff::SOFTWARE).get(text));
  ASSERT_THROW(ifd->getField(ome::bioformats::tiff::TARGETPRINTER).get(text), ome::bioformats::tiff::Exception);
}

TEST(TIFFTest, FieldWrapStringArray)
{
  std::shared_ptr<TIFF> t;
  ASSERT_NO_THROW(t = TIFF::open(PROJECT_SOURCE_DIR "/components/specification/samples/2010-06/18x24y5z1t2c8b-text.ome.tiff", "r"));
  ASSERT_TRUE(static_cast<bool>(t));

  std::shared_ptr<IFD> ifd;
  ASSERT_NO_THROW(ifd = t->getDirectoryByIndex(0));
  ASSERT_TRUE(static_cast<bool>(ifd));

  std::vector<std::string> text;
  ASSERT_THROW(ifd->getField(ome::bioformats::tiff::INKNAMES).get(text), ome::bioformats::tiff::Exception);
  for (std::vector<std::string>::const_iterator i = text.begin(); i != text.end(); ++i)
    {
    }
}

TEST(TIFFTest, FieldWrapUInt16)
{
  std::shared_ptr<TIFF> t;
  ASSERT_NO_THROW(t = TIFF::open(PROJECT_SOURCE_DIR "/components/specification/samples/2010-06/18x24y5z1t2c8b-text.ome.tiff", "r"));
  ASSERT_TRUE(static_cast<bool>(t));

  std::shared_ptr<IFD> ifd;
  ASSERT_NO_THROW(ifd = t->getDirectoryByIndex(0));
  ASSERT_TRUE(static_cast<bool>(ifd));

  uint16_t value;

  ASSERT_NO_THROW(ifd->getField(ome::bioformats::tiff::BITSPERSAMPLE).get(value));
  ASSERT_EQ(8, value);
  ASSERT_THROW(ifd->getField(ome::bioformats::tiff::CLEANFAXDATA).get(value), ome::bioformats::tiff::Exception);
  ASSERT_THROW(ifd->getField(ome::bioformats::tiff::DATATYPE).get(value), ome::bioformats::tiff::Exception);
  ASSERT_THROW(ifd->getField(ome::bioformats::tiff::INDEXED).get(value), ome::bioformats::tiff::Exception);
  ASSERT_THROW(ifd->getField(ome::bioformats::tiff::INKSET).get(value), ome::bioformats::tiff::Exception);
  ASSERT_THROW(ifd->getField(ome::bioformats::tiff::MATTEING).get(value), ome::bioformats::tiff::Exception);
  ASSERT_THROW(ifd->getField(ome::bioformats::tiff::MAXSAMPLEVALUE).get(value), ome::bioformats::tiff::Exception);
  ASSERT_THROW(ifd->getField(ome::bioformats::tiff::MINSAMPLEVALUE).get(value), ome::bioformats::tiff::Exception);
  ASSERT_THROW(ifd->getField(ome::bioformats::tiff::RESOLUTIONUNIT).get(value), ome::bioformats::tiff::Exception);
  ASSERT_NO_THROW(ifd->getField(ome::bioformats::tiff::SAMPLESPERPIXEL).get(value));
  ASSERT_EQ(1, value);
}

TEST(TIFFTest, FieldWrapCompression)
{
  std::shared_ptr<TIFF> t;
  ASSERT_NO_THROW(t = TIFF::open(PROJECT_SOURCE_DIR "/components/specification/samples/2010-06/18x24y5z1t2c8b-text.ome.tiff", "r"));
  ASSERT_TRUE(static_cast<bool>(t));

  std::shared_ptr<IFD> ifd;
  ASSERT_NO_THROW(ifd = t->getDirectoryByIndex(0));
  ASSERT_TRUE(static_cast<bool>(ifd));

  ome::bioformats::tiff::Compression value;

  ASSERT_NO_THROW(ifd->getField(ome::bioformats::tiff::COMPRESSION).get(value));
  ASSERT_EQ(ome::bioformats::tiff::COMPRESSION_NONE, value);
}

TEST(TIFFTest, FieldWrapFillOrder)
{
  std::shared_ptr<TIFF> t;
  ASSERT_NO_THROW(t = TIFF::open(PROJECT_SOURCE_DIR "/components/specification/samples/2010-06/18x24y5z1t2c8b-text.ome.tiff", "r"));
  ASSERT_TRUE(static_cast<bool>(t));

  std::shared_ptr<IFD> ifd;
  ASSERT_NO_THROW(ifd = t->getDirectoryByIndex(0));
  ASSERT_TRUE(static_cast<bool>(ifd));

  ome::bioformats::tiff::FillOrder value;

  ASSERT_THROW(ifd->getField(ome::bioformats::tiff::FILLORDER).get(value), ome::bioformats::tiff::Exception);
}

TEST(TIFFTest, FieldWrapOrientation)
{
  std::shared_ptr<TIFF> t;
  ASSERT_NO_THROW(t = TIFF::open(PROJECT_SOURCE_DIR "/components/specification/samples/2010-06/18x24y5z1t2c8b-text.ome.tiff", "r"));
  ASSERT_TRUE(static_cast<bool>(t));

  std::shared_ptr<IFD> ifd;
  ASSERT_NO_THROW(ifd = t->getDirectoryByIndex(0));
  ASSERT_TRUE(static_cast<bool>(ifd));

  ome::bioformats::tiff::Orientation value;

  ASSERT_THROW(ifd->getField(ome::bioformats::tiff::ORIENTATION).get(value), ome::bioformats::tiff::Exception);
}

TEST(TIFFTest, FieldWrapPlanarConfiguration)
{
  std::shared_ptr<TIFF> t;
  ASSERT_NO_THROW(t = TIFF::open(PROJECT_SOURCE_DIR "/components/specification/samples/2010-06/18x24y5z1t2c8b-text.ome.tiff", "r"));
  ASSERT_TRUE(static_cast<bool>(t));

  std::shared_ptr<IFD> ifd;
  ASSERT_NO_THROW(ifd = t->getDirectoryByIndex(0));
  ASSERT_TRUE(static_cast<bool>(ifd));

  ome::bioformats::tiff::PlanarConfiguration value;

  ASSERT_NO_THROW(ifd->getField(ome::bioformats::tiff::PLANARCONFIG).get(value));
  ASSERT_EQ(ome::bioformats::tiff::SEPARATE, value);
}

TEST(TIFFTest, FieldWrapPhotometricInterpretation)
{
  std::shared_ptr<TIFF> t;
  ASSERT_NO_THROW(t = TIFF::open(PROJECT_SOURCE_DIR "/components/specification/samples/2010-06/18x24y5z1t2c8b-text.ome.tiff", "r"));
  ASSERT_TRUE(static_cast<bool>(t));

  std::shared_ptr<IFD> ifd;
  ASSERT_NO_THROW(ifd = t->getDirectoryByIndex(0));
  ASSERT_TRUE(static_cast<bool>(ifd));

  ome::bioformats::tiff::PhotometricInterpretation value;

  ASSERT_NO_THROW(ifd->getField(ome::bioformats::tiff::PHOTOMETRIC).get(value));
  ASSERT_EQ(ome::bioformats::tiff::MIN_IS_BLACK, value);
}

TEST(TIFFTest, FieldWrapPredictor)
{
  std::shared_ptr<TIFF> t;
  ASSERT_NO_THROW(t = TIFF::open(PROJECT_SOURCE_DIR "/components/specification/samples/2010-06/18x24y5z1t2c8b-text.ome.tiff", "r"));
  ASSERT_TRUE(static_cast<bool>(t));

  std::shared_ptr<IFD> ifd;
  ASSERT_NO_THROW(ifd = t->getDirectoryByIndex(0));
  ASSERT_TRUE(static_cast<bool>(ifd));

  ome::bioformats::tiff::Predictor value;

  ASSERT_THROW(ifd->getField(ome::bioformats::tiff::PREDICTOR).get(value), ome::bioformats::tiff::Exception);
}

TEST(TIFFTest, FieldWrapSampleFormat)
{
  std::shared_ptr<TIFF> t;
  ASSERT_NO_THROW(t = TIFF::open(PROJECT_SOURCE_DIR "/components/specification/samples/2010-06/18x24y5z1t2c8b-text.ome.tiff", "r"));
  ASSERT_TRUE(static_cast<bool>(t));

  std::shared_ptr<IFD> ifd;
  ASSERT_NO_THROW(ifd = t->getDirectoryByIndex(0));
  ASSERT_TRUE(static_cast<bool>(ifd));

  ome::bioformats::tiff::SampleFormat value;

  ASSERT_THROW(ifd->getField(ome::bioformats::tiff::SAMPLEFORMAT).get(value), ome::bioformats::tiff::Exception);
}

TEST(TIFFTest, FieldWrapThreshholding)
{
  std::shared_ptr<TIFF> t;
  ASSERT_NO_THROW(t = TIFF::open(PROJECT_SOURCE_DIR "/components/specification/samples/2010-06/18x24y5z1t2c8b-text.ome.tiff", "r"));
  ASSERT_TRUE(static_cast<bool>(t));

  std::shared_ptr<IFD> ifd;
  ASSERT_NO_THROW(ifd = t->getDirectoryByIndex(0));
  ASSERT_TRUE(static_cast<bool>(ifd));

  ome::bioformats::tiff::Threshholding value;

  ASSERT_THROW(ifd->getField(ome::bioformats::tiff::THRESHHOLDING).get(value), ome::bioformats::tiff::Exception);
}

TEST(TIFFTest, FieldWrapYCbCrPosition)
{
  std::shared_ptr<TIFF> t;
  ASSERT_NO_THROW(t = TIFF::open(PROJECT_SOURCE_DIR "/components/specification/samples/2010-06/18x24y5z1t2c8b-text.ome.tiff", "r"));
  ASSERT_TRUE(static_cast<bool>(t));

  std::shared_ptr<IFD> ifd;
  ASSERT_NO_THROW(ifd = t->getDirectoryByIndex(0));
  ASSERT_TRUE(static_cast<bool>(ifd));

  ome::bioformats::tiff::YCbCrPosition value;

  ASSERT_THROW(ifd->getField(ome::bioformats::tiff::YCBCRPOSITIONING).get(value), ome::bioformats::tiff::Exception);
}

TEST(TIFFTest, FieldWrapUInt16Pair)
{
  std::shared_ptr<TIFF> t;
  ASSERT_NO_THROW(t = TIFF::open(PROJECT_SOURCE_DIR "/components/specification/samples/2010-06/18x24y5z1t2c8b-text.ome.tiff", "r"));
  ASSERT_TRUE(static_cast<bool>(t));

  std::shared_ptr<IFD> ifd;
  ASSERT_NO_THROW(ifd = t->getDirectoryByIndex(0));
  ASSERT_TRUE(static_cast<bool>(ifd));

  std::array<uint16_t, 2> value;

  ASSERT_THROW(ifd->getField(ome::bioformats::tiff::DOTRANGE).get(value), ome::bioformats::tiff::Exception);
  ASSERT_THROW(ifd->getField(ome::bioformats::tiff::HALFTONEHINTS).get(value), ome::bioformats::tiff::Exception);
  ASSERT_THROW(ifd->getField(ome::bioformats::tiff::PAGENUMBER).get(value), ome::bioformats::tiff::Exception);
  ASSERT_THROW(ifd->getField(ome::bioformats::tiff::YCBCRSUBSAMPLING).get(value), ome::bioformats::tiff::Exception);
}

TEST(TIFFTest, FieldWrapFloat)
{
  std::shared_ptr<TIFF> t;
  ASSERT_NO_THROW(t = TIFF::open(PROJECT_SOURCE_DIR "/components/specification/samples/2010-06/18x24y5z1t2c8b-text.ome.tiff", "r"));
  ASSERT_TRUE(static_cast<bool>(t));

  std::shared_ptr<IFD> ifd;
  ASSERT_NO_THROW(ifd = t->getDirectoryByIndex(0));
  ASSERT_TRUE(static_cast<bool>(ifd));

  float value = -1.0f;

  ASSERT_NO_THROW(ifd->getField(ome::bioformats::tiff::XRESOLUTION).get(value));
  ASSERT_FLOAT_EQ(1.0f, value);
  ASSERT_NO_THROW(ifd->getField(ome::bioformats::tiff::YRESOLUTION).get(value));
  ASSERT_FLOAT_EQ(1.0f, value);
  ASSERT_THROW(ifd->getField(ome::bioformats::tiff::XPOSITION).get(value), ome::bioformats::tiff::Exception);
  ASSERT_THROW(ifd->getField(ome::bioformats::tiff::YPOSITION).get(value), ome::bioformats::tiff::Exception);
}

TEST(TIFFTest, FieldWrapFloat2)
{
  std::shared_ptr<TIFF> t;
  ASSERT_NO_THROW(t = TIFF::open(PROJECT_SOURCE_DIR "/components/specification/samples/2010-06/18x24y5z1t2c8b-text.ome.tiff", "r"));
  ASSERT_TRUE(static_cast<bool>(t));

  std::shared_ptr<IFD> ifd;
  ASSERT_NO_THROW(ifd = t->getDirectoryByIndex(0));
  ASSERT_TRUE(static_cast<bool>(ifd));

  std::array<float, 2> value;

  ASSERT_THROW(ifd->getField(ome::bioformats::tiff::WHITEPOINT).get(value), ome::bioformats::tiff::Exception);
}

TEST(TIFFTest, FieldWrapFloat3)
{
  std::shared_ptr<TIFF> t;
  ASSERT_NO_THROW(t = TIFF::open(PROJECT_SOURCE_DIR "/components/specification/samples/2010-06/18x24y5z1t2c8b-text.ome.tiff", "r"));
  ASSERT_TRUE(static_cast<bool>(t));

  std::shared_ptr<IFD> ifd;
  ASSERT_NO_THROW(ifd = t->getDirectoryByIndex(0));
  ASSERT_TRUE(static_cast<bool>(ifd));

  std::array<float, 3> value;

  ASSERT_THROW(ifd->getField(ome::bioformats::tiff::YCBCRCOEFFICIENTS).get(value), ome::bioformats::tiff::Exception);
}


TEST(TIFFTest, FieldWrapFloat6)
{
  std::shared_ptr<TIFF> t;
  ASSERT_NO_THROW(t = TIFF::open(PROJECT_SOURCE_DIR "/components/specification/samples/2010-06/18x24y5z1t2c8b-text.ome.tiff", "r"));
  ASSERT_TRUE(static_cast<bool>(t));

  std::shared_ptr<IFD> ifd;
  ASSERT_NO_THROW(ifd = t->getDirectoryByIndex(0));
  ASSERT_TRUE(static_cast<bool>(ifd));

  std::array<float, 6> value;

  ASSERT_THROW(ifd->getField(ome::bioformats::tiff::PRIMARYCHROMATICITIES).get(value), ome::bioformats::tiff::Exception);
  ASSERT_THROW(ifd->getField(ome::bioformats::tiff::REFERENCEBLACKWHITE).get(value), ome::bioformats::tiff::Exception);
}

TEST(TIFFTest, FieldWrapUInt16ExtraSamplesArray)
{
  std::shared_ptr<TIFF> t;
  ASSERT_NO_THROW(t = TIFF::open(PROJECT_SOURCE_DIR "/components/specification/samples/2010-06/18x24y5z1t2c8b-text.ome.tiff", "r"));
  ASSERT_TRUE(static_cast<bool>(t));

  std::shared_ptr<IFD> ifd;
  ASSERT_NO_THROW(ifd = t->getDirectoryByIndex(0));
  ASSERT_TRUE(static_cast<bool>(ifd));

  std::vector<ome::bioformats::tiff::ExtraSamples> value;
  ASSERT_THROW(ifd->getField(ome::bioformats::tiff::EXTRASAMPLES).get(value), ome::bioformats::tiff::Exception);
}

TEST(TIFFTest, FieldWrapUInt16Array3)
{
  std::shared_ptr<TIFF> t;
  ASSERT_NO_THROW(t = TIFF::open(PROJECT_SOURCE_DIR "/components/specification/samples/2010-06/18x24y5z1t2c8b-text.ome.tiff", "r"));
  ASSERT_TRUE(static_cast<bool>(t));

  std::shared_ptr<IFD> ifd;
  ASSERT_NO_THROW(ifd = t->getDirectoryByIndex(0));
  ASSERT_TRUE(static_cast<bool>(ifd));

  std::array<std::vector<uint16_t>, 3> value;
  ASSERT_THROW(ifd->getField(ome::bioformats::tiff::COLORMAP).get(value), ome::bioformats::tiff::Exception);
  ASSERT_THROW(ifd->getField(ome::bioformats::tiff::TRANSFERFUNCTION).get(value), ome::bioformats::tiff::Exception);
}

TEST(TIFFTest, FieldWrapUInt32)
{
  std::shared_ptr<TIFF> t;
  ASSERT_NO_THROW(t = TIFF::open(PROJECT_SOURCE_DIR "/components/specification/samples/2010-06/18x24y5z1t2c8b-text.ome.tiff", "r"));
  ASSERT_TRUE(static_cast<bool>(t));

  std::shared_ptr<IFD> ifd;
  ASSERT_NO_THROW(ifd = t->getDirectoryByIndex(0));
  ASSERT_TRUE(static_cast<bool>(ifd));

  uint32_t value;

  ASSERT_THROW(ifd->getField(ome::bioformats::tiff::BADFAXLINES).get(value), ome::bioformats::tiff::Exception);
  ASSERT_THROW(ifd->getField(ome::bioformats::tiff::CONSECUTIVEBADFAXLINES).get(value), ome::bioformats::tiff::Exception);
  ASSERT_THROW(ifd->getField(ome::bioformats::tiff::GROUP3OPTIONS).get(value), ome::bioformats::tiff::Exception);
  ASSERT_THROW(ifd->getField(ome::bioformats::tiff::GROUP4OPTIONS).get(value), ome::bioformats::tiff::Exception);
  ASSERT_THROW(ifd->getField(ome::bioformats::tiff::IMAGEDEPTH).get(value), ome::bioformats::tiff::Exception);
  ASSERT_NO_THROW(ifd->getField(ome::bioformats::tiff::IMAGELENGTH).get(value));
  ASSERT_EQ(24U, value);
  ASSERT_NO_THROW(ifd->getField(ome::bioformats::tiff::IMAGEWIDTH).get(value));
  ASSERT_EQ(18U, value);
  ASSERT_NO_THROW(ifd->getField(ome::bioformats::tiff::ROWSPERSTRIP).get(value));
  ASSERT_EQ(1U, value);
  ASSERT_THROW(ifd->getField(ome::bioformats::tiff::SUBFILETYPE).get(value), ome::bioformats::tiff::Exception);
  ASSERT_THROW(ifd->getField(ome::bioformats::tiff::TILEDEPTH).get(value), ome::bioformats::tiff::Exception);
  ASSERT_THROW(ifd->getField(ome::bioformats::tiff::TILELENGTH).get(value), ome::bioformats::tiff::Exception);
  ASSERT_THROW(ifd->getField(ome::bioformats::tiff::TILEWIDTH).get(value), ome::bioformats::tiff::Exception);
}

TEST(TIFFTest, FieldWrapUInt32Array)
{
  std::shared_ptr<TIFF> t;
  ASSERT_NO_THROW(t = TIFF::open(PROJECT_SOURCE_DIR "/components/specification/samples/2010-06/18x24y5z1t2c8b-text.ome.tiff", "r"));
  ASSERT_TRUE(static_cast<bool>(t));

  std::shared_ptr<IFD> ifd;
  ASSERT_NO_THROW(ifd = t->getDirectoryByIndex(0));
  ASSERT_TRUE(static_cast<bool>(ifd));

  std::vector<uint32_t> value;
  ASSERT_THROW(ifd->getField(ome::bioformats::tiff::IMAGEJ_META_DATA_BYTE_COUNTS).get(value), ome::bioformats::tiff::Exception);
  ASSERT_THROW(ifd->getField(ome::bioformats::tiff::RICHTIFFIPTC).get(value), ome::bioformats::tiff::Exception);
}

TEST(TIFFTest, FieldWrapUInt64Array)
{
  std::shared_ptr<TIFF> t;
  ASSERT_NO_THROW(t = TIFF::open(PROJECT_SOURCE_DIR "/components/specification/samples/2010-06/18x24y5z1t2c8b-text.ome.tiff", "r"));
  ASSERT_TRUE(static_cast<bool>(t));

  std::shared_ptr<IFD> ifd;
  ASSERT_NO_THROW(ifd = t->getDirectoryByIndex(0));
  ASSERT_TRUE(static_cast<bool>(ifd));

  std::vector<uint64_t> value;
  ASSERT_THROW(ifd->getField(ome::bioformats::tiff::SUBIFD).get(value), ome::bioformats::tiff::Exception);
  ASSERT_NO_THROW(ifd->getField(ome::bioformats::tiff::STRIPBYTECOUNTS).get(value));
  ASSERT_NO_THROW(ifd->getField(ome::bioformats::tiff::STRIPOFFSETS).get(value));
  ASSERT_THROW(ifd->getField(ome::bioformats::tiff::TILEBYTECOUNTS).get(value), ome::bioformats::tiff::Exception);
  ASSERT_THROW(ifd->getField(ome::bioformats::tiff::TILEOFFSETS).get(value), ome::bioformats::tiff::Exception);
}

TEST(TIFFTest, FieldWrapByteArray)
{
  std::shared_ptr<TIFF> t;
  ASSERT_NO_THROW(t = TIFF::open(PROJECT_SOURCE_DIR "/components/specification/samples/2010-06/18x24y5z1t2c8b-text.ome.tiff", "r"));
  ASSERT_TRUE(static_cast<bool>(t));

  std::shared_ptr<IFD> ifd;
  ASSERT_NO_THROW(ifd = t->getDirectoryByIndex(0));
  ASSERT_TRUE(static_cast<bool>(ifd));

  std::vector<uint8_t> value;

  ASSERT_THROW(ifd->getField(ome::bioformats::tiff::ICCPROFILE).get(value), ome::bioformats::tiff::Exception);
  ASSERT_THROW(ifd->getField(ome::bioformats::tiff::JPEGTABLES).get(value), ome::bioformats::tiff::Exception);
  ASSERT_THROW(ifd->getField(ome::bioformats::tiff::PHOTOSHOP).get(value), ome::bioformats::tiff::Exception);
  ASSERT_THROW(ifd->getField(ome::bioformats::tiff::XMLPACKET).get(value), ome::bioformats::tiff::Exception);
  ASSERT_THROW(ifd->getField(ome::bioformats::tiff::IMAGEJ_META_DATA).get(value), ome::bioformats::tiff::Exception);
}

TEST(TIFFTest, ValueProxy)
{
  std::shared_ptr<TIFF> t;
  ASSERT_NO_THROW(t = TIFF::open(PROJECT_SOURCE_DIR "/components/specification/samples/2010-06/18x24y5z1t2c8b-text.ome.tiff", "r"));
  ASSERT_TRUE(static_cast<bool>(t));

  std::shared_ptr<IFD> ifd;
  ASSERT_NO_THROW(ifd = t->getDirectoryByIndex(0));
  ASSERT_TRUE(static_cast<bool>(ifd));

  std::string text;
  ome::bioformats::tiff::ValueProxy<std::string> d(text);
  d = ifd->getField(ome::bioformats::tiff::IMAGEDESCRIPTION);
}

TEST(TIFFTest, Value)
{
  std::shared_ptr<TIFF> t;
  ASSERT_NO_THROW(t = TIFF::open(PROJECT_SOURCE_DIR "/components/specification/samples/2010-06/18x24y5z1t2c8b-text.ome.tiff", "r"));
  ASSERT_TRUE(static_cast<bool>(t));

  std::shared_ptr<IFD> ifd;
  ASSERT_NO_THROW(ifd = t->getDirectoryByIndex(0));
  ASSERT_TRUE(static_cast<bool>(ifd));

  ome::bioformats::tiff::Value<std::string> text;
  text = ifd->getField(ome::bioformats::tiff::IMAGEDESCRIPTION);
}

TEST(TIFFTest, FieldName)
{
  std::shared_ptr<TIFF> t;
  ASSERT_NO_THROW(t = TIFF::open(PROJECT_SOURCE_DIR "/components/specification/samples/2010-06/18x24y5z1t2c8b-text.ome.tiff", "r"));
  ASSERT_TRUE(static_cast<bool>(t));

  std::shared_ptr<IFD> ifd;
  ASSERT_NO_THROW(ifd = t->getDirectoryByIndex(0));
  ASSERT_TRUE(static_cast<bool>(ifd));

  std::string name;
  name = ifd->getField(ome::bioformats::tiff::IMAGEDESCRIPTION).name();

#if defined(TIFF_HAVE_FIELD) || defined(TIFF_HAVE_FIELDINFO)
  ASSERT_EQ(std::string("ImageDescription"), name);
#else
  ASSERT_EQ(std::string("Unknown"), name);
#endif
}

TEST(TIFFTest, FieldCount)
{
  std::shared_ptr<TIFF> t;
  ASSERT_NO_THROW(t = TIFF::open(PROJECT_SOURCE_DIR "/components/specification/samples/2010-06/18x24y5z1t2c8b-text.ome.tiff", "r"));
  ASSERT_TRUE(static_cast<bool>(t));

  std::shared_ptr<IFD> ifd;
  ASSERT_NO_THROW(ifd = t->getDirectoryByIndex(0));
  ASSERT_TRUE(static_cast<bool>(ifd));

  std::string name;
  bool count = ifd->getField(ome::bioformats::tiff::IMAGEDESCRIPTION).passCount();

  ASSERT_FALSE(count);
}

TEST(TIFFTest, PixelType)
{
  std::shared_ptr<TIFF> t;
  ASSERT_NO_THROW(t = TIFF::open(PROJECT_SOURCE_DIR "/components/specification/samples/2010-06/18x24y5z1t2c8b-text.ome.tiff", "r"));
  ASSERT_TRUE(static_cast<bool>(t));

  std::shared_ptr<IFD> ifd;
  ASSERT_NO_THROW(ifd = t->getDirectoryByIndex(0));
  ASSERT_TRUE(static_cast<bool>(ifd));

  ASSERT_EQ(PT::UINT8, ifd->getPixelType());
}

class TIFFTileTest : public ::testing::TestWithParam<TileTestParameters>
{
public:
  std::shared_ptr<TIFF> tiff;
  std::shared_ptr<IFD> ifd;
  uint32_t iwidth;
  uint32_t iheight;
  ome::bioformats::tiff::PlanarConfiguration planarconfig;
  uint16_t samples;
  static VariantPixelBuffer pngdata_chunky;
  static VariantPixelBuffer pngdata_planar;
  typedef std::map<std::pair<PT,ome::bioformats::tiff::PlanarConfiguration>,VariantPixelBuffer> pngdata_map_type;
  static pngdata_map_type pngdata_map;
  static bool pngdata_init;
  static uint32_t pwidth;
  static uint32_t pheight;

  static void
  readPNGData()
  {
    // Sample image to check validity of TIFF reading.
    const char * const pngfile = PROJECT_SOURCE_DIR "/cpp/test/ome-bioformats/data/data-layout.png";

    std::FILE *png = std::fopen(pngfile, "rb");
    ASSERT_TRUE(png);
    uint8_t header[8];
    std::fread(header, 1, 8, png);
    ASSERT_FALSE((png_sig_cmp(header, 0, 8)));

    png_structp pngptr = png_create_read_struct(PNG_LIBPNG_VER_STRING, NULL, NULL, NULL);
    ASSERT_TRUE(pngptr != 0);

    png_infop infoptr = png_create_info_struct(pngptr);
    if (!infoptr)
      png_destroy_read_struct(&pngptr, 0, 0);
    ASSERT_TRUE(infoptr != 0);

    png_infop endinfoptr = png_create_info_struct(pngptr);
    if (!endinfoptr)
      png_destroy_read_struct(&pngptr, 0, 0);
    ASSERT_TRUE(endinfoptr != 0);

    int result = setjmp(png_jmpbuf(pngptr));
    ASSERT_FALSE((result));

    png_init_io(pngptr, png);
    png_set_sig_bytes(pngptr, 8);

    png_read_info(pngptr, infoptr);

    pwidth = png_get_image_width(pngptr, infoptr);
    pheight = png_get_image_height(pngptr, infoptr);
    png_byte color_type = png_get_color_type(pngptr, infoptr);
    ASSERT_EQ(PNG_COLOR_TYPE_RGB, color_type);
    png_byte bit_depth = png_get_bit_depth(pngptr, infoptr);
    ASSERT_EQ(8U, bit_depth);

    png_set_interlace_handling(pngptr);
    png_read_update_info(pngptr, infoptr);

    std::array<VariantPixelBuffer::size_type, 9> shape;
    shape[::ome::bioformats::DIM_SPATIAL_X] = pwidth;
    shape[::ome::bioformats::DIM_SPATIAL_Y] = pheight;
    shape[::ome::bioformats::DIM_SUBCHANNEL] = 3U;
    shape[::ome::bioformats::DIM_SPATIAL_Z] = shape[::ome::bioformats::DIM_TEMPORAL_T] = shape[::ome::bioformats::DIM_CHANNEL] =
      shape[::ome::bioformats::DIM_MODULO_Z] = shape[::ome::bioformats::DIM_MODULO_T] = shape[::ome::bioformats::DIM_MODULO_C] = 1;

    ::ome::bioformats::PixelBufferBase::storage_order_type order_chunky(::ome::bioformats::PixelBufferBase::default_storage_order());
    ::ome::bioformats::PixelBufferBase::storage_order_type order_planar(::ome::bioformats::PixelBufferBase::make_storage_order(::ome::xml::model::enums::DimensionOrder::XYZTC, false));

    pngdata_chunky.setBuffer(shape, PT::UINT8, order_chunky);
    pngdata_planar.setBuffer(shape, PT::UINT8, order_planar);

<<<<<<< HEAD
=======
    std::shared_ptr<PixelBuffer<PixelProperties<PT::UINT8>::std_type> >& uint8_pngdata_chunky(boost::get<std::shared_ptr<PixelBuffer<PixelProperties<PT::UINT8>::std_type> > >(pngdata_chunky.vbuffer()));
>>>>>>> 78e4fcb3
    std::vector<png_bytep> row_pointers(pheight);
    for (dimension_size_type y = 0; y < pheight; ++y)
      {
        VariantPixelBuffer::indices_type coord;
        coord[ome::bioformats::DIM_SPATIAL_X] = 0;
        coord[ome::bioformats::DIM_SPATIAL_Y] = y;
        coord[ome::bioformats::DIM_SUBCHANNEL] = 0;
        coord[ome::bioformats::DIM_SPATIAL_Z] = coord[ome::bioformats::DIM_TEMPORAL_T] =
          coord[ome::bioformats::DIM_CHANNEL] = coord[ome::bioformats::DIM_MODULO_Z] =
          coord[ome::bioformats::DIM_MODULO_T] = coord[ome::bioformats::DIM_MODULO_C] = 0;

<<<<<<< HEAD
        row_pointers[y] = reinterpret_cast<png_bytep>(&pngdata_chunky.at< PixelProperties<PT::UINT8>::std_type>(coord));
=======
        row_pointers[y] = reinterpret_cast<png_bytep>(&(uint8_pngdata_chunky->at(coord)));
>>>>>>> 78e4fcb3
      }

    png_read_image(pngptr, &row_pointers[0]);

    png_read_end(pngptr, infoptr);

    png_destroy_read_struct(&pngptr, &infoptr, &endinfoptr);

    std::fclose(png);
    png = 0;

    pngdata_planar = pngdata_chunky;
    ASSERT_TRUE(pngdata_chunky == pngdata_planar);

    pngdata_init = true;
  }

  static const VariantPixelBuffer&
  getPNGDataChunky()
  {
    if (!pngdata_init)
      readPNGData();
    return pngdata_chunky;
  }

  static const VariantPixelBuffer&
  getPNGDataPlanar()
  {
    if (!pngdata_init)
      readPNGData();
    return pngdata_planar;
  }

  static const VariantPixelBuffer&
  getPNGData(PT pixeltype,
             ome::bioformats::tiff::PlanarConfiguration planarconfig)
  {
    pngdata_map_type::const_iterator found = pngdata_map.find(std::make_pair(pixeltype, planarconfig));
    if (found == pngdata_map.end())
      {
        const VariantPixelBuffer& src(planarconfig == ome::bioformats::tiff::CONTIG ? getPNGDataChunky() : getPNGDataPlanar());

        const VariantPixelBuffer::size_type *shape = src.shape();

        VariantPixelBuffer dest(boost::extents[shape[0]][shape[1]][shape[2]][shape[3]][shape[4]][shape[5]][shape[6]][shape[7]][shape[8]], pixeltype, src.storage_order());

        PixelTypeConversionVisitor<PT::UINT8> v(src, dest);
        boost::apply_visitor(v, dest.vbuffer());

        pngdata_map_type::key_type key(pixeltype, planarconfig);
        std::pair<pngdata_map_type::iterator,bool> ins
          (pngdata_map.insert(pngdata_map_type::value_type(key, dest)));

        if (!ins.second)
          throw std::runtime_error("Failed to cache test pixel data");

        found = ins.first;
      }

    return found->second;
  }

  virtual void SetUp()
  {
    const TileTestParameters& params = GetParam();

    ASSERT_NO_THROW(tiff = TIFF::open(params.file, "r"));
    ASSERT_TRUE(static_cast<bool>(tiff));
    ASSERT_NO_THROW(ifd = tiff->getDirectoryByIndex(0));
    ASSERT_TRUE(static_cast<bool>(ifd));

    ASSERT_NO_THROW(ifd->getField(ome::bioformats::tiff::IMAGEWIDTH).get(iwidth));
    ASSERT_NO_THROW(ifd->getField(ome::bioformats::tiff::IMAGELENGTH).get(iheight));
    ASSERT_NO_THROW(ifd->getField(ome::bioformats::tiff::PLANARCONFIG).get(planarconfig));
    ASSERT_NO_THROW(ifd->getField(ome::bioformats::tiff::SAMPLESPERPIXEL).get(samples));
  }

};

VariantPixelBuffer TIFFTileTest::pngdata_chunky;
VariantPixelBuffer TIFFTileTest::pngdata_planar;
TIFFTileTest::pngdata_map_type TIFFTileTest::pngdata_map;
bool TIFFTileTest::pngdata_init = false;
uint32_t TIFFTileTest::pwidth = 0;
uint32_t TIFFTileTest::pheight = 0;

// Check basic tile metadata
TEST_P(TIFFTileTest, TileInfo)
{
  const TileTestParameters& params = GetParam();
  TileInfo info = ifd->getTileInfo();

  EXPECT_EQ(params.tilewidth, info.tileWidth());
  EXPECT_EQ(params.tilelength, info.tileHeight());
  EXPECT_NE(0U, info.bufferSize());

  dimension_size_type ecol = iwidth / params.tilewidth;
  if (iwidth % params.tilewidth)
    ++ecol;
  dimension_size_type erow = iheight / params.tilelength;
  if (iheight % params.tilelength)
    ++erow;
  EXPECT_EQ(erow, info.tileRowCount());
  EXPECT_EQ(ecol, info.tileColumnCount());

  if (params.imageplanar)
    ASSERT_EQ(ome::bioformats::tiff::SEPARATE, planarconfig);
  else
    ASSERT_EQ(ome::bioformats::tiff::CONTIG, planarconfig);

  if (params.tile)
    ASSERT_EQ(ome::bioformats::tiff::TILE, info.tileType());
}

// Check that the first tile matches the expected tile size
TEST_P(TIFFTileTest, TilePlaneRegion0)
{
  const TileTestParameters& params = GetParam();
  TileInfo info = ifd->getTileInfo();

  PlaneRegion full(0, 0, iwidth, iheight);

  PlaneRegion region0 = info.tileRegion(0, full);
  EXPECT_EQ(0U, region0.x);
  EXPECT_EQ(0U, region0.y);
  EXPECT_EQ(params.tilewidth, region0.w);
  EXPECT_EQ(params.tilelength, region0.h);
}

// Check tiling of whole image including edge overlaps being correctly
// computed and all tiles being accounted for.
TEST_P(TIFFTileTest, PlaneArea1)
{
  const TileTestParameters& params = GetParam();
  TileInfo info = ifd->getTileInfo();

  PlaneRegion full(0, 0, iwidth, iheight);
  std::vector<dimension_size_type> tiles = info.tileCoverage(full);
  EXPECT_EQ(info.tileCount(), tiles.size());

  dimension_size_type area = 0;
  std::vector<PlaneRegion> regions;
  for (std::vector<dimension_size_type>::const_iterator i = tiles.begin();
       i != tiles.end();
       ++i)
    {
      PlaneRegion r = info.tileRegion(*i, full);
      regions.push_back(r);
      area += (r.w * r.h);
    }
  if (params.imageplanar)
    {
      EXPECT_EQ(0U, area % samples);
      area /= samples;
    }

  EXPECT_EQ((full.w * full.h), area);

  // Check there are no overlaps.
  for (std::vector<PlaneRegion>::size_type i = 0; i < regions.size(); ++i)
    for (std::vector<PlaneRegion>::size_type j = 0; j < regions.size(); ++j)
      {
        if (i == j)
          continue;

        // Overlaps expected between different subchannels
        if (info.tileSample(tiles.at(i)) != info.tileSample(tiles.at(j)))
          continue;

        PlaneRegion overlap = regions.at(i) & regions.at(j);

        EXPECT_EQ(0U, overlap.w * overlap.h);
      }
}

// Check tiling of multiple-of-16 subrange including edge overlaps
// being correctly computed and all tiles being accounted for.
TEST_P(TIFFTileTest, PlaneArea2)
{
  const TileTestParameters& params = GetParam();
  TileInfo info = ifd->getTileInfo();

  PlaneRegion partial(16U, 16U, iwidth - 32U, iheight - 32U);
  std::vector<dimension_size_type> tiles = info.tileCoverage(partial);

  dimension_size_type area = 0;
  std::vector<PlaneRegion> regions;
  for (std::vector<dimension_size_type>::const_iterator i = tiles.begin();
       i != tiles.end();
       ++i)
    {
      PlaneRegion r = info.tileRegion(*i, partial);
      regions.push_back(r);
      area += (r.w * r.h);
    }
  if (params.imageplanar)
    {
      EXPECT_EQ(0U, area % samples);
      area /= samples;
    }

  EXPECT_EQ((partial.w * partial.h), area);

  // Check there are no overlaps.
  for (std::vector<PlaneRegion>::size_type i = 0; i < regions.size(); ++i)
    for (std::vector<PlaneRegion>::size_type j = 0; j < regions.size(); ++j)
      {
        if (i == j)
          continue;

        if (info.tileSample(tiles.at(i)) != info.tileSample(tiles.at(j)))
          continue;

        PlaneRegion overlap = regions.at(i) & regions.at(j);

        EXPECT_EQ(0U, overlap.w * overlap.h);
      }
}

// Check tiling of non-multiple-of-16 subrange including edge overlaps
// being correctly computed and all tiles being accounted for.
TEST_P(TIFFTileTest, PlaneArea3)
{
  const TileTestParameters& params = GetParam();
  TileInfo info = ifd->getTileInfo();

  PlaneRegion partial(19U, 31U, iwidth - 39U, iheight - 40U);
  std::vector<dimension_size_type> tiles = info.tileCoverage(partial);

  dimension_size_type area = 0;
  std::vector<PlaneRegion> regions;
  for (std::vector<dimension_size_type>::const_iterator i = tiles.begin();
       i != tiles.end();
       ++i)
    {
      PlaneRegion r = info.tileRegion(*i, partial);
      regions.push_back(r);
      area += (r.w * r.h);
    }
  if (params.imageplanar)
    {
      EXPECT_EQ(0U, area % samples);
      area /= samples;
    }

  EXPECT_EQ((partial.w * partial.h), area);

  // Check there are no overlaps.
  for (std::vector<PlaneRegion>::size_type i = 0; i < regions.size(); ++i)
    for (std::vector<PlaneRegion>::size_type j = 0; j < regions.size(); ++j)
      {
        if (i == j)
          continue;

        if (info.tileSample(tiles.at(i)) != info.tileSample(tiles.at(j)))
          continue;

        PlaneRegion overlap = regions.at(i) & regions.at(j);

        EXPECT_EQ(0U, overlap.w * overlap.h);
      }
}

namespace
{
  void
  read_test(const std::string& file,
            const VariantPixelBuffer& reference)
  {
    std::shared_ptr<TIFF> tiff;
    ASSERT_NO_THROW(tiff = TIFF::open(file, "r"));
    ASSERT_TRUE(static_cast<bool>(tiff));
    std::shared_ptr<IFD> ifd;
    ASSERT_NO_THROW(ifd = tiff->getDirectoryByIndex(0));
    ASSERT_TRUE(static_cast<bool>(ifd));

    EXPECT_EQ(64U, ifd->getImageWidth());
    EXPECT_EQ(64U, ifd->getImageHeight());

    VariantPixelBuffer vb;
    ifd->readImage(vb);

    if(reference != vb)
      {
        std::cout << "Observed\n";
        dump_image_representation(vb, std::cout);
        std::cout << "Expected\n";
        dump_image_representation(reference, std::cout);
      }
    ASSERT_TRUE(reference == vb);
  }
}

TEST_P(TIFFTileTest, PlaneRead)
{
  const TileTestParameters& params = GetParam();

  read_test(params.file, getPNGDataChunky());
}

TEST_P(TIFFTileTest, PlaneReadAlignedTileOrdered)
{
  TileInfo info = ifd->getTileInfo();

  PlaneRegion full(0, 0, ifd->getImageWidth(), ifd->getImageHeight());
  std::vector<dimension_size_type> tiles = info.tileCoverage(full);

  VariantPixelBuffer vb;

  for (std::vector<dimension_size_type>::const_iterator i = tiles.begin();
       i != tiles.end();
       ++i)
    {
      PlaneRegion r = info.tileRegion(*i, full);

      ifd->readImage(vb, r.x, r.y, r.w, r.h);

      /// @todo Verify buffer contents once pixelbuffer subsetting is
      /// available.
    }
}

TEST_P(TIFFTileTest, PlaneReadAlignedTileRandom)
{
  TileInfo info = ifd->getTileInfo();

  PlaneRegion full(0, 0, ifd->getImageWidth(), ifd->getImageHeight());
  std::vector<dimension_size_type> tiles = info.tileCoverage(full);

  VariantPixelBuffer vb;

  std::random_shuffle(tiles.begin(), tiles.end());
  for (std::vector<dimension_size_type>::const_iterator i = tiles.begin();
       i != tiles.end();
       ++i)
    {
      PlaneRegion r = info.tileRegion(*i, full);

      ifd->readImage(vb, r.x, r.y, r.w, r.h);

      /// @todo Verify buffer contents once pixelbuffer subsetting is
      /// available.
    }
}

TEST_P(TIFFTileTest, PlaneReadUnalignedTileOrdered)
{
  TileInfo info = ifd->getTileInfo();

  PlaneRegion full(0, 0, ifd->getImageWidth(), ifd->getImageHeight());

  std::vector<PlaneRegion> tiles;
  for (dimension_size_type x = 0; x < full.w; x+= 5)
    for (dimension_size_type y = 0; y < full.h; y+= 7)
      {
        PlaneRegion r = PlaneRegion(x, y, 5, 7) & full;
        tiles.push_back(r);
      }

  VariantPixelBuffer vb;

  for (std::vector<PlaneRegion>::const_iterator i = tiles.begin();
       i != tiles.end();
       ++i)
    {
      const PlaneRegion& r = *i;

      ifd->readImage(vb, r.x, r.y, r.w, r.h);

      /// @todo Verify buffer contents once pixelbuffer subsetting is
      /// available.
    }
}

TEST_P(TIFFTileTest, PlaneReadUnalignedTileRandom)
{
  TileInfo info = ifd->getTileInfo();

  PlaneRegion full(0, 0, ifd->getImageWidth(), ifd->getImageHeight());

  std::vector<PlaneRegion> tiles;
  for (dimension_size_type x = 0; x < full.w; x+= 5)
    for (dimension_size_type y = 0; y < full.h; y+= 7)
      {
        PlaneRegion r = PlaneRegion(x, y, 5, 7) & full;
        tiles.push_back(r);
      }

  VariantPixelBuffer vb;

  std::random_shuffle(tiles.begin(), tiles.end());
  for (std::vector<PlaneRegion>::const_iterator i = tiles.begin();
       i != tiles.end();
       ++i)
    {
      const PlaneRegion& r = *i;

      ifd->readImage(vb, r.x, r.y, r.w, r.h);

      /// @todo Verify buffer contents once pixelbuffer subsetting is
      /// available.
    }
}

class PixelTestParameters
{
public:
  PT pixeltype;
  ome::bioformats::tiff::TileType                  tiletype;
  ome::bioformats::tiff::PlanarConfiguration       planarconfig;
  ome::bioformats::tiff::PhotometricInterpretation photometricinterp;
  dimension_size_type                              tilewidth;
  dimension_size_type                              tileheight;
  bool                                             optimal;
  bool                                             ordered;
  std::string                                      filename;

  PixelTestParameters(PT pixeltype,
                      ome::bioformats::tiff::TileType tiletype,
                      ome::bioformats::tiff::PlanarConfiguration planarconfig,
                      ome::bioformats::tiff::PhotometricInterpretation photometricinterp,
                      dimension_size_type tilewidth,
                      dimension_size_type tileheight,
                      bool optimal,
                      bool ordered):
    pixeltype(pixeltype),
    tiletype(tiletype),
    planarconfig(planarconfig),
    photometricinterp(photometricinterp),
    tilewidth(tilewidth),
    tileheight(tileheight),
    optimal(optimal),
    ordered(ordered)
  {
    std::ostringstream f;
    f << "data-layout-" << pixeltype << '-'
      << (planarconfig == ome::bioformats::tiff::CONTIG ? "chunky" : "planar") << '-'
      << "pi" << photometricinterp << '-'
      << (tiletype == ome::bioformats::tiff::TILE ? "tile" : "strip") << '-';
    if (tiletype == ome::bioformats::tiff::TILE)
      f << tilewidth << 'x' << tileheight;
    else
      f << tileheight;
    f << '-' << (ordered ? "ordered" : "random")
      << '-' << (optimal ? "optimal" : "suboptimal")
      << ".tiff";

    path dir(PROJECT_BINARY_DIR "/cpp/test/ome-bioformats/data");
    if (!exists(dir) && !is_directory(dir) && !create_directories(dir))
      throw std::runtime_error("Image directory unavailable and could not be created");
    dir /= f.str();
    filename = dir.string();
  }
};

template<class charT, class traits>
inline std::basic_ostream<charT,traits>&
operator<< (std::basic_ostream<charT,traits>& os,
            const PixelTestParameters& params)
{
  return os << params.filename;
}

class PixelTest : public ::testing::TestWithParam<PixelTestParameters>
{
};

TEST_P(PixelTest, WriteTIFF)
{
  const PixelTestParameters& params = GetParam();
  const VariantPixelBuffer& pixels(TIFFTileTest::getPNGData(params.pixeltype, params.planarconfig));
  const VariantPixelBuffer::size_type *shape = pixels.shape();

  dimension_size_type exp_size = (params.tilewidth * params.tileheight *
                                  ::ome::bioformats::bytesPerPixel(params.pixeltype) *
                                  (params.planarconfig == ::ome::bioformats::tiff::CONTIG ? shape[ome::bioformats::DIM_SUBCHANNEL] : 1));

  // Write TIFF
  {
    std::shared_ptr<TIFF> wtiff;
    ASSERT_NO_THROW(wtiff = TIFF::open(params.filename, "w"));
    ASSERT_TRUE(static_cast<bool>(wtiff));
    std::shared_ptr<IFD> wifd;
    ASSERT_NO_THROW(wifd = wtiff->getCurrentDirectory());
    ASSERT_TRUE(static_cast<bool>(wifd));

    // Set IFD tags
    ASSERT_NO_THROW(wifd->setImageWidth(shape[ome::bioformats::DIM_SPATIAL_X]));
    ASSERT_NO_THROW(wifd->setImageHeight(shape[ome::bioformats::DIM_SPATIAL_Y]));
    ASSERT_NO_THROW(wifd->setTileType(params.tiletype));
    ASSERT_NO_THROW(wifd->setTileWidth(params.tilewidth));
    ASSERT_NO_THROW(wifd->setTileHeight(params.tileheight));
    ASSERT_NO_THROW(wifd->setPixelType(params.pixeltype));
    ASSERT_NO_THROW(wifd->setSamplesPerPixel(shape[ome::bioformats::DIM_SUBCHANNEL]));
    ASSERT_NO_THROW(wifd->setPlanarConfiguration(params.planarconfig));
    ASSERT_NO_THROW(wifd->setPhotometricInterpretation(params.photometricinterp));

    // Verify IFD tags
    EXPECT_EQ(shape[ome::bioformats::DIM_SPATIAL_X], wifd->getImageWidth());
    EXPECT_EQ(shape[ome::bioformats::DIM_SPATIAL_Y], wifd->getImageHeight());
    EXPECT_EQ(params.tiletype, wifd->getTileType());
    EXPECT_EQ(params.tilewidth, wifd->getTileWidth());
    EXPECT_EQ(params.tileheight, wifd->getTileHeight());
    EXPECT_EQ(params.pixeltype, wifd->getPixelType());
    EXPECT_EQ(shape[ome::bioformats::DIM_SUBCHANNEL], wifd->getSamplesPerPixel());
    EXPECT_EQ(params.planarconfig, wifd->getPlanarConfiguration());

    // Make sure our expectations about buffer size are correct
    if (params.pixeltype == PT::BIT)
      {
        dimension_size_type size;
        size = exp_size / 8;
        if (exp_size % 8)
          ++size;
        exp_size = size;
      }
    ASSERT_EQ(exp_size,
              wifd->getTileInfo().bufferSize());

    PlaneRegion full(0, 0, wifd->getImageWidth(), wifd->getImageHeight());

    dimension_size_type wtilewidth = params.tilewidth;
    dimension_size_type wtileheight = params.tileheight;
    if (!params.optimal)
      {
        wtilewidth = 5;
        wtileheight = 7;
      }

    std::vector<PlaneRegion> tiles;
    for (dimension_size_type x = 0; x < full.w; x+= wtilewidth)
      for (dimension_size_type y = 0; y < full.h; y+= wtileheight)
        {
          PlaneRegion r = PlaneRegion(x, y, wtilewidth, wtileheight) & full;
          tiles.push_back(r);
        }

    if (!params.ordered)
      std::random_shuffle(tiles.begin(), tiles.end());

    for (std::vector<PlaneRegion>::const_iterator i = tiles.begin();
         i != tiles.end();
         ++i)
      {
        const PlaneRegion& r = *i;

        std::array<VariantPixelBuffer::size_type, 9> shape;
        shape[::ome::bioformats::DIM_SPATIAL_X] = r.w;
        shape[::ome::bioformats::DIM_SPATIAL_Y] = r.h;
        shape[::ome::bioformats::DIM_SUBCHANNEL] = 3U;
        shape[::ome::bioformats::DIM_SPATIAL_Z] = shape[::ome::bioformats::DIM_TEMPORAL_T] = shape[::ome::bioformats::DIM_CHANNEL] =
          shape[::ome::bioformats::DIM_MODULO_Z] = shape[::ome::bioformats::DIM_MODULO_T] = shape[::ome::bioformats::DIM_MODULO_C] = 1;

        ::ome::bioformats::PixelBufferBase::storage_order_type order
            (::ome::bioformats::PixelBufferBase::make_storage_order(::ome::xml::model::enums::DimensionOrder::XYZTC,
                                                                    params.planarconfig == ::ome::bioformats::tiff::CONTIG));

        VariantPixelBuffer vb;
        vb.setBuffer(shape, params.pixeltype, order);

        // Temporary subrange to write into tile
        PixelSubrangeVisitor sv(r.x, r.y);
        boost::apply_visitor(sv, pixels.vbuffer(), vb.vbuffer());

        wifd->writeImage(vb, r.x, r.y, r.w, r.h);
      }

    wtiff->writeCurrentDirectory();
    wtiff->close();
  }

  // Read and validate TIFF
  {
    // Note "c" to disable automatic strip chopping so we can verify
    // the exact tag content of ROWSPERSTRIP.
    std::shared_ptr<TIFF> tiff;
    ASSERT_NO_THROW(tiff = TIFF::open(params.filename, "rc"));
    ASSERT_TRUE(static_cast<bool>(tiff));
    std::shared_ptr<IFD> ifd;
    ASSERT_NO_THROW(ifd = tiff->getDirectoryByIndex(0));
    ASSERT_TRUE(static_cast<bool>(ifd));

    EXPECT_EQ(shape[ome::bioformats::DIM_SPATIAL_X], ifd->getImageWidth());
    EXPECT_EQ(shape[ome::bioformats::DIM_SPATIAL_Y], ifd->getImageHeight());
    EXPECT_EQ(params.tiletype, ifd->getTileType());
    EXPECT_EQ(params.tilewidth, ifd->getTileWidth());
    EXPECT_EQ(params.tileheight, ifd->getTileHeight());
    EXPECT_EQ(params.pixeltype, ifd->getPixelType());
    EXPECT_EQ(shape[ome::bioformats::DIM_SUBCHANNEL], ifd->getSamplesPerPixel());
    EXPECT_EQ(params.planarconfig, ifd->getPlanarConfiguration());
    EXPECT_EQ(params.photometricinterp, ifd->getPhotometricInterpretation());

    VariantPixelBuffer vb;
    ifd->readImage(vb);

    if(pixels != vb)
      {
        std::cout << "Observed\n";
        dump_image_representation(vb, std::cout);
        std::cout << "Expected\n";
        dump_image_representation(pixels, std::cout);
      }
    EXPECT_TRUE(pixels == vb);
  }

}

namespace
{

  PT
  ptkey(const std::pair<PT::enum_value, std::string>& mapval)
  {
    return PT(mapval.first);
  }

  std::vector<PixelTestParameters>
  pixel_tests()
  {
    std::vector<PixelTestParameters> ret;

    std::vector<dimension_size_type> tilesizes;
#ifdef EXTENDED_TESTS
    tilesizes.push_back(16);
#endif // EXTENDED_TESTS
    tilesizes.push_back(32);
    tilesizes.push_back(48);
#ifdef EXTENDED_TESTS
    tilesizes.push_back(64);
#endif // EXTENDED_TESTS

    std::vector<dimension_size_type> stripsizes;
    stripsizes.push_back(1);
    stripsizes.push_back(2);
#ifdef EXTENDED_TESTS
    stripsizes.push_back(5);
    stripsizes.push_back(14);
    stripsizes.push_back(32);
#endif // EXTENDED_TESTS
    stripsizes.push_back(60);
    stripsizes.push_back(64);

    std::vector<ome::bioformats::tiff::PlanarConfiguration> planarconfigs;
    planarconfigs.push_back(ome::bioformats::tiff::CONTIG);
    planarconfigs.push_back(ome::bioformats::tiff::SEPARATE);

    std::vector<ome::bioformats::tiff::PhotometricInterpretation> photometricinterps;
    photometricinterps.push_back(ome::bioformats::tiff::MIN_IS_BLACK);
    photometricinterps.push_back(ome::bioformats::tiff::RGB);

    std::vector<bool> optimal;
    optimal.push_back(true);
#ifdef EXTENDED_TESTS
    optimal.push_back(false);
#endif // EXTENDED_TESTS

    std::vector<bool> ordered;
    ordered.push_back(true);
#ifdef EXTENDED_TESTS
    ordered.push_back(false);
#endif // EXTENDED_TESTS

    const PT::value_map_type& pixeltypemap = PT::values();
    std::vector<PT> pixeltypes;
    std::transform(pixeltypemap.begin(), pixeltypemap.end(), std::back_inserter(pixeltypes), ptkey);

    for (std::vector<PT>::const_iterator pt = pixeltypes.begin(); pt != pixeltypes.end(); ++pt)
      for (std::vector<ome::bioformats::tiff::PlanarConfiguration>::const_iterator pc = planarconfigs.begin(); pc != planarconfigs.end(); ++pc)
        for (std::vector<ome::bioformats::tiff::PhotometricInterpretation>::const_iterator pi = photometricinterps.begin(); pi != photometricinterps.end(); ++pi)
          {
            for(std::vector<dimension_size_type>::const_iterator wid = tilesizes.begin(); wid != tilesizes.end(); ++wid)
              for(std::vector<dimension_size_type>::const_iterator ht = tilesizes.begin(); ht != tilesizes.end(); ++ht)
                {
                  for(std::vector<bool>::const_iterator opt = optimal.begin(); opt != optimal.end(); ++opt)
                    for(std::vector<bool>::const_iterator ord = ordered.begin(); ord != ordered.end(); ++ord)
                    ret.push_back(PixelTestParameters(*pt, ome::bioformats::tiff::TILE, *pc, *pi, *wid, *ht, *opt, *ord));
                }
            for(std::vector<dimension_size_type>::const_iterator rows = stripsizes.begin(); rows != stripsizes.end(); ++rows)
              {
                for(std::vector<bool>::const_iterator opt = optimal.begin(); opt != optimal.end(); ++opt)
                  for(std::vector<bool>::const_iterator ord = ordered.begin(); ord != ordered.end(); ++ord)
                    ret.push_back(PixelTestParameters(*pt, ome::bioformats::tiff::STRIP, *pc, *pi, 64, *rows, *opt, *ord));
              }
          }

    return ret;
  }

}

std::vector<PixelTestParameters> pixel_params(pixel_tests());



// Disable missing-prototypes warning for INSTANTIATE_TEST_CASE_P;
// this is solely to work around a missing prototype in gtest.
#ifdef __GNUC__
#  if defined __clang__ || defined __APPLE__
#    pragma GCC diagnostic ignored "-Wmissing-prototypes"
#  endif
#  pragma GCC diagnostic ignored "-Wmissing-declarations"
#endif

INSTANTIATE_TEST_CASE_P(TileVariants, TIFFTileTest, ::testing::ValuesIn(tile_params));
INSTANTIATE_TEST_CASE_P(PixelVariants, PixelTest, ::testing::ValuesIn(pixel_params));<|MERGE_RESOLUTION|>--- conflicted
+++ resolved
@@ -69,10 +69,7 @@
 using ome::bioformats::VariantPixelBuffer;
 using ome::bioformats::PixelBuffer;
 using ome::bioformats::PixelProperties;
-<<<<<<< HEAD
-=======
 using ome::bioformats::PlaneRegion;
->>>>>>> 78e4fcb3
 typedef ome::xml::model::enums::PixelType PT;
 
 using namespace boost::filesystem;
@@ -188,7 +185,6 @@
   struct DumpPixelBufferVisitor : public boost::static_visitor<>
   {
     typedef ::ome::bioformats::PixelProperties< ::ome::xml::model::enums::PixelType::BIT>::std_type bit_type;
-<<<<<<< HEAD
 
     std::ostream& stream;
 
@@ -299,318 +295,6 @@
   }
 
 }
-=======
->>>>>>> 78e4fcb3
-
-    std::ostream& stream;
-
-    DumpPixelBufferVisitor(std::ostream& stream):
-      stream(stream)
-    {}
-
-    template <typename T>
-    typename boost::enable_if_c<
-      boost::is_integral<T>::value, float
-      >::type
-    dump(const std::shared_ptr< ::ome::bioformats::PixelBuffer<T> >& buf,
-         const typename ::ome::bioformats::PixelBuffer<T>::indices_type& idx) const
-    {
-      float v = static_cast<float>(buf->at(idx));
-      float max = static_cast<float>(std::numeric_limits<T>::max());
-
-      return v / max;
-    }
-
-    template <typename T>
-    typename boost::enable_if_c<
-      boost::is_floating_point<T>::value, float
-      >::type
-    dump(const std::shared_ptr< ::ome::bioformats::PixelBuffer<T> >& buf,
-         const typename ::ome::bioformats::PixelBuffer<T>::indices_type& idx) const
-    {
-      // Assume float is already normalised.
-      return static_cast<float>(buf->at(idx));
-    }
-
-    template <typename T>
-    typename boost::enable_if_c<
-      boost::is_complex<T>::value, float
-      >::type
-    dump(const std::shared_ptr< ::ome::bioformats::PixelBuffer<T> >& buf,
-         const typename ::ome::bioformats::PixelBuffer<T>::indices_type& idx) const
-    {
-      // Assume float is already normalised.
-      return static_cast<float>(buf->at(idx).real());
-    }
-
-    // Split the pixel range into two, the lower half being set to false
-    // and the upper half being set to true for the destination boolean
-    // pixel type.
-    float
-    dump(const std::shared_ptr< ::ome::bioformats::PixelBuffer<bit_type> >& buf,
-         const ::ome::bioformats::PixelBuffer<bit_type>::indices_type& idx)
-    {
-      return buf->at(idx) ? 1.0f : 0.0f;
-    }
-
-    template<typename T>
-    void
-    operator()(const T& buf) const
-    {
-      const VariantPixelBuffer::size_type *shape = buf->shape();
-      VariantPixelBuffer::size_type w = shape[ome::bioformats::DIM_SPATIAL_X];
-      VariantPixelBuffer::size_type h = shape[ome::bioformats::DIM_SPATIAL_X];
-      VariantPixelBuffer::size_type s = shape[ome::bioformats::DIM_SUBCHANNEL];
-
-      typename T::element_type::indices_type idx;
-      idx[ome::bioformats::DIM_SPATIAL_X] = 0;
-      idx[ome::bioformats::DIM_SPATIAL_Y] = 0;
-      idx[ome::bioformats::DIM_SUBCHANNEL] = 0;
-      idx[ome::bioformats::DIM_SPATIAL_Z] = idx[ome::bioformats::DIM_TEMPORAL_T] =
-        idx[ome::bioformats::DIM_CHANNEL] = idx[ome::bioformats::DIM_MODULO_Z] =
-        idx[ome::bioformats::DIM_MODULO_T] = idx[ome::bioformats::DIM_MODULO_C] = 0;
-
-      const char * const shades[] = {" ", "░", "▒", "▓", "█"};
-
-      for (VariantPixelBuffer::size_type y = 0; y < h; ++y)
-        {
-          std::vector<std::string> line(s);
-          for (VariantPixelBuffer::size_type x = 0; x < w; ++x)
-            {
-              for (VariantPixelBuffer::size_type c = 0; c < s; ++c)
-                {
-                  idx[ome::bioformats::DIM_SPATIAL_X] = x;
-                  idx[ome::bioformats::DIM_SPATIAL_Y] = y;
-                  idx[ome::bioformats::DIM_SUBCHANNEL] = c;
-
-                  uint16_t shadeidx = static_cast<uint16_t>(std::floor(dump(buf, idx) * 5.0f));
-                  if (shadeidx > 4)
-                    shadeidx = 4;
-                  line[c] += shades[shadeidx];
-                }
-            }
-          for (std::vector<std::string>::const_iterator i = line.begin();
-               i != line.end();
-               ++i)
-            {
-              stream << *i;
-              if (i + 1 != line.end())
-                stream << "  ";
-            }
-          stream << '\n';
-        }
-    }
-  };
-
-  void
-  dump_image_representation(const VariantPixelBuffer& buf,
-                            std::ostream&             stream)
-  {
-    DumpPixelBufferVisitor v(stream);
-    boost::apply_visitor(v, buf.vbuffer());
-  }
-
-<<<<<<< HEAD
-TEST(TIFFTest, RegionIntersection1)
-{
-  PlaneRegion r1(0, 0, 50, 100);
-  PlaneRegion r2(25, 30, 100, 50);
-  PlaneRegion r3 = r1 & r2;
-  EXPECT_EQ(25U, r3.x);
-  EXPECT_EQ(30U, r3.y);
-  EXPECT_EQ(25U, r3.w);
-  EXPECT_EQ(50U, r3.h);
-  PlaneRegion r4 = r2 & r1;
-  EXPECT_EQ(25U, r4.x);
-  EXPECT_EQ(30U, r4.y);
-  EXPECT_EQ(25U, r4.w);
-  EXPECT_EQ(50U, r4.h);
-}
-
-TEST(TIFFTest, RegionIntersection2)
-{
-  PlaneRegion r1(0, 0, 100, 100);
-  PlaneRegion r2(25, 25, 25, 25);
-  PlaneRegion r3 = r1 & r2;
-  EXPECT_EQ(25U, r3.x);
-  EXPECT_EQ(25U, r3.y);
-  EXPECT_EQ(25U, r3.w);
-  EXPECT_EQ(25U, r3.h);
-  PlaneRegion r4 = r2 & r1;
-  EXPECT_EQ(25U, r4.x);
-  EXPECT_EQ(25U, r4.y);
-  EXPECT_EQ(25U, r4.w);
-  EXPECT_EQ(25U, r4.h);
-}
-
-TEST(TIFFTest, RegionIntersection3)
-{
-  PlaneRegion r1(40, 190, 29, 18);
-  PlaneRegion r2(40, 190, 29, 18);
-  PlaneRegion r3 = r1 & r2;
-  EXPECT_EQ(40U, r3.x);
-  EXPECT_EQ(190U, r3.y);
-  EXPECT_EQ(29U, r3.w);
-  EXPECT_EQ(18U, r3.h);
-  PlaneRegion r4 = r2 & r1;
-  EXPECT_EQ(40U, r4.x);
-  EXPECT_EQ(190U, r4.y);
-  EXPECT_EQ(29U, r4.w);
-  EXPECT_EQ(18U, r4.h);
-}
-
-TEST(TIFFTest, RegionIntersection4)
-{
-  PlaneRegion r1(20, 30, 80, 50);
-  PlaneRegion r2(200, 25, 60, 20);
-  PlaneRegion r3 = r1 & r2;
-  EXPECT_EQ(0U, r3.x);
-  EXPECT_EQ(0U, r3.y);
-  EXPECT_EQ(0U, r3.w);
-  EXPECT_EQ(0U, r3.h);
-  PlaneRegion r4 = r2 & r1;
-  EXPECT_EQ(0U, r4.x);
-  EXPECT_EQ(0U, r4.y);
-  EXPECT_EQ(0U, r4.w);
-  EXPECT_EQ(0U, r4.h);
-}
-
-TEST(TIFFTest, RegionIntersection5)
-{
-  PlaneRegion r1(20, 400, 80, 50);
-  PlaneRegion r2(30, 25, 60, 45);
-  PlaneRegion r3 = r1 & r2;
-  EXPECT_EQ(0U, r3.x);
-  EXPECT_EQ(0U, r3.y);
-  EXPECT_EQ(0U, r3.w);
-  EXPECT_EQ(0U, r3.h);
-  PlaneRegion r4 = r2 & r1;
-  EXPECT_EQ(0U, r4.x);
-  EXPECT_EQ(0U, r4.y);
-  EXPECT_EQ(0U, r4.w);
-  EXPECT_EQ(0U, r4.h);
-}
-
-TEST(TIFFTest, RegionUnion1)
-{
-  PlaneRegion r1(0, 0, 16, 16);
-  PlaneRegion r2(16, 0, 16, 16);
-  PlaneRegion r3 = r1 | r2;
-  EXPECT_EQ(0U, r3.x);
-  EXPECT_EQ(0U, r3.y);
-  EXPECT_EQ(32U, r3.w);
-  EXPECT_EQ(16U, r3.h);
-  PlaneRegion r4 = r2 | r1;
-  EXPECT_EQ(0U, r4.x);
-  EXPECT_EQ(0U, r4.y);
-  EXPECT_EQ(32U, r4.w);
-  EXPECT_EQ(16U, r4.h);
-}
-
-TEST(TIFFTest, RegionUnion2)
-{
-  PlaneRegion r1(0, 0, 16, 16);
-  PlaneRegion r2(0, 16, 16, 16);
-  PlaneRegion r3 = r1 | r2;
-  EXPECT_EQ(0U, r3.x);
-  EXPECT_EQ(0U, r3.y);
-  EXPECT_EQ(16U, r3.w);
-  EXPECT_EQ(32U, r3.h);
-  PlaneRegion r4 = r2 | r1;
-  EXPECT_EQ(0U, r4.x);
-  EXPECT_EQ(0U, r4.y);
-  EXPECT_EQ(16U, r4.w);
-  EXPECT_EQ(32U, r4.h);
-}
-
-TEST(TIFFTest, RegionUnion3)
-{
-  PlaneRegion r1(43, 23, 12, 15);
-  PlaneRegion r2(55, 23, 44, 15);
-  PlaneRegion r3 = r1 | r2;
-  EXPECT_EQ(43U, r3.x);
-  EXPECT_EQ(23U, r3.y);
-  EXPECT_EQ(56U, r3.w);
-  EXPECT_EQ(15U, r3.h);
-  PlaneRegion r4 = r2 | r1;
-  EXPECT_EQ(43U, r4.x);
-  EXPECT_EQ(23U, r4.y);
-  EXPECT_EQ(56U, r4.w);
-  EXPECT_EQ(15U, r4.h);
-}
-
-TEST(TIFFTest, RegionUnion4)
-{
-  PlaneRegion r1(22, 19, 27, 80);
-  PlaneRegion r2(22, 99, 27, 11);
-  PlaneRegion r3 = r1 | r2;
-  EXPECT_EQ(22U, r3.x);
-  EXPECT_EQ(19U, r3.y);
-  EXPECT_EQ(27U, r3.w);
-  EXPECT_EQ(91U, r3.h);
-  PlaneRegion r4 = r2 | r1;
-  EXPECT_EQ(22U, r4.x);
-  EXPECT_EQ(19U, r4.y);
-  EXPECT_EQ(27U, r4.w);
-  EXPECT_EQ(91U, r4.h);
-}
-
-TEST(TIFFTest, RegionUnion5)
-{
-  // No overlap or common edge
-  PlaneRegion r1(43, 23, 12, 15);
-  PlaneRegion r2(95, 83, 43, 15);
-  PlaneRegion r3 = r1 | r2;
-  EXPECT_EQ(0U, r3.x);
-  EXPECT_EQ(0U, r3.y);
-  EXPECT_EQ(0U, r3.w);
-  EXPECT_EQ(0U, r3.h);
-  PlaneRegion r4 = r2 | r1;
-  EXPECT_EQ(0U, r4.x);
-  EXPECT_EQ(0U, r4.y);
-  EXPECT_EQ(0U, r4.w);
-  EXPECT_EQ(0U, r4.h);
-}
-
-TEST(TIFFTest, RegionUnion6)
-{
-  // Overlap
-  PlaneRegion r1(43, 23, 12, 15);
-  PlaneRegion r2(50, 28, 12, 15);
-  PlaneRegion r3 = r1 | r2;
-  EXPECT_EQ(0U, r3.x);
-  EXPECT_EQ(0U, r3.y);
-  EXPECT_EQ(0U, r3.w);
-  EXPECT_EQ(0U, r3.h);
-  PlaneRegion r4 = r2 | r1;
-  EXPECT_EQ(0U, r4.x);
-  EXPECT_EQ(0U, r4.y);
-  EXPECT_EQ(0U, r4.w);
-  EXPECT_EQ(0U, r4.h);
-}
-
-TEST(TIFFTest, RegionValid)
-{
-  // Overlap
-  PlaneRegion r1;
-  ASSERT_TRUE(!r1.valid());
-  ASSERT_FALSE(r1.valid());
-
-  PlaneRegion r2(0, 0, 5, 2);
-  ASSERT_TRUE(r2.valid());
-  ASSERT_FALSE(!r2.valid());
-}
-
-TEST(TIFFTest, RegionArea)
-{
-  PlaneRegion r1;
-  ASSERT_EQ(0U, r1.area());
-
-  PlaneRegion r2(0, 0, 4, 2);
-  ASSERT_EQ(4U*2U, r2.area());
-=======
->>>>>>> 78e4fcb3
-}
 
 std::vector<TileTestParameters> tile_params(find_tile_tests());
 
@@ -1288,10 +972,7 @@
     pngdata_chunky.setBuffer(shape, PT::UINT8, order_chunky);
     pngdata_planar.setBuffer(shape, PT::UINT8, order_planar);
 
-<<<<<<< HEAD
-=======
     std::shared_ptr<PixelBuffer<PixelProperties<PT::UINT8>::std_type> >& uint8_pngdata_chunky(boost::get<std::shared_ptr<PixelBuffer<PixelProperties<PT::UINT8>::std_type> > >(pngdata_chunky.vbuffer()));
->>>>>>> 78e4fcb3
     std::vector<png_bytep> row_pointers(pheight);
     for (dimension_size_type y = 0; y < pheight; ++y)
       {
@@ -1303,11 +984,7 @@
           coord[ome::bioformats::DIM_CHANNEL] = coord[ome::bioformats::DIM_MODULO_Z] =
           coord[ome::bioformats::DIM_MODULO_T] = coord[ome::bioformats::DIM_MODULO_C] = 0;
 
-<<<<<<< HEAD
-        row_pointers[y] = reinterpret_cast<png_bytep>(&pngdata_chunky.at< PixelProperties<PT::UINT8>::std_type>(coord));
-=======
         row_pointers[y] = reinterpret_cast<png_bytep>(&(uint8_pngdata_chunky->at(coord)));
->>>>>>> 78e4fcb3
       }
 
     png_read_image(pngptr, &row_pointers[0]);
