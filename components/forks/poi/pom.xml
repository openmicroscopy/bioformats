--- conflicted
+++ resolved
@@ -8,11 +8,7 @@
   <parent>
     <groupId>loci</groupId>
     <artifactId>pom-scifio</artifactId>
-<<<<<<< HEAD
-    <version>4.4.8</version>
-=======
     <version>4.4.9-SNAPSHOT</version>
->>>>>>> fe60fd2e
     <relativePath>../../..</relativePath>
   </parent>
 
