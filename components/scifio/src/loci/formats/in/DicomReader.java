--- conflicted
+++ resolved
@@ -1018,13 +1018,8 @@
     elementLength = getLength(stream, tag);
     if (elementLength > stream.length()) {
       stream.seek(fp);
-<<<<<<< HEAD
-      core.get(0).littleEndian = !stream.isLittleEndian();
-      stream.order(!stream.isLittleEndian());
-=======
-      core[0].littleEndian = !core[0].littleEndian;
-      stream.order(core[0].littleEndian);
->>>>>>> bf12f46f
+      core.get(0).littleEndian = !core.get(0).littleEndian;
+      stream.order(core.get(0).littleEndian);
 
       groupWord = stream.readShort() & 0xffff;
       elementWord = stream.readShort();
