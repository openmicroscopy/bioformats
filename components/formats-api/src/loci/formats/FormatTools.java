/*
 * #%L
 * Top-level reader and writer APIs
 * %%
<<<<<<< HEAD
 * Copyright (C) 2005 - 2016 Open Microscopy Environment:
=======
 * Copyright (C) 2005 - 2017 Open Microscopy Environment:
>>>>>>> 739894ef
 *   - Board of Regents of the University of Wisconsin-Madison
 *   - Glencoe Software, Inc.
 *   - University of Dundee
 * %%
 * Redistribution and use in source and binary forms, with or without
 * modification, are permitted provided that the following conditions are met:
 * 
 * 1. Redistributions of source code must retain the above copyright notice,
 *    this list of conditions and the following disclaimer.
 * 2. Redistributions in binary form must reproduce the above copyright notice,
 *    this list of conditions and the following disclaimer in the documentation
 *    and/or other materials provided with the distribution.
 * 
 * THIS SOFTWARE IS PROVIDED BY THE COPYRIGHT HOLDERS AND CONTRIBUTORS "AS IS"
 * AND ANY EXPRESS OR IMPLIED WARRANTIES, INCLUDING, BUT NOT LIMITED TO, THE
 * IMPLIED WARRANTIES OF MERCHANTABILITY AND FITNESS FOR A PARTICULAR PURPOSE
 * ARE DISCLAIMED. IN NO EVENT SHALL THE COPYRIGHT HOLDERS OR CONTRIBUTORS BE
 * LIABLE FOR ANY DIRECT, INDIRECT, INCIDENTAL, SPECIAL, EXEMPLARY, OR
 * CONSEQUENTIAL DAMAGES (INCLUDING, BUT NOT LIMITED TO, PROCUREMENT OF
 * SUBSTITUTE GOODS OR SERVICES; LOSS OF USE, DATA, OR PROFITS; OR BUSINESS
 * INTERRUPTION) HOWEVER CAUSED AND ON ANY THEORY OF LIABILITY, WHETHER IN
 * CONTRACT, STRICT LIABILITY, OR TORT (INCLUDING NEGLIGENCE OR OTHERWISE)
 * ARISING IN ANY WAY OUT OF THE USE OF THIS SOFTWARE, EVEN IF ADVISED OF THE
 * POSSIBILITY OF SUCH DAMAGE.
 * #L%
 */

package loci.formats;

import java.io.IOException;
import java.io.InputStream;
import java.net.URL;
import java.net.MalformedURLException;
import java.util.Properties;
import java.util.Vector;
import java.util.jar.Attributes;
import java.util.jar.Manifest;

import loci.common.Constants;
import loci.common.DateTools;
import loci.common.RandomAccessInputStream;
import loci.common.ReflectException;
import loci.common.ReflectedUniverse;

import loci.common.services.DependencyException;
import loci.common.services.ServiceException;
import loci.common.services.ServiceFactory;
import loci.formats.meta.DummyMetadata;
import loci.formats.meta.MetadataRetrieve;
import loci.formats.meta.MetadataStore;
import loci.formats.services.OMEXMLService;
import loci.formats.services.OMEXMLServiceImpl;

import ome.xml.model.enums.DimensionOrder;
import ome.xml.model.enums.EnumerationException;
import ome.xml.model.enums.UnitsLength;
<<<<<<< HEAD
=======
import ome.xml.model.enums.handlers.UnitsLengthEnumHandler;
>>>>>>> 739894ef
import ome.xml.model.enums.UnitsTime;
import ome.xml.model.primitives.PrimitiveNumber;
import ome.xml.model.primitives.PositiveFloat;
import ome.xml.model.primitives.PositiveInteger;
import ome.xml.model.primitives.Timestamp;

import ome.units.unit.Unit;
import ome.units.quantity.Angle;
import ome.units.quantity.ElectricPotential;
import ome.units.quantity.Frequency;
import ome.units.quantity.Length;
import ome.units.quantity.Power;
import ome.units.quantity.Pressure;
import ome.units.quantity.Temperature;
import ome.units.quantity.Time;
import ome.units.UNITS;

import org.slf4j.Logger;
import org.slf4j.LoggerFactory;

/**
 * A utility class for format reader and writer implementations.
 */
public final class FormatTools {

  protected static final Logger LOGGER =
    LoggerFactory.getLogger(FormatTools.class);

  // -- Constants - pixel types --

  /** Identifies the <i>INT8</i> data type used to store pixel values. */
  public static final int INT8 = 0;

  /** Identifies the <i>UINT8</i> data type used to store pixel values. */
  public static final int UINT8 = 1;

  /** Identifies the <i>INT16</i> data type used to store pixel values. */
  public static final int INT16 = 2;

  /** Identifies the <i>UINT16</i> data type used to store pixel values. */
  public static final int UINT16 = 3;

  /** Identifies the <i>INT32</i> data type used to store pixel values. */
  public static final int INT32 = 4;

  /** Identifies the <i>UINT32</i> data type used to store pixel values. */
  public static final int UINT32 = 5;

  /** Identifies the <i>FLOAT</i> data type used to store pixel values. */
  public static final int FLOAT = 6;

  /** Identifies the <i>DOUBLE</i> data type used to store pixel values. */
  public static final int DOUBLE = 7;

  /** Identifies the <i>BIT</i> data type used to store pixel values. */
  public static final int BIT = 8;

  /** Human readable pixel type. */
  private static final String[] pixelTypes = makePixelTypes();

  static String[] makePixelTypes() {
    String[] pixelTypes = new String[9];
    pixelTypes[INT8] = "int8";
    pixelTypes[UINT8] = "uint8";
    pixelTypes[INT16] = "int16";
    pixelTypes[UINT16] = "uint16";
    pixelTypes[INT32] = "int32";
    pixelTypes[UINT32] = "uint32";
    pixelTypes[FLOAT] = "float";
    pixelTypes[DOUBLE] = "double";
    pixelTypes[BIT] = "bit";
    return pixelTypes;
  }

  // -- Constants - dimensional labels --

  /**
   * Identifies the <i>Channel</i> dimensional type,
   * representing a generic channel dimension.
   */
  public static final String CHANNEL = "Channel";

  /**
   * Identifies the <i>Spectra</i> dimensional type,
   * representing a dimension consisting of spectral channels.
   */
  public static final String SPECTRA = "Spectra";

  /**
   * Identifies the <i>Lifetime</i> dimensional type,
   * representing a dimension consisting of a lifetime histogram.
   */
  public static final String LIFETIME = "Lifetime";

  /**
   * Identifies the <i>Polarization</i> dimensional type,
   * representing a dimension consisting of polarization states.
   */
  public static final String POLARIZATION = "Polarization";

  /**
   * Identifies the <i>Phase</i> dimensional type,
   * representing a dimension consisting of phases.
   */
  public static final String PHASE = "Phase";

  /**
   * Identifies the <i>Frequency</i> dimensional type,
   * representing a dimension consisting of frequencies.
   */
  public static final String FREQUENCY = "Frequency";

  /**
   * Identifies the <i>Rotation</i> dimensional type,
   * representing a dimension consisting of rotations.
   */
  public static final String ROTATION = "Rotation";

  /**
   * Identifies the <i>Illumination</i> dimensional type,
   * representing a dimension consisting of illuminations.
   */
  public static final String ILLUMINATION = "Illumination";

  // -- Constants - miscellaneous --

  /** File grouping options. */
  public static final int MUST_GROUP = 0;
  public static final int CAN_GROUP = 1;
  public static final int CANNOT_GROUP = 2;

  /** Patterns to be used when constructing a pattern for output filenames. */
  public static final String SERIES_NUM = "%s";
  public static final String SERIES_NAME = "%n";
  public static final String CHANNEL_NUM = "%c";
  public static final String CHANNEL_NAME = "%w";
  public static final String Z_NUM = "%z";
  public static final String T_NUM = "%t";
  public static final String TIMESTAMP = "%A";
  public static final String TILE_X = "%x";
  public static final String TILE_Y = "%y";
  public static final String TILE_NUM = "%m";

  // -- Constants - versioning --

  public static final Properties VERSION_PROPERTIES = null;

  /** Current VCS revision.
   */
  public static final String VCS_REVISION;

  /** Current VCS revision (short form).
   * @deprecated Use the general {@link #VCS_REVISION} field.
   */
  @Deprecated
  public static final String VCS_SHORT_REVISION;

  /** Date on which this release was built. */
  public static final String DATE;

  /** Year in which this release was built. */
  public static final String YEAR;

  /** Version number of this release. */
  public static final String VERSION;

  /** Value to use when setting creator/software fields in exported files. */
  public static final String CREATOR;

  /**
   * @deprecated The property file is no longer used.
   */
  @Deprecated
  public static final String PROPERTY_FILE = null;

  /**
   * @deprecated This method should no longer be used.  The properties
   * are now obtained from the jar manifest.
   */
  @Deprecated
  static Properties loadProperties() {
    Properties properties = new Properties();
    LOGGER.debug("loadProperties() is deprecated");
    return properties;
  }

  private static Manifest loadManifest() {
    String className = FormatTools.class.getSimpleName() + ".class";
    String classPath = FormatTools.class.getResource(className).toString();
    if (!classPath.startsWith("jar")) {
      return null;
    }

    String manifestPath = classPath.substring(0, classPath.lastIndexOf("!") + 1) +
      "/META-INF/MANIFEST.MF";

    try{
      Manifest manifest = new Manifest(new URL(manifestPath).openStream());
      return manifest;
    }
    catch (MalformedURLException exc) {
    }
    catch (IOException exc) {
    }

    return null;
  }

  static
  {
    Manifest manifest = loadManifest();
    Attributes attr;

    if(manifest != null) {
      attr = manifest.getMainAttributes();
    } else {
      attr = new Attributes();
    }

    if (attr.getValue("Implementation-Version") != null) {
      VERSION = attr.getValue("Implementation-Version");
    } else {
      VERSION = "(unknown version)";
    }
    CREATOR = "OME Bio-Formats " + VERSION;
    if (attr.getValue("Implementation-Build") != null) {
      VCS_REVISION = attr.getValue("Implementation-Build");
    } else {
      VCS_REVISION = "(unknown revision)";
    }
    VCS_SHORT_REVISION = VCS_REVISION;
    if (attr.getValue("Implementation-Date") != null) {
      DATE = attr.getValue("Implementation-Date");
      YEAR = DATE.substring(DATE.lastIndexOf(' ') + 1);
    } else {
      DATE = "(unknown date)";
      YEAR = "(unknown year)";
    }
  }

  // -- Constants - domains --

  /** Identifies the high content screening domain. */
  public static final String HCS_DOMAIN = "High-Content Screening (HCS)";

  /** Identifies the light microscopy domain. */
  public static final String LM_DOMAIN = "Light Microscopy";

  /** Identifies the electron microscopy domain. */
  public static final String EM_DOMAIN = "Electron Microscopy (EM)";

  /** Identifies the scanning probe microscopy domain. */
  public static final String SPM_DOMAIN = "Scanning Probe Microscopy (SPM)";

  /** Identifies the scanning electron microscopy domain. */
  public static final String SEM_DOMAIN = "Scanning Electron Microscopy (SEM)";

  /** Identifies the fluorescence-lifetime domain. */
  public static final String FLIM_DOMAIN = "Fluorescence-Lifetime Imaging";

  /** Identifies the medical imaging domain. */
  public static final String MEDICAL_DOMAIN = "Medical Imaging";

  /** Identifies the histology domain. */
  public static final String HISTOLOGY_DOMAIN = "Histology";

  /** Identifies the gel and blot imaging domain. */
  public static final String GEL_DOMAIN = "Gel/Blot Imaging";

  /** Identifies the astronomy domain. */
  public static final String ASTRONOMY_DOMAIN = "Astronomy";

  /**
   * Identifies the graphics domain.
   * This includes formats used exclusively by analysis software.
   */
  public static final String GRAPHICS_DOMAIN = "Graphics";

  /** Identifies an unknown domain. */
  public static final String UNKNOWN_DOMAIN = "Unknown";

  /** List of non-graphics domains. */
  public static final String[] NON_GRAPHICS_DOMAINS = new String[] {
    LM_DOMAIN, EM_DOMAIN, SPM_DOMAIN, SEM_DOMAIN, FLIM_DOMAIN, MEDICAL_DOMAIN,
    HISTOLOGY_DOMAIN, GEL_DOMAIN, ASTRONOMY_DOMAIN, HCS_DOMAIN, UNKNOWN_DOMAIN
  };

  /** List of non-HCS domains. */
  public static final String[] NON_HCS_DOMAINS = new String[] {
    LM_DOMAIN, EM_DOMAIN, SPM_DOMAIN, SEM_DOMAIN, FLIM_DOMAIN, MEDICAL_DOMAIN,
    HISTOLOGY_DOMAIN, GEL_DOMAIN, ASTRONOMY_DOMAIN, UNKNOWN_DOMAIN
  };

  /**
   * List of domains that do not require special handling.  Domains that
   * require special handling are {@link #GRAPHICS_DOMAIN} and
   * {@link #HCS_DOMAIN}.
   */
  public static final String[] NON_SPECIAL_DOMAINS = new String[] {
    LM_DOMAIN, EM_DOMAIN, SPM_DOMAIN, SEM_DOMAIN, FLIM_DOMAIN, MEDICAL_DOMAIN,
    HISTOLOGY_DOMAIN, GEL_DOMAIN, ASTRONOMY_DOMAIN, UNKNOWN_DOMAIN
  };

  /** List of all supported domains. */
  public static final String[] ALL_DOMAINS = new String[] {
    HCS_DOMAIN, LM_DOMAIN, EM_DOMAIN, SPM_DOMAIN, SEM_DOMAIN, FLIM_DOMAIN,
    MEDICAL_DOMAIN, HISTOLOGY_DOMAIN, GEL_DOMAIN, ASTRONOMY_DOMAIN,
    GRAPHICS_DOMAIN, UNKNOWN_DOMAIN
  };

  // -- Constants - web pages --

  /** URL of Bio-Formats web page. */
  public static final String URL_BIO_FORMATS =
    "http://www.openmicroscopy.org/site/products/bio-formats";

  /** URL of 'Bio-Formats as a Java Library' web page. */
  public static final String URL_BIO_FORMATS_LIBRARIES =
    "http://www.openmicroscopy.org/site/support/bio-formats/developers/java-library.html";

  /** URL of OME-TIFF web page. */
  public static final String URL_OME_TIFF =
    "http://www.openmicroscopy.org/site/support/ome-model/ome-tiff/";

  // -- Constructor --

  private FormatTools() { }

  // -- Utility methods - dimensional positions --

  /**
   * Gets the rasterized index corresponding
   * to the given Z, C and T coordinates (real sizes).
   */
  public static int getIndex(IFormatReader reader, int z, int c, int t) {
    String order = reader.getDimensionOrder();
    int zSize = reader.getSizeZ();
    int cSize = reader.getEffectiveSizeC();
    int tSize = reader.getSizeT();
    int num = reader.getImageCount();
    return getIndex(order, zSize, cSize, tSize, num, z, c, t);
  }

  /**
   * Gets the rasterized index corresponding to the given Z, C, T,
   * ModuloZ, ModuloC and ModuloT coordinates (effective sizes).  Note
   * that the Z, C and T coordinates take the modulo dimension sizes
   * into account.  The effective size for each of these dimensions is
   * limited to the total size of the dimension divided by the modulo
   * size.
   */
  public static int getIndex(IFormatReader reader, int z, int c, int t,
                             int moduloZ, int moduloC, int moduloT) {
    String order = reader.getDimensionOrder();
    int zSize = reader.getSizeZ();
    int cSize = reader.getEffectiveSizeC();
    int tSize = reader.getSizeT();
    int moduloZSize = reader.getModuloZ().length();
    int moduloCSize = reader.getModuloC().length();
    int moduloTSize = reader.getModuloT().length();
    int num = reader.getImageCount();
    return getIndex(order,
                    zSize, cSize, tSize,
                    moduloZSize, moduloCSize, moduloTSize,
                    num,
                    z, c, t,
                    moduloZ, moduloC, moduloT);
  }

  /**
   * Gets the rasterized index corresponding
   * to the given Z, C and T coordinates (real sizes).
   *
   * @param order Dimension order.
   * @param zSize Total number of focal planes (real size).
   * @param cSize Total number of channels (real size).
   * @param tSize Total number of time points (real size).
   * @param num Total number of image planes (zSize * cSize * tSize),
   *   specified as a consistency check.
   * @param z Z coordinate of ZCT coordinate triple to convert to 1D index (real size).
   * @param c C coordinate of ZCT coordinate triple to convert to 1D index (real size).
   * @param t T coordinate of ZCT coordinate triple to convert to 1D index (real size).
   */
  public static int getIndex(String order, int zSize, int cSize, int tSize,
    int num, int z, int c, int t)
  {
    // check DimensionOrder
    if (order == null) {
      throw new IllegalArgumentException("Dimension order is null");
    }
    if (!order.startsWith("XY") && !order.startsWith("YX")) {
      throw new IllegalArgumentException("Invalid dimension order: " + order);
    }
    int iz = order.indexOf('Z') - 2;
    int ic = order.indexOf('C') - 2;
    int it = order.indexOf('T') - 2;
    if (iz < 0 || iz > 2 || ic < 0 || ic > 2 || it < 0 || it > 2) {
      throw new IllegalArgumentException("Invalid dimension order: " + order);
    }

    // check SizeZ
    if (zSize <= 0) {
      throw new IllegalArgumentException("Invalid Z size: " + zSize);
    }
    if (z < 0 || z >= zSize) {
      throw new IllegalArgumentException("Invalid Z index: " + z + "/" + zSize);
    }

    // check SizeC
    if (cSize <= 0) {
      throw new IllegalArgumentException("Invalid C size: " + cSize);
    }
    if (c < 0 || c >= cSize) {
      throw new IllegalArgumentException("Invalid C index: " + c + "/" + cSize);
    }

    // check SizeT
    if (tSize <= 0) {
      throw new IllegalArgumentException("Invalid T size: " + tSize);
    }
    if (t < 0 || t >= tSize) {
      throw new IllegalArgumentException("Invalid T index: " + t + "/" + tSize);
    }

    // check image count
    if (num <= 0) {
      throw new IllegalArgumentException("Invalid image count: " + num);
    }
    if (num != zSize * cSize * tSize) {
      // if this happens, there is probably a bug in metadata population --
      // either one of the ZCT sizes, or the total number of images --
      // or else the input file is invalid
      throw new IllegalArgumentException("ZCT size vs image count mismatch " +
        "(sizeZ=" + zSize + ", sizeC=" + cSize + ", sizeT=" + tSize +
        ", total=" + num + ")");
    }

    // assign rasterization order
    int v0 = iz == 0 ? z : (ic == 0 ? c : t);
    int v1 = iz == 1 ? z : (ic == 1 ? c : t);
    int v2 = iz == 2 ? z : (ic == 2 ? c : t);
    int len0 = iz == 0 ? zSize : (ic == 0 ? cSize : tSize);
    int len1 = iz == 1 ? zSize : (ic == 1 ? cSize : tSize);

    return v0 + v1 * len0 + v2 * len0 * len1;
  }

  /**
   * Gets the rasterized index corresponding to the given Z, C, T,
   * ModuloZ, ModuloC, ModuloT coordinates (effective sizes).  Note
   * that the Z, C and T coordinates take the modulo dimension sizes
   * into account.  The effective size for each of these dimensions is
   * limited to the total size of the dimension divided by the modulo
   * size.
   *
   * @param order Dimension order.
   * @param zSize Total number of focal planes (real size).
   * @param cSize Total number of channels (real size).
   * @param tSize Total number of time points (real size).
   * @param moduloZSize Total number of ModuloZ planes (real size).
   * @param moduloCSize Total number of ModuloC planes (real size).
   * @param moduloTSize Total number of ModuloT planes (real size).
   * @param num Total number of image planes (zSize * cSize * tSize),
   *   specified as a consistency check.
   * @param z Z coordinate of ZCTmZmCmT coordinate sextuple to convert to 1D index (effective size).
   * @param c C coordinate of ZCTmZmCmT coordinate sextuple to convert to 1D index (effective size).
   * @param t T coordinate of ZCTmZmCmT coordinate sextuple to convert to 1D index (effective size).
   * @param moduloZ ModuloZ coordinate of ZCTmZmCmT coordinate sextuple to convert to 1D index (effective size).
   * @param moduloC ModuloC coordinate of ZCTmZmCmT coordinate sextuple to convert to 1D index (effective size).
   * @param moduloT ModuloT coordinate of ZCTmZmCmT coordinate sextuple to convert to 1D index (effective size).
   */
  public static int getIndex(String order,
    int zSize, int cSize, int tSize,
    int moduloZSize, int moduloCSize, int moduloTSize,
    int num,
    int z, int c, int t,
    int moduloZ, int moduloC, int moduloT) {
    return getIndex(order,
                    zSize,
                    cSize,
                    tSize,
                    num,
                    (z * moduloZSize) + moduloZ,
                    (c * moduloCSize) + moduloC,
                    (t * moduloTSize) + moduloT);
  }

  /**
   * Gets the Z, C and T coordinates corresponding
   * to the given rasterized index value (real sizes).
   */
  public static int[] getZCTCoords(IFormatReader reader, int index) {
    String order = reader.getDimensionOrder();
    int zSize = reader.getSizeZ();
    int cSize = reader.getEffectiveSizeC();
    int tSize = reader.getSizeT();
    int num = reader.getImageCount();
    return getZCTCoords(order, zSize, cSize, tSize, num, index);
  }

  /**
   * Gets the Z, C, T, ModuloZ, ModuloC and ModuloZ coordinates
   * corresponding to the given rasterized index value (effective
   * sizes).  Note that the Z, C and T coordinates are not the same as
   * those returned by getZCTCoords(IFormatReader, int) because the
   * size of the modulo dimensions is taken into account.  The
   * effective size for each of these dimensions is limited to the
   * total size of the dimension divided by the modulo size.
   */
  public static int[] getZCTModuloCoords(IFormatReader reader, int index) {
    String order = reader.getDimensionOrder();
    int zSize = reader.getSizeZ();
    int cSize = reader.getEffectiveSizeC();
    int tSize = reader.getSizeT();
    int moduloZSize = reader.getModuloZ().length();
    int moduloCSize = reader.getModuloC().length();
    int moduloTSize = reader.getModuloT().length();
    int num = reader.getImageCount();
    return getZCTCoords(order, zSize, cSize, tSize, moduloZSize, moduloCSize, moduloTSize, num, index);
  }

  /**
   * Gets the Z, C and T coordinates corresponding to the given rasterized
   * index value (real sizes).
   *
   * @param order Dimension order.
   * @param zSize Total number of focal planes (real size).
   * @param cSize Total number of channels (real size).
   * @param tSize Total number of time points (real size).
   * @param num Total number of image planes (zSize * cSize * tSize),
   *   specified as a consistency check.
   * @param index 1D (rasterized) index to convert to ZCT coordinate triple.
   */
  public static int[] getZCTCoords(String order,
    int zSize, int cSize, int tSize, int num, int index)
  {
    // check DimensionOrder
    if (order == null) {
      throw new IllegalArgumentException("Dimension order is null");
    }
    if (!order.startsWith("XY") && !order.startsWith("YX")) {
      throw new IllegalArgumentException("Invalid dimension order: " + order);
    }
    int iz = order.indexOf('Z') - 2;
    int ic = order.indexOf('C') - 2;
    int it = order.indexOf('T') - 2;
    if (iz < 0 || iz > 2 || ic < 0 || ic > 2 || it < 0 || it > 2) {
      throw new IllegalArgumentException("Invalid dimension order: " + order);
    }

    // check SizeZ
    if (zSize <= 0) {
      throw new IllegalArgumentException("Invalid Z size: " + zSize);
    }

    // check SizeC
    if (cSize <= 0) {
      throw new IllegalArgumentException("Invalid C size: " + cSize);
    }

    // check SizeT
    if (tSize <= 0) {
      throw new IllegalArgumentException("Invalid T size: " + tSize);
    }

    // check image count
    if (num <= 0) {
      throw new IllegalArgumentException("Invalid image count: " + num);
    }
    if (num != zSize * cSize * tSize) {
      // if this happens, there is probably a bug in metadata population --
      // either one of the ZCT sizes, or the total number of images --
      // or else the input file is invalid
      throw new IllegalArgumentException("ZCT size vs image count mismatch " +
        "(sizeZ=" + zSize + ", sizeC=" + cSize + ", sizeT=" + tSize +
        ", total=" + num + ")");
    }
    if (index < 0 || index >= num) {
      throw new IllegalArgumentException("Invalid image index: " +
        index + "/" + num);
    }

    // assign rasterization order
    int len0 = iz == 0 ? zSize : (ic == 0 ? cSize : tSize);
    int len1 = iz == 1 ? zSize : (ic == 1 ? cSize : tSize);
    //int len2 = iz == 2 ? sizeZ : (ic == 2 ? sizeC : sizeT);
    int v0 = index % len0;
    int v1 = index / len0 % len1;
    int v2 = index / len0 / len1;
    int z = iz == 0 ? v0 : (iz == 1 ? v1 : v2);
    int c = ic == 0 ? v0 : (ic == 1 ? v1 : v2);
    int t = it == 0 ? v0 : (it == 1 ? v1 : v2);

    return new int[] {z, c, t};
  }

  /**
   * Gets the Z, C and T coordinates corresponding to the given
   * rasterized index value.  Note that the Z, C and T coordinates are
   * not the same as those returned by getZCTCoords(String, int, int,
   * int, int, int) because the size of the modulo dimensions is taken
   * into account.  The effective size for each of these dimensions is
   * limited to the total size of the dimension divided by the modulo
   * size.
   *
   * @param order Dimension order.
   * @param zSize Total number of focal planes (real size).
   * @param cSize Total number of channels (real size).
   * @param tSize Total number of time points (real size).
   * @param moduloZSize Total number of ModuloZ planes (real size).
   * @param moduloCSize Total number of ModuloC planes (real size).
   * @param moduloTSize Total number of ModuloT planes (real size).
   * @param num Total number of image planes (zSize * cSize * tSize),
   *   specified as a consistency check.
   * @param index 1D (rasterized) index to convert to ZCT coordinate triple.
   */
  public static int[] getZCTCoords(String order,
    int zSize, int cSize, int tSize,
    int moduloZSize, int moduloCSize, int moduloTSize,
    int num, int index) {
    int[] coords = getZCTCoords(order, zSize, cSize, tSize, num, index);

    return new int[] {
        coords[0] / moduloZSize,
        coords[1] / moduloCSize,
        coords[2] / moduloTSize,
        coords[0] % moduloZSize,
        coords[1] % moduloCSize,
        coords[2] % moduloTSize
    };
  }

  /**
   * Converts index from the given dimension order to the reader's native one.
   * This method is useful for shuffling the planar order around
   * (rather than eassigning ZCT sizes as {@link DimensionSwapper} does).
   *
   * @throws FormatException Never actually thrown.
   */
  public static int getReorderedIndex(IFormatReader reader,
    String newOrder, int newIndex) throws FormatException
  {
    String origOrder = reader.getDimensionOrder();
    int zSize = reader.getSizeZ();
    int cSize = reader.getEffectiveSizeC();
    int tSize = reader.getSizeT();
    int num = reader.getImageCount();
    return getReorderedIndex(origOrder, newOrder,
      zSize, cSize, tSize, num, newIndex);
  }

  /**
   * Converts index from one dimension order to another.
   * This method is useful for shuffling the planar order around
   * (rather than eassigning ZCT sizes as {@link DimensionSwapper} does).
   *
   * @param origOrder Original dimension order.
   * @param newOrder New dimension order.
   * @param zSize Total number of focal planes (real size).
   * @param cSize Total number of channels (real size).
   * @param tSize Total number of time points (real size).
   * @param num Total number of image planes (zSize * cSize * tSize),
   *   specified as a consistency check.
   * @param newIndex 1D (rasterized) index according to new dimension order.
   * @return rasterized index according to original dimension order.
   */
  public static int getReorderedIndex(String origOrder, String newOrder,
    int zSize, int cSize, int tSize, int num, int newIndex)
  {
    int[] zct = getZCTCoords(newOrder, zSize, cSize, tSize, num, newIndex);
    return getIndex(origOrder,
      zSize, cSize, tSize, num, zct[0], zct[1], zct[2]);
  }

  /**
   * Computes a unique 1-D index corresponding
   * to the given multidimensional position.
   * @param lengths the maximum value for each positional dimension
   * @param pos position along each dimensional axis
   * @return rasterized index value
   */
  public static int positionToRaster(int[] lengths, int[] pos) {
    int offset = 1;
    int raster = 0;
    for (int i=0; i<pos.length; i++) {
      raster += offset * pos[i];
      offset *= lengths[i];
    }
    return raster;
  }

  /**
   * Computes a unique N-D position corresponding
   * to the given rasterized index value.
   * @param lengths the maximum value at each positional dimension
   * @param raster rasterized index value
   * @return position along each dimensional axis
   */
  public static int[] rasterToPosition(int[] lengths, int raster) {
    return rasterToPosition(lengths, raster, new int[lengths.length]);
  }

  /**
   * Computes a unique N-D position corresponding
   * to the given rasterized index value.
   * @param lengths the maximum value at each positional dimension
   * @param raster rasterized index value
   * @param pos preallocated position array to populate with the result
   * @return position along each dimensional axis
   */
  public static int[] rasterToPosition(int[] lengths, int raster, int[] pos) {
    int offset = 1;
    for (int i=0; i<pos.length; i++) {
      int offset1 = offset * lengths[i];
      int q = i < pos.length - 1 ? raster % offset1 : raster;
      pos[i] = q / offset;
      raster -= q;
      offset = offset1;
    }
    return pos;
  }

  /**
   * Computes the number of raster values for a positional array
   * with the given lengths.
   */
  public static int getRasterLength(int[] lengths) {
    int len = 1;
    for (int i=0; i<lengths.length; i++) len *= lengths[i];
    return len;
  }

  // -- Utility methods - pixel types --

  /**
   * Takes a string value and maps it to one of the pixel type enumerations.
   * @param pixelTypeAsString the pixel type as a string.
   * @return type enumeration value for use with class constants.
   */
  public static int pixelTypeFromString(String pixelTypeAsString) {
    String lowercaseTypeAsString = pixelTypeAsString.toLowerCase();
    for (int i = 0; i < pixelTypes.length; i++) {
      if (pixelTypes[i].equals(lowercaseTypeAsString)) return i;
    }
    throw new IllegalArgumentException("Unknown type: '" +
      pixelTypeAsString + "'");
  }

  /**
   * Takes a pixel type value and gets a corresponding string representation.
   * @param pixelType the pixel type.
   * @return string value for human-readable output.
   */
  public static String getPixelTypeString(int pixelType) {
    if (pixelType < 0 || pixelType >= pixelTypes.length) {
      throw new IllegalArgumentException("Unknown pixel type: " + pixelType);
    }
    return pixelTypes[pixelType];
  }

  /**
   * Retrieves how many bytes per pixel the current plane or section has.
   * @param pixelType the pixel type as retrieved from
   *   {@link IFormatReader#getPixelType()}.
   * @return the number of bytes per pixel.
   * @see IFormatReader#getPixelType()
   */
  public static int getBytesPerPixel(int pixelType) {
    switch (pixelType) {
      case INT8:
      case UINT8:
      case BIT:
        return 1;
      case INT16:
      case UINT16:
        return 2;
      case INT32:
      case UINT32:
      case FLOAT:
        return 4;
      case DOUBLE:
        return 8;
    }
    throw new IllegalArgumentException("Unknown pixel type: " + pixelType);
  }

  /**
   * Retrieves the number of bytes per pixel in the current plane.
   * @param pixelType the pixel type, as a String.
   * @return the number of bytes per pixel.
   * @see #pixelTypeFromString(String)
   * @see #getBytesPerPixel(int)
   */
  public static int getBytesPerPixel(String pixelType) {
    return getBytesPerPixel(pixelTypeFromString(pixelType));
  }

  /**
   * Determines whether the given reader represents any floating point data.
   * @param reader the reader to check
   * @return true if any of the reader's series have a floating point pixel type
   * @see #isFloatingPoint(int)
   */
  public static boolean isFloatingPoint(IFormatReader reader) {
    int originalSeries = reader.getSeries();
    for (int s=0; s<reader.getSeriesCount(); s++) {
      reader.setSeries(s);
      if (isFloatingPoint(reader.getPixelType())) {
        reader.setSeries(originalSeries);
        return true;
      }
    }
    reader.setSeries(originalSeries);
    return false;
  }

  /**
   * Determines whether the given pixel type is floating point or integer.
   * @param pixelType the pixel type as retrieved from
   *   {@link IFormatReader#getPixelType()}.
   * @return true if the pixel type is floating point.
   * @see IFormatReader#getPixelType()
   */
  public static boolean isFloatingPoint(int pixelType) {
    switch (pixelType) {
      case INT8:
      case UINT8:
      case INT16:
      case UINT16:
      case INT32:
      case UINT32:
      case BIT:
        return false;
      case FLOAT:
      case DOUBLE:
        return true;
    }
    throw new IllegalArgumentException("Unknown pixel type: " + pixelType);
  }

  /**
   * Determines whether the given pixel type is signed or unsigned.
   * @param pixelType the pixel type as retrieved from
   *   {@link IFormatReader#getPixelType()}.
   * @return true if the pixel type is signed.
   * @see IFormatReader#getPixelType()
   */
  public static boolean isSigned(int pixelType) {
    switch (pixelType) {
      case INT8:
      case INT16:
      case INT32:
      case FLOAT:
      case DOUBLE:
        return true;
      case UINT8:
      case UINT16:
      case UINT32:
      case BIT:
        return false;
    }
    throw new IllegalArgumentException("Unknown pixel type: " + pixelType);
  }

  /**
   * Returns an appropriate pixel type given the number of bytes per pixel.
   *
   * @param bytes number of bytes per pixel.
   * @param signed whether or not the pixel type should be signed.
   * @param fp whether or not these are floating point pixels.
   */
  public static int pixelTypeFromBytes(int bytes, boolean signed, boolean fp)
    throws FormatException
  {
    switch (bytes) {
      case 1:
        return signed ? INT8 : UINT8;
      case 2:
        return signed ? INT16: UINT16;
      case 4:
        return fp ? FLOAT : signed ? INT32: UINT32;
      case 8:
        return DOUBLE;
      default:
        throw new FormatException("Unsupported byte depth: " + bytes);
    }
  }

  // -- Utility methods - sanity checking

  /**
   * Asserts that the current file is either null, or not, according to the
   * given flag. If the assertion fails, an IllegalStateException is thrown.
   * @param currentId File name to test.
   * @param notNull True iff id should be non-null.
   * @param depth How far back in the stack the calling method is; this name
   *   is reported as part of the exception message, if available. Use zero
   *   to suppress output of the calling method name.
   */
  public static void assertId(String currentId, boolean notNull, int depth) {
    String msg = null;
    if (currentId == null && notNull) {
      msg = "Current file should not be null; call setId(String) first";
    }
    else if (currentId != null && !notNull) {
      msg = "Current file should be null, but is '" +
        currentId + "'; call close() first";
    }
    if (msg == null) return;

    StackTraceElement[] ste = new Exception().getStackTrace();
    String header;
    if (depth > 0 && ste.length > depth) {
      String c = ste[depth].getClassName();
      if (c.startsWith("loci.formats.")) {
        c = c.substring(c.lastIndexOf(".") + 1);
      }
      header = c + "." + ste[depth].getMethodName() + ": ";
    }
    else header = "";
    throw new IllegalStateException(header + msg);
  }

  /**
   * Convenience method for checking that the plane number, tile size and
   * buffer sizes are all valid for the given reader.
   * If 'bufLength' is less than 0, then the buffer length check is not
   * performed.
   */
  public static void checkPlaneParameters(IFormatReader r, int no,
    int bufLength, int x, int y, int w, int h) throws FormatException
  {
    assertId(r.getCurrentFile(), true, 2);
    checkPlaneNumber(r, no);
    checkTileSize(r, x, y, w, h);
    if (bufLength >= 0) checkBufferSize(r, bufLength, w, h);
  }

  /** Checks that the given plane number is valid for the given reader. */
  public static void checkPlaneNumber(IFormatReader r, int no)
    throws FormatException
  {
    int imageCount = r.getImageCount();
    if (no < 0 || no >= imageCount) {
      throw new FormatException("Invalid image number: " + no +
        " (series=" + r.getSeries() + ", imageCount=" + imageCount + ")");
    }
  }

  /** Checks that the given tile size is valid for the given reader. */
  public static void checkTileSize(IFormatReader r, int x, int y, int w, int h)
    throws FormatException
  {
    int width = r.getSizeX();
    int height = r.getSizeY();
    if (x < 0 || y < 0 || w < 0 || h < 0 || (x + w) >  width ||
      (y + h) > height)
    {
      throw new FormatException("Invalid tile size: x=" + x + ", y=" + y +
        ", w=" + w + ", h=" + h);
    }
  }

  public static void checkBufferSize(IFormatReader r, int len)
    throws FormatException
  {
    checkBufferSize(r, len, r.getSizeX(), r.getSizeY());
  }

  /**
   * Checks that the given buffer size is large enough to hold a w * h
   * image as returned by the given reader.
   * @throws FormatException if the buffer is too small
   */
  public static void checkBufferSize(IFormatReader r, int len, int w, int h)
    throws FormatException
  {
    int size = getPlaneSize(r, w, h);
    if (size > len) {
      throw new FormatException("Buffer too small (got " + len +
        ", expected " + size + ").");
    }
  }

  /**
   * Returns true if the given RandomAccessInputStream conatins at least
   * 'len' bytes.
   */
  public static boolean validStream(RandomAccessInputStream stream, int len,
    boolean littleEndian) throws IOException
  {
    stream.seek(0);
    stream.order(littleEndian);
    return stream.length() >= len;
  }

  /** Returns the size in bytes of a single plane. */
  public static int getPlaneSize(IFormatReader r) {
    return getPlaneSize(r, r.getSizeX(), r.getSizeY());
  }

  /** Returns the size in bytes of a w * h tile. */
  public static int getPlaneSize(IFormatReader r, int w, int h) {
    return w * h * r.getRGBChannelCount() * getBytesPerPixel(r.getPixelType());
  }

  // -- Utility methods -- export

  public static String getTileFilename(int tileX, int tileY,
    int tileIndex, String pattern)
  {
    String filename = pattern;
    filename = filename.replaceAll(TILE_X, String.valueOf(tileX));
    filename = filename.replaceAll(TILE_Y, String.valueOf(tileY));
    filename = filename.replaceAll(TILE_NUM, String.valueOf(tileIndex));
    return filename;
  }

  /**
   * @throws FormatException Never actually thrown.
   * @throws IOException Never actually thrown.
   */
  public static String getFilename(int series, int image, IFormatReader r,
    String pattern) throws FormatException, IOException
  {
    return getFilename(series, image, r, pattern, false);
  }

  /**
   * @throws FormatException Never actually thrown.
   * @throws IOException Never actually thrown.
   */
  public static String getFilename(int series, int image, IFormatReader r,
      String pattern, boolean padded) throws FormatException, IOException
  {
     MetadataStore store = r.getMetadataStore();
     MetadataRetrieve retrieve = store instanceof MetadataRetrieve ?
       (MetadataRetrieve) store : new DummyMetadata();
     return getFilename(series, image, retrieve, pattern, padded);
  }

  public static String getFilename(int series, int image, MetadataRetrieve retrieve,
      String pattern, boolean padded) throws FormatException, IOException
  {
    String sPlaces = "%d";
    if (padded) {
      sPlaces = "%0" + String.valueOf(retrieve.getImageCount()).length() + "d";
    }
    String filename = pattern.replaceAll(SERIES_NUM, String.format(sPlaces, series));

    String imageName = retrieve.getImageName(series);
    if (imageName == null) imageName = "Series" + series;
    imageName = imageName.replaceAll("/", "_");
    imageName = imageName.replaceAll("\\\\", "_");

    filename = filename.replaceAll(SERIES_NAME, imageName);

    DimensionOrder order = retrieve.getPixelsDimensionOrder(series);
    int sizeC = retrieve.getPixelsSizeC(series).getValue();
    int sizeT = retrieve.getPixelsSizeT(series).getValue();
    int sizeZ = retrieve.getPixelsSizeZ(series).getValue();
    int[] coordinates = FormatTools.getZCTCoords(order.getValue(), sizeZ, sizeC, sizeT, sizeZ*sizeC*sizeT, image);

    String zPlaces = "%d";
    String tPlaces = "%d";
    String cPlaces = "%d";
    if (padded) {
      zPlaces = "%0" + String.valueOf(sizeZ).length() + "d";
      tPlaces = "%0" + String.valueOf(sizeT).length() + "d";
      cPlaces = "%0" + String.valueOf(sizeC).length() + "d";
    }
    filename = filename.replaceAll(Z_NUM, String.format(zPlaces, coordinates[0]));
    filename = filename.replaceAll(T_NUM, String.format(tPlaces, coordinates[2]));
    filename = filename.replaceAll(CHANNEL_NUM, String.format(cPlaces, coordinates[1]));

    String channelName = retrieve.getChannelName(series, coordinates[1]);
    if (channelName == null) channelName = String.valueOf(coordinates[1]);
    channelName = channelName.replaceAll("/", "_");
    channelName = channelName.replaceAll("\\\\", "_");

    filename = filename.replaceAll(CHANNEL_NAME, channelName);

    Timestamp timestamp = retrieve.getImageAcquisitionDate(series);
    long stamp = 0;
    String date = null;
    if (timestamp != null) {
      date = timestamp.getValue();
      if (retrieve.getPlaneCount(series) > image) {
        Time deltaT = retrieve.getPlaneDeltaT(series, image);
        if (deltaT != null) {
          stamp = (long) (deltaT.value(UNITS.SECOND).doubleValue() * 1000);
        }
      }
      stamp += DateTools.getTime(date, DateTools.ISO8601_FORMAT);
    }
    else {
      stamp = System.currentTimeMillis();
    }
    date = DateTools.convertDate(stamp, (int) DateTools.UNIX_EPOCH);

    filename = filename.replaceAll(TIMESTAMP, date);

    return filename;
  }

  public static String[] getFilenames(String pattern, IFormatReader r)
    throws FormatException, IOException
  {
    Vector<String> filenames = new Vector<String>();
    String filename = null;
    for (int series=0; series<r.getSeriesCount(); series++) {
      r.setSeries(series);
      for (int image=0; image<r.getImageCount(); image++) {
        filename = getFilename(series, image, r, pattern);
        if (!filenames.contains(filename)) filenames.add(filename);
      }
    }
    return filenames.toArray(new String[0]);
  }

  public static int getImagesPerFile(String pattern, IFormatReader r)
    throws FormatException, IOException
  {
    String[] filenames = getFilenames(pattern, r);
    int totalPlanes = 0;
    for (int series=0; series<r.getSeriesCount(); series++) {
      r.setSeries(series);
      totalPlanes += r.getImageCount();
    }
    return totalPlanes / filenames.length;
  }

  // -- Utility methods -- other

  /**
   * Recursively look for the first underlying reader that is an
   * instance of the given class.
   */
  public static IFormatReader getReader(IFormatReader r,
    Class<? extends IFormatReader> c)
  {
    IFormatReader[] underlying = r.getUnderlyingReaders();
    if (underlying != null) {
      for (int i=0; i<underlying.length; i++) {
        if (underlying[i].getClass().isInstance(c)) return underlying[i];
      }
      for (int i=0; i<underlying.length; i++) {
        IFormatReader t = getReader(underlying[i], c);
        if (t != null) return t;
      }
    }
    return null;
  }

  /**
   * Check if the two given readers are equal.
   * To be equal, readers must contain the same stack of wrappers and the
   * same state.
   */
  public static boolean equalReaders(IFormatReader a, IFormatReader b) {
    // check that the reader stacks are equivalent

    IFormatReader copyWrapper = a;
    IFormatReader realWrapper = b;

    while (copyWrapper != null) {
      if (!copyWrapper.getClass().equals(realWrapper.getClass())) {
        return false;
      }
      if (copyWrapper instanceof ReaderWrapper) {
        copyWrapper = ((ReaderWrapper) copyWrapper).getReader();
        realWrapper = ((ReaderWrapper) realWrapper).getReader();
      }
      else {
        copyWrapper = null;
        realWrapper = null;
      }
    }

    // check the state that is set pre-initialization

    if (a.isNormalized() != b.isNormalized()) {
      return false;
    }

    if (a.isOriginalMetadataPopulated() != b.isOriginalMetadataPopulated()) {
      return false;
    }

    if (a.isGroupFiles() != b.isGroupFiles()) {
      return false;
    }

    if (a.isMetadataFiltered() != b.isMetadataFiltered()) {
      return false;
    }

    if (a.hasFlattenedResolutions() != b.hasFlattenedResolutions()) {
      return false;
    }

    if (!a.getMetadataOptions().getMetadataLevel().equals(
      b.getMetadataOptions().getMetadataLevel()))
    {
      return false;
    }

    return true;
  }

  /**
   * Default implementation for {@link IFormatReader#openThumbBytes}.
   *
   * At the moment, it uses {@link java.awt.image.BufferedImage} objects
   * to resize thumbnails, so it is not safe for use in headless contexts.
   * In the future, we may reimplement the image scaling logic purely with
   * byte arrays, but handling every case would be substantial effort, so
   * doing so is currently a low priority item.
   */
  public static byte[] openThumbBytes(IFormatReader reader, int no)
    throws FormatException, IOException
  {
    // NB: Dependency on AWT here is unfortunate, but very difficult to
    // eliminate in general. We use reflection to limit class loading
    // problems with AWT on Mac OS X.
    ReflectedUniverse r = new ReflectedUniverse();
    byte[][] bytes = null;
    try {
      r.exec("import loci.formats.gui.AWTImageTools");

      int planeSize = getPlaneSize(reader);
      byte[] plane = null;
      if (planeSize < 0) {
        int width = reader.getThumbSizeX() * 4;
        int height = reader.getThumbSizeY() * 4;
        int x = (reader.getSizeX() - width) / 2;
        int y = (reader.getSizeY() - height) / 2;
        plane = reader.openBytes(no, x, y, width, height);
      }
      else {
        plane = reader.openBytes(no);
      }

      r.setVar("plane", plane);
      r.setVar("reader", reader);
      r.setVar("sizeX", reader.getSizeX());
      r.setVar("sizeY", reader.getSizeY());
      r.setVar("thumbSizeX", reader.getThumbSizeX());
      r.setVar("thumbSizeY", reader.getThumbSizeY());
      r.setVar("little", reader.isLittleEndian());
      r.exec("img = AWTImageTools.openImage(plane, reader, sizeX, sizeY)");
      r.exec("img = AWTImageTools.makeUnsigned(img)");
      r.exec("thumb = AWTImageTools.scale(img, thumbSizeX, thumbSizeY, false)");
      bytes = (byte[][]) r.exec("AWTImageTools.getPixelBytes(thumb, little)");
    }
    catch (ReflectException exc) {
      throw new FormatException(exc);
    }

    if (bytes.length == 1) return bytes[0];
    int rgbChannelCount = reader.getRGBChannelCount();
    byte[] rtn = new byte[rgbChannelCount * bytes[0].length];

    if (!reader.isInterleaved()) {
      for (int i=0; i<rgbChannelCount; i++) {
        System.arraycopy(bytes[i], 0, rtn, bytes[0].length * i, bytes[i].length);
      }
    }
    else {
      int bpp = FormatTools.getBytesPerPixel(reader.getPixelType());

      for (int i=0; i<bytes[0].length; i+=bpp) {
        for (int j=0; j<rgbChannelCount; j++) {
          System.arraycopy(bytes[j], i, rtn, (i * rgbChannelCount) + j * bpp, bpp);
        }
      }
    }
    return rtn;
  }

  // -- Conversion convenience methods --

  /**
   * Convenience method for converting the specified input file to the
   * specified output file.  The ImageReader and ImageWriter classes are used
   * for input and output, respectively.  To use other IFormatReader or
   * IFormatWriter implementation,
   * @see #convert(IFormatReader, IFormatWriter, String).
   *
   * @param input the full path name of the existing input file
   * @param output the full path name of the output file to be created
   * @throws FormatException if there is a general problem reading from or
   * writing to one of the files.
   * @throws IOException if there is an I/O-related error.
   */
  public static void convert(String input, String output)
    throws FormatException, IOException
  {
    IFormatReader reader = new ImageReader();
    try {
      ServiceFactory factory = new ServiceFactory();
      OMEXMLService service = factory.getInstance(OMEXMLService.class);
      reader.setMetadataStore(service.createOMEXMLMetadata());
    }
    catch (DependencyException de) {
      throw new MissingLibraryException(OMEXMLServiceImpl.NO_OME_XML_MSG, de);
    }
    catch (ServiceException se) {
      throw new FormatException(se);
    }
    reader.setId(input);

    IFormatWriter writer = new ImageWriter();

    convert(reader, writer, output);
  }

  /**
   * Convenience method for writing all of the images and metadata obtained
   * from the specified IFormatReader into the specified IFormatWriter.
   *
   * It is required that setId(String) be called on the IFormatReader
   * object before it is passed to convert(...).  setMetadataStore(...)
   * should also have been called with an appropriate instance of IMetadata.
   *
   * The setId(String) method must not be called on the IFormatWriter
   * object; this is taken care of internally.  Additionally, the
   * setMetadataRetrieve(...) method in IFormatWriter should not be called.
   *
   * @param input the pre-initialized IFormatReader used for reading data.
   * @param output the uninitialized IFormatWriter used for writing data.
   * @param outputFile the full path name of the output file to be created.
   * @throws FormatException if there is a general problem reading from or
   * writing to one of the files.
   * @throws IOException if there is an I/O-related error.
   */
  public static void convert(IFormatReader input, IFormatWriter output,
    String outputFile)
    throws FormatException, IOException
  {
    MetadataStore store = input.getMetadataStore();
    MetadataRetrieve meta = null;
    try {
      ServiceFactory factory = new ServiceFactory();
      OMEXMLService service = factory.getInstance(OMEXMLService.class);
      meta = service.asRetrieve(store);
    }
    catch (DependencyException de) {
      throw new MissingLibraryException(OMEXMLServiceImpl.NO_OME_XML_MSG, de);
    }

    output.setMetadataRetrieve(meta);
    output.setId(outputFile);

    for (int series=0; series<input.getSeriesCount(); series++) {
      input.setSeries(series);
      output.setSeries(series);

      byte[] buf = new byte[getPlaneSize(input)];

      for (int image=0; image<input.getImageCount(); image++) {
        input.openBytes(image, buf);
        output.saveBytes(image, buf);
      }
    }

    input.close();
    output.close();
  }

  /**
   * Get the default range for the specified pixel type.  Note that
   * this is not necessarily the minimum and maximum value which may
   * be stored, but the minimum and maximum which should be used for
   * rendering.
   *
   * @param pixelType the pixel type.
   * @return an array containing the min and max as elements 0 and 1,
   * respectively.
   * @throws IOException if the pixel type is floating point or invalid.
   */
  public static long[] defaultMinMax(int pixelType) {
    long min = 0 , max = 0;

    switch (pixelType) {
    case INT8:
      min = Byte.MIN_VALUE;
      max = Byte.MAX_VALUE;
      break;
    case INT16:
      min = Short.MIN_VALUE;
      max = Short.MAX_VALUE;
      break;
    case INT32:
    case FLOAT:
    case DOUBLE:
      min = Integer.MIN_VALUE;
      max = Integer.MAX_VALUE;
      break;
    case UINT8:
      max=(long) Math.pow(2, 8)-1;
      break;
    case UINT16:
      max=(long) Math.pow(2, 16)-1;
      break;
    case UINT32:
      max=(long) Math.pow(2, 32)-1;
      break;
    case BIT:
      max = 1;
      break;
    default:
      throw new IllegalArgumentException("Invalid pixel type");
    }

    long[] values = {min, max};
    return values;
  }

  // -- OME-XML primitive type methods --

  public static boolean isPositiveValue(Double value) {
    return (value != null && value - Constants.EPSILON > 0 &&
      value < Double.POSITIVE_INFINITY);
  }

  /**
   * Formats the input value for the wavelength into a length of the
   * given unit.
   *
   * @param value  the value of the wavelength
   * @param unit   the unit of the wavelength. If null will default to Nanometre
   *
   * @return       the wavelength formatted as a {@link Length}

   */
  public static Length getWavelength(Double value, String unit) {
    if (unit != null) {
      try {
        UnitsLength ul = UnitsLength.fromString(unit);
        return UnitsLength.create(value, ul);
      } catch (EnumerationException e) {
      }
    }
<<<<<<< HEAD
    return new Length(value, UNITS.NM);
=======
    return new Length(value, UNITS.NANOMETER);
>>>>>>> 739894ef
  }
  
  /**
   * Formats the input value for the time into a length of the
   * given unit.
   *
   * @param value  the value of the time
   * @param unit   the unit of the time. If null will default to Seconds
   *
   * @return       the wavelength formatted as a {@link Length}

   */
  public static Time getTime(Double value, String unit) {
    if (unit != null) {
      try {
        UnitsTime ut = UnitsTime.fromString(unit);
        return UnitsTime.create(value, ut);
      } catch (EnumerationException e) {
      }
    }
<<<<<<< HEAD
    return new Time(value, UNITS.S);
  }
  
=======
    return new Time(value, UNITS.SECOND);
  }


  /**
   * Formats the input value for the stage position into a length of the given
   * unit.
   *
   * @param value  the value of the stage position
   * @param unit   the unit of the stage position
   *
   * @return       the stage position formatted as a {@link Length}. Returns
   *               {@code null} if {@code value} is {@code null} or infinite
   *               or {@code unit} is {@code null}.
   */
  public static Length getStagePosition(Double value, Unit<Length> unit) {
    if (value == null || value.isNaN() || value.isInfinite()) {
      LOGGER.debug("Expected float value for stage position; got {}", value);
      return null;
    }

    if (unit == null) {
      LOGGER.debug("Expected valid unit for stage position; got {}", unit);
      return null;
    }

    return new Length(value, unit);
  }

  /**
   * Formats the input value for the stage position into a length of the given
   * unit.
   *
   * @param value  the value of the stage position
   * @param unit   the unit of the stage position. If the string cannot be
   *               converted into a base length unit, the stage position length
   *               will be constructure using the default reference frame unit.
   *
   * @return       the stage position formatted as a {@link Length}. Returns
   *               {@code null} under the same conditions as
   *               {@link #getStagePosition(Double, String)}.
   */
  public static Length getStagePosition(Double value, String unit) {
      Unit<Length> baseunit = null;
      try {
        baseunit = UnitsLengthEnumHandler.getBaseUnit(
          UnitsLength.fromString(unit));
      } catch (EnumerationException e) {
        LOGGER.warn("Invalid base unit: using default reference frame unit");
        LOGGER.debug(e.getMessage());
        baseunit = UNITS.REFERENCEFRAME;
      }
      return getStagePosition(value, baseunit);
  }

>>>>>>> 739894ef
  public static Length getPhysicalSize(Double value, String unit) {
    if (value != null && value != 0 && value < Double.POSITIVE_INFINITY) {
      if (unit != null) {
        try {
          UnitsLength ul = UnitsLength.fromString(unit);
          int ordinal = ul.ordinal();
          Length returnLength = UnitsLength.create(value, ul);
  
          if (returnLength.value().doubleValue() > Constants.EPSILON && returnLength.value().doubleValue() < Double.POSITIVE_INFINITY) {
            return returnLength;
          }
          
          // If the requested unit produces a value less than Constants.EPSILON then we switch to the next smallest unit possible
          // Using UnitsLength.values().length - 2 as a boundary so as not to include Pixel and Reference Frame as convertible units
          while (returnLength.value().doubleValue() < Constants.EPSILON && ordinal < (UnitsLength.values().length - 3)) { 
            ordinal++;
            ul = UnitsLength.values()[ordinal];
            Length tempLength = UnitsLength.create(0, ul);
            returnLength = UnitsLength.create(returnLength.value(tempLength.unit()), ul);
          }
          if (returnLength.value().doubleValue() > Constants.EPSILON && returnLength.value().doubleValue() < Double.POSITIVE_INFINITY) {
            return returnLength;
          }
          else {
            LOGGER.debug("Expected positive value for PhysicalSize; got {}", value);
            return null;
          }
        } catch (EnumerationException e) {
        }
      }
<<<<<<< HEAD
      return new Length(value, UNITS.MICROM);
=======
      return new Length(value, UNITS.MICROMETER);
>>>>>>> 739894ef
    }
    LOGGER.debug("Expected positive value for PhysicalSize; got {}", value);
    return null;
  }

  /**
   * Formats the input value for the physical size in X into a length in
   * microns
   *
   * @param value  the value of the physical size in X in microns
   *
   * @return       the physical size formatted as a {@link Length}
   */
  public static Length getPhysicalSizeX(Double value) {
   return getPhysicalSizeX(value, UNITS.MICROMETER);
  }
  
  /**
   * Formats the input value for the physical size in X into a length of the
   * given unit.
   *
   * @param value  the value of the physical size in X
   * @param unit   the unit of the physical size in X. If {@code null},
   *               default to microns.
   *
   * @return       the physical size formatted as a {@link Length}
   */
  public static Length getPhysicalSizeX(Double value, String unit) {
      return getPhysicalSize(value, unit);
  }

  /**
   * Formats the input value for the physical size in X into a length of the
   * given unit.
   *
   * @param value  the value of the physical size in X
   * @param unit   the unit of the physical size in X
   *
   * @return       the physical size formatted as a {@link Length}
   */
  public static Length getPhysicalSizeX(Double value, Unit<Length> unit) {
      return getPhysicalSize(value, unit.getSymbol());
  }

  /**
   * Formats the input value for the physical size in Y into a length in
   * microns
   *
   * @param value  the value of the physical size in Y in microns
   *
   * @return       the physical size formatted as a {@link Length}
   */
  public static Length getPhysicalSizeY(Double value) {
    return getPhysicalSizeY(value, UNITS.MICROMETER);
  }

  /**
   * Formats the input value for the physical size in Y into a length of the
   * given unit.
   *
   * @param value  the value of the physical size in Y
   * @param unit   the unit of the physical size in Y. If {@code null},
   *               default to microns.
   *
   * @return       the physical size formatted as a {@link Length}
   */
  public static Length getPhysicalSizeY(Double value, String unit) {
      return getPhysicalSize(value, unit);
  }

  /**
   * Formats the input value for the physical size in Y into a length of the
   * given unit.
   *
   * @param value  the value of the physical size in Y
   * @param unit   the unit of the physical size in Y
   *
   * @return       the physical size formatted as a {@link Length}
   */
  public static Length getPhysicalSizeY(Double value, Unit<Length> unit) {
      return getPhysicalSize(value, unit.getSymbol());
  }

  /**
   * Formats the input value for the physical size in Z into a length in
   * microns.
   *
   * @param value  the value of the physical size in Z in microns
   *
   * @return       the physical size formatted as a {@link Length}
   */
  public static Length getPhysicalSizeZ(Double value) {
    return getPhysicalSizeZ(value, UNITS.MICROMETER);
  }

  /**
   * Formats the input value for the physical size in Z into a length of the
   * given unit.
   *
   * @param value  the value of the physical size in Z
   * @param unit   the unit of the physical size in Z. If {@code null},
   *               default to microns.
   *
   * @return       the physical size formatted as a {@link Length}
   */
  public static Length getPhysicalSizeZ(Double value, String unit) {
      return getPhysicalSize(value, unit);
  }

  /**
   * Formats the input value for the physical size in Z into a length of the
   * given unit.
   *
   * @param value  the value of the physical size in Z
   * @param unit   the unit of the physical size in Z
   *
   * @return       the physical size formatted as a {@link Length}
   */
  public static Length getPhysicalSizeZ(Double value, Unit<Length> unit) {
      return getPhysicalSize(value, unit.getSymbol());
  }

  public static Length getEmissionWavelength(Double value) {
    if (value != null && value - Constants.EPSILON > 0 &&
      value < Double.POSITIVE_INFINITY)
    {
      return createLength(new PositiveFloat(value), UNITS.NANOMETER);
    }
    LOGGER.debug("Expected positive value for EmissionWavelength; got {}",
      value);
    return null;
  }

  public static Length getExcitationWavelength(Double value) {
    if (value != null && value - Constants.EPSILON > 0 &&
      value < Double.POSITIVE_INFINITY)
    {
      return createLength(new PositiveFloat(value), UNITS.NANOMETER);
    }
    LOGGER.debug("Expected positive value for ExcitationWavelength; got {}",
      value);
    return null;
  }

  public static Length getWavelength(Double value) {
    if (value != null && value > 0) {
      return new Length(value, UNITS.NANOMETER);
    }
    LOGGER.debug("Expected positive value for Wavelength; got {}", value);
    return null;
  }

  public static PositiveInteger getMaxFieldCount(Integer value) {
    if (value != null && value > 0) {
      return new PositiveInteger(value);
    }
    LOGGER.debug(
      "Expected positive value for MaximumFieldCount; got {}", value);
    return null;
  }

  public static Length getCutIn(Double value) {
    if (value != null && value > 0) {
      return new Length(value, UNITS.NANOMETER);
    }
    LOGGER.debug("Expected positive value for CutIn; got {}", value);
    return null;
  }

  public static Length getCutOut(Double value) {
    if (value != null && value > 0) {
      return new Length(value, UNITS.NANOMETER);
    }
    LOGGER.debug("Expected positive value for CutOut; got {}", value);
    return null;
  }

  public static Length getFontSize(Integer value) {
    if (value != null && value >= 0) {
      return new Length(value, UNITS.POINT);
    }
    LOGGER.debug("Expected non-negative value for FontSize; got {}", value);
    return null;
  }

  // -- Quantity helper methods --

  // Angle
  public static Angle createAngle(Double value, Unit<Angle> valueUnit) {
    if (value == null) {
      return null;
    }
    return new Angle(value, valueUnit);
  }

  public static Angle createAngle(Integer value, Unit<Angle> valueUnit) {
    if (value == null) {
      return null;
    }
    return new Angle(value, valueUnit);
  }

  public static <T extends PrimitiveNumber> Angle createAngle(T value, Unit<Angle> valueUnit) {
    if (value == null) {
      return null;
    }
    return new Angle(value.getNumberValue(), valueUnit);
  }

  // ElectricPotential
  public static ElectricPotential createElectricPotential(Double value, Unit<ElectricPotential> valueUnit) {
    if (value == null) {
      return null;
    }
    return new ElectricPotential(value, valueUnit);
  }

  public static ElectricPotential createElectricPotential(Integer value, Unit<ElectricPotential> valueUnit) {
    if (value == null) {
      return null;
    }
    return new ElectricPotential(value, valueUnit);
  }

  public static <T extends PrimitiveNumber> ElectricPotential createElectricPotential(T value, Unit<ElectricPotential> valueUnit) {
    if (value == null) {
      return null;
    }
    return new ElectricPotential(value.getNumberValue(), valueUnit);
  }

  // Frequency
  public static Frequency createFrequency(Double value, Unit<Frequency> valueUnit) {
    if (value == null) {
      return null;
    }
    return new Frequency(value, valueUnit);
  }

  public static Frequency createFrequency(Integer value, Unit<Frequency> valueUnit) {
    if (value == null) {
      return null;
    }
    return new Frequency(value, valueUnit);
  }

  public static <T extends PrimitiveNumber> Frequency createFrequency(T value, Unit<Frequency> valueUnit) {
    if (value == null) {
      return null;
    }
    return new Frequency(value.getNumberValue(), valueUnit);
  }

  // Power
  public static Power createPower(Double value, Unit<Power> valueUnit) {
    if (value == null) {
      return null;
    }
    return new Power(value, valueUnit);
  }

  public static Power createPower(Integer value, Unit<Power> valueUnit) {
    if (value == null) {
      return null;
    }
    return new Power(value, valueUnit);
  }

  public static <T extends PrimitiveNumber> Power createPower(T value, Unit<Power> valueUnit) {
    if (value == null) {
      return null;
    }
    return new Power(value.getNumberValue(), valueUnit);
  }

  // Length
  public static Length createLength(Double value, Unit<Length> valueUnit) {
    if (value == null) {
      return null;
    }
    return new Length(value, valueUnit);
  }

  public static Length createLength(Integer value, Unit<Length> valueUnit) {
    if (value == null) {
      return null;
    }
    return new Length(value, valueUnit);
  }

  public static <T extends PrimitiveNumber> Length createLength(T value, Unit<Length> valueUnit) {
    if (value == null) {
      return null;
    }
    return new Length(value.getNumberValue(), valueUnit);
  }

  // Pressure
  public static Pressure createPressure(Double value, Unit<Pressure> valueUnit) {
    if (value == null) {
      return null;
    }
    return new Pressure(value, valueUnit);
  }

  public static Pressure createPressure(Integer value, Unit<Pressure> valueUnit) {
    if (value == null) {
      return null;
    }
    return new Pressure(value, valueUnit);
  }

  public static <T extends PrimitiveNumber> Pressure createPressure(T value, Unit<Pressure> valueUnit) {
    if (value == null) {
      return null;
    }
    return new Pressure(value.getNumberValue(), valueUnit);
  }

  // Temperature
    public static Temperature createTemperature(Double value, Unit<Temperature> valueUnit) {
    if (value == null) {
      return null;
    }
    return new Temperature(value, valueUnit);
  }

  public static Temperature createTemperature(Integer value, Unit<Temperature> valueUnit) {
    if (value == null) {
      return null;
    }
    return new Temperature(value, valueUnit);
  }

  public static <T extends PrimitiveNumber> Temperature createTemperature(T value, Unit<Temperature> valueUnit) {
    if (value == null) {
      return null;
    }
    return new Temperature(value.getNumberValue(), valueUnit);
  }

  // Time
  public static Time createTime(Double value, Unit<Time> valueUnit) {
    if (value == null) {
      return null;
    }
    return new Time(value, valueUnit);
  }

  public static Time createTime(Integer value, Unit<Time> valueUnit) {
    if (value == null) {
      return null;
    }
    return new Time(value, valueUnit);
  }

  public static <T extends PrimitiveNumber> Time createTime(T value, Unit<Time> valueUnit) {
    if (value == null) {
      return null;
    }
    return new Time(value.getNumberValue(), valueUnit);
  }
}<|MERGE_RESOLUTION|>--- conflicted
+++ resolved
@@ -2,11 +2,7 @@
  * #%L
  * Top-level reader and writer APIs
  * %%
-<<<<<<< HEAD
- * Copyright (C) 2005 - 2016 Open Microscopy Environment:
-=======
  * Copyright (C) 2005 - 2017 Open Microscopy Environment:
->>>>>>> 739894ef
  *   - Board of Regents of the University of Wisconsin-Madison
  *   - Glencoe Software, Inc.
  *   - University of Dundee
@@ -63,10 +59,7 @@
 import ome.xml.model.enums.DimensionOrder;
 import ome.xml.model.enums.EnumerationException;
 import ome.xml.model.enums.UnitsLength;
-<<<<<<< HEAD
-=======
 import ome.xml.model.enums.handlers.UnitsLengthEnumHandler;
->>>>>>> 739894ef
 import ome.xml.model.enums.UnitsTime;
 import ome.xml.model.primitives.PrimitiveNumber;
 import ome.xml.model.primitives.PositiveFloat;
@@ -1511,11 +1504,7 @@
       } catch (EnumerationException e) {
       }
     }
-<<<<<<< HEAD
-    return new Length(value, UNITS.NM);
-=======
     return new Length(value, UNITS.NANOMETER);
->>>>>>> 739894ef
   }
   
   /**
@@ -1536,11 +1525,6 @@
       } catch (EnumerationException e) {
       }
     }
-<<<<<<< HEAD
-    return new Time(value, UNITS.S);
-  }
-  
-=======
     return new Time(value, UNITS.SECOND);
   }
 
@@ -1596,7 +1580,6 @@
       return getStagePosition(value, baseunit);
   }
 
->>>>>>> 739894ef
   public static Length getPhysicalSize(Double value, String unit) {
     if (value != null && value != 0 && value < Double.POSITIVE_INFINITY) {
       if (unit != null) {
@@ -1627,11 +1610,7 @@
         } catch (EnumerationException e) {
         }
       }
-<<<<<<< HEAD
-      return new Length(value, UNITS.MICROM);
-=======
       return new Length(value, UNITS.MICROMETER);
->>>>>>> 739894ef
     }
     LOGGER.debug("Expected positive value for PhysicalSize; got {}", value);
     return null;
