--- conflicted
+++ resolved
@@ -95,11 +95,8 @@
 loci.formats.in.I2IReader             # i2i
 loci.formats.in.SPEReader             # spe
 loci.formats.in.OIRReader             # oir
-<<<<<<< HEAD
+loci.formats.in.KLBReader             # klb
 loci.formats.in.MicroCTReader         # vff
-=======
-loci.formats.in.KLBReader             # klb
->>>>>>> f1313015
 
 # multi-extension messes
 loci.formats.in.JEOLReader            # dat, img, par
