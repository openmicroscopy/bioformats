--- conflicted
+++ resolved
@@ -32,22 +32,15 @@
 /*-----------------------------------------------------------------------------
  *
  * THIS IS AUTOMATICALLY GENERATED CODE.  DO NOT MODIFY.
-<<<<<<< HEAD
- * Created by melissa via MetadataAutogen on Jun 3, 2010 10:53:27 AM CDT
-=======
  * Created by callan via xsd-fu on 2010-07-01 12:04:37+0100
->>>>>>> c512d588
  *
  *-----------------------------------------------------------------------------
  */
 
 package loci.formats.meta;
 
-<<<<<<< HEAD
-=======
 import java.util.Iterator;
 
->>>>>>> c512d588
 import ome.xml.model.enums.*;
 import ome.xml.model.primitives.*;
 
@@ -63,4234 +56,6 @@
  * @author Chris Allan callan at blackcat.ca
  * @author Curtis Rueden ctrueden at wisc.edu
  */
-<<<<<<< HEAD
-public class DummyMetadata implements IMetadata {
-
-  // -- MetadataRetrieve API methods --
-
-  // - Entity counting -
-
-  /* @see MetadataRetrieve#getBooleanAnnotationCount() */
-  public int getBooleanAnnotationCount() {
-    return -1;
-  }
-
-  /* @see MetadataRetrieve#getChannelCount(int) */
-  public int getChannelCount(int imageIndex) {
-    return -1;
-  }
-
-  /* @see MetadataRetrieve#getChannelAnnotationRefCount(int, int) */
-  public int getChannelAnnotationRefCount(int imageIndex, int channelIndex) {
-    return -1;
-  }
-
-  /* @see MetadataRetrieve#getDatasetCount() */
-  public int getDatasetCount() {
-    return -1;
-  }
-
-  /* @see MetadataRetrieve#getDatasetAnnotationRefCount(int) */
-  public int getDatasetAnnotationRefCount(int datasetIndex) {
-    return -1;
-  }
-
-  /* @see MetadataRetrieve#getDatasetRefCount(int) */
-  public int getDatasetRefCount(int imageIndex) {
-    return -1;
-  }
-
-  /* @see MetadataRetrieve#getDetectorCount(int) */
-  public int getDetectorCount(int instrumentIndex) {
-    return -1;
-  }
-
-  /* @see MetadataRetrieve#getDichroicCount(int) */
-  public int getDichroicCount(int instrumentIndex) {
-    return -1;
-  }
-
-  /* @see MetadataRetrieve#getDoubleAnnotationCount() */
-  public int getDoubleAnnotationCount() {
-    return -1;
-  }
-
-  /* @see MetadataRetrieve#getExperimentCount() */
-  public int getExperimentCount() {
-    return -1;
-  }
-
-  /* @see MetadataRetrieve#getExperimenterCount() */
-  public int getExperimenterCount() {
-    return -1;
-  }
-
-  /* @see MetadataRetrieve#getExperimenterAnnotationRefCount(int) */
-  public int getExperimenterAnnotationRefCount(int experimenterIndex) {
-    return -1;
-  }
-
-  /* @see MetadataRetrieve#getExperimenterGroupRefCount(int) */
-  public int getExperimenterGroupRefCount(int experimenterIndex) {
-    return -1;
-  }
-
-  /* @see MetadataRetrieve#getFileAnnotationCount() */
-  public int getFileAnnotationCount() {
-    return -1;
-  }
-
-  /* @see MetadataRetrieve#getFilterCount(int) */
-  public int getFilterCount(int instrumentIndex) {
-    return -1;
-  }
-
-  /* @see MetadataRetrieve#getFilterSetCount(int) */
-  public int getFilterSetCount(int instrumentIndex) {
-    return -1;
-  }
-
-  /* @see MetadataRetrieve#getFilterSetEmissionFilterRefCount(int, int) */
-  public int getFilterSetEmissionFilterRefCount(int instrumentIndex, int filterSetIndex) {
-    return -1;
-  }
-
-  /* @see MetadataRetrieve#getFilterSetExcitationFilterRefCount(int, int) */
-  public int getFilterSetExcitationFilterRefCount(int instrumentIndex, int filterSetIndex) {
-    return -1;
-  }
-
-  /* @see MetadataRetrieve#getGroupCount() */
-  public int getGroupCount() {
-    return -1;
-  }
-
-  /* @see MetadataRetrieve#getImageCount() */
-  public int getImageCount() {
-    return -1;
-  }
-
-  /* @see MetadataRetrieve#getImageAnnotationRefCount(int) */
-  public int getImageAnnotationRefCount(int imageIndex) {
-    return -1;
-  }
-
-  /* @see MetadataRetrieve#getImageROIRefCount(int) */
-  public int getImageROIRefCount(int imageIndex) {
-    return -1;
-  }
-
-  /* @see MetadataRetrieve#getInstrumentCount() */
-  public int getInstrumentCount() {
-    return -1;
-  }
-
-  /* @see MetadataRetrieve#getLightPathEmissionFilterRefCount(int, int) */
-  public int getLightPathEmissionFilterRefCount(int imageIndex, int channelIndex) {
-    return -1;
-  }
-
-  /* @see MetadataRetrieve#getLightPathExcitationFilterRefCount(int, int) */
-  public int getLightPathExcitationFilterRefCount(int imageIndex, int channelIndex) {
-    return -1;
-  }
-
-  /* @see MetadataRetrieve#getListAnnotationCount() */
-  public int getListAnnotationCount() {
-    return -1;
-  }
-
-  /* @see MetadataRetrieve#getListAnnotationAnnotationRefCount(int) */
-  public int getListAnnotationAnnotationRefCount(int listAnnotationIndex) {
-    return -1;
-  }
-
-  /* @see MetadataRetrieve#getLongAnnotationCount() */
-  public int getLongAnnotationCount() {
-    return -1;
-  }
-
-  /* @see MetadataRetrieve#getMicrobeamManipulationCount(int) */
-  public int getMicrobeamManipulationCount(int experimentIndex) {
-    return -1;
-  }
-
-  /* @see MetadataRetrieve#getMicrobeamManipulationLightSourceSettingsCount(int, int) */
-  public int getMicrobeamManipulationLightSourceSettingsCount(int experimentIndex, int microbeamManipulationIndex) {
-    return -1;
-  }
-
-  /* @see MetadataRetrieve#getMicrobeamManipulationROIRefCount(int, int) */
-  public int getMicrobeamManipulationROIRefCount(int experimentIndex, int microbeamManipulationIndex) {
-    return -1;
-  }
-
-  /* @see MetadataRetrieve#getMicrobeamManipulationRefCount(int) */
-  public int getMicrobeamManipulationRefCount(int imageIndex) {
-    return -1;
-  }
-
-  /* @see MetadataRetrieve#getOTFCount(int) */
-  public int getOTFCount(int instrumentIndex) {
-    return -1;
-  }
-
-  /* @see MetadataRetrieve#getObjectiveCount(int) */
-  public int getObjectiveCount(int instrumentIndex) {
-    return -1;
-  }
-
-  /* @see MetadataRetrieve#getPixelsAnnotationRefCount(int) */
-  public int getPixelsAnnotationRefCount(int imageIndex) {
-    return -1;
-  }
-
-  /* @see MetadataRetrieve#getPixelsBinDataCount(int) */
-  public int getPixelsBinDataCount(int imageIndex) {
-    return -1;
-  }
-
-  /* @see MetadataRetrieve#getPlaneCount(int) */
-  public int getPlaneCount(int imageIndex) {
-    return -1;
-  }
-
-  /* @see MetadataRetrieve#getPlaneAnnotationRefCount(int, int) */
-  public int getPlaneAnnotationRefCount(int imageIndex, int planeIndex) {
-    return -1;
-  }
-
-  /* @see MetadataRetrieve#getPlateCount() */
-  public int getPlateCount() {
-    return -1;
-  }
-
-  /* @see MetadataRetrieve#getPlateAcquisitionCount(int) */
-  public int getPlateAcquisitionCount(int plateIndex) {
-    return -1;
-  }
-
-  /* @see MetadataRetrieve#getPlateAcquisitionAnnotationRefCount(int, int) */
-  public int getPlateAcquisitionAnnotationRefCount(int plateIndex, int plateAcquisitionIndex) {
-    return -1;
-  }
-
-  /* @see MetadataRetrieve#getPlateAnnotationRefCount(int) */
-  public int getPlateAnnotationRefCount(int plateIndex) {
-    return -1;
-  }
-
-  /* @see MetadataRetrieve#getPlateRefCount(int) */
-  public int getPlateRefCount(int screenIndex) {
-    return -1;
-  }
-
-  /* @see MetadataRetrieve#getProjectCount() */
-  public int getProjectCount() {
-    return -1;
-  }
-
-  /* @see MetadataRetrieve#getProjectAnnotationRefCount(int) */
-  public int getProjectAnnotationRefCount(int projectIndex) {
-    return -1;
-  }
-
-  /* @see MetadataRetrieve#getProjectRefCount(int) */
-  public int getProjectRefCount(int datasetIndex) {
-    return -1;
-  }
-
-  /* @see MetadataRetrieve#getROICount() */
-  public int getROICount() {
-    return -1;
-  }
-
-  /* @see MetadataRetrieve#getROIAnnotationRefCount(int) */
-  public int getROIAnnotationRefCount(int roiIndex) {
-    return -1;
-  }
-
-  /* @see MetadataRetrieve#getReagentCount(int) */
-  public int getReagentCount(int screenIndex) {
-    return -1;
-  }
-
-  /* @see MetadataRetrieve#getReagentAnnotationRefCount(int, int) */
-  public int getReagentAnnotationRefCount(int screenIndex, int reagentIndex) {
-    return -1;
-  }
-
-  /* @see MetadataRetrieve#getScreenCount() */
-  public int getScreenCount() {
-    return -1;
-  }
-
-  /* @see MetadataRetrieve#getScreenAnnotationRefCount(int) */
-  public int getScreenAnnotationRefCount(int screenIndex) {
-    return -1;
-  }
-
-  /* @see MetadataRetrieve#getScreenRefCount(int) */
-  public int getScreenRefCount(int plateIndex) {
-    return -1;
-  }
-
-  /* @see MetadataRetrieve#getShapeAnnotationRefCount(int, int) */
-  public int getShapeAnnotationRefCount(int roiIndex, int shapeIndex) {
-    return -1;
-  }
-
-  /* @see MetadataRetrieve#getStringAnnotationCount() */
-  public int getStringAnnotationCount() {
-    return -1;
-  }
-
-  /* @see MetadataRetrieve#getTiffDataCount(int) */
-  public int getTiffDataCount(int imageIndex) {
-    return -1;
-  }
-
-  /* @see MetadataRetrieve#getTimestampAnnotationCount() */
-  public int getTimestampAnnotationCount() {
-    return -1;
-  }
-
-  /* @see MetadataRetrieve#getWellCount(int) */
-  public int getWellCount(int plateIndex) {
-    return -1;
-  }
-
-  /* @see MetadataRetrieve#getWellAnnotationRefCount(int, int) */
-  public int getWellAnnotationRefCount(int plateIndex, int wellIndex) {
-    return -1;
-  }
-
-  /* @see MetadataRetrieve#getWellSampleCount(int, int) */
-  public int getWellSampleCount(int plateIndex, int wellIndex) {
-    return -1;
-  }
-
-  /* @see MetadataRetrieve#getWellSampleAnnotationRefCount(int, int, int) */
-  public int getWellSampleAnnotationRefCount(int plateIndex, int wellIndex, int wellSampleIndex) {
-    return -1;
-  }
-
-  /* @see MetadataRetrieve#getWellSampleRefCount(int, int) */
-  public int getWellSampleRefCount(int plateIndex, int plateAcquisitionIndex) {
-    return -1;
-  }
-
-  /* @see MetadataRetrieve#getXMLAnnotationCount() */
-  public int getXMLAnnotationCount() {
-    return -1;
-  }
-
-  // - Entity retrieval -
-
-  /* @see MetadataRetrieve#getUUID() */
-  public String getUUID() {
-    return null;
-  }
-
-  // - Arc property retrieval -
-
-  /* @see MetadataRetrieve#getArcID(int, int) */
-  public String getArcID(int instrumentIndex, int arcIndex) {
-    return null;
-  }
-  /* @see MetadataRetrieve#getArcLotNumber(int, int) */
-  public String getArcLotNumber(int instrumentIndex, int arcIndex) {
-    return null;
-  }
-  /* @see MetadataRetrieve#getArcManufacturer(int, int) */
-  public String getArcManufacturer(int instrumentIndex, int arcIndex) {
-    return null;
-  }
-  /* @see MetadataRetrieve#getArcModel(int, int) */
-  public String getArcModel(int instrumentIndex, int arcIndex) {
-    return null;
-  }
-  /* @see MetadataRetrieve#getArcPower(int, int) */
-  public Double getArcPower(int instrumentIndex, int arcIndex) {
-    return null;
-  }
-  /* @see MetadataRetrieve#getArcSerialNumber(int, int) */
-  public String getArcSerialNumber(int instrumentIndex, int arcIndex) {
-    return null;
-  }
-  /* @see MetadataRetrieve#getArcType(int, int) */
-  public ArcType getArcType(int instrumentIndex, int arcIndex) {
-    return null;
-  }
-
-  // - BooleanAnnotation property retrieval -
-
-  /* @see MetadataRetrieve#getBooleanAnnotationID(int) */
-  public String getBooleanAnnotationID(int booleanAnnotationIndex) {
-    return null;
-  }
-  /* @see MetadataRetrieve#getBooleanAnnotationNamespace(int) */
-  public String getBooleanAnnotationNamespace(int booleanAnnotationIndex) {
-    return null;
-  }
-  /* @see MetadataRetrieve#getBooleanAnnotationValue(int) */
-  public Boolean getBooleanAnnotationValue(int booleanAnnotationIndex) {
-    return null;
-  }
-
-  // - Channel property retrieval -
-
-  /* @see MetadataRetrieve#getChannelAcquisitionMode(int, int) */
-  public AcquisitionMode getChannelAcquisitionMode(int imageIndex, int channelIndex) {
-    return null;
-  }
-  /* @see MetadataRetrieve#getChannelAnnotationRef(int, int, int) */
-  public String getChannelAnnotationRef(int imageIndex, int channelIndex, int annotationRefIndex) {
-    return null;
-  }
-  /* @see MetadataRetrieve#getChannelColor(int, int) */
-  public Integer getChannelColor(int imageIndex, int channelIndex) {
-    return null;
-  }
-  /* @see MetadataRetrieve#getChannelContrastMethod(int, int) */
-  public ContrastMethod getChannelContrastMethod(int imageIndex, int channelIndex) {
-    return null;
-  }
-  /* @see MetadataRetrieve#getChannelEmissionWavelength(int, int) */
-  public PositiveInteger getChannelEmissionWavelength(int imageIndex, int channelIndex) {
-    return null;
-  }
-  /* @see MetadataRetrieve#getChannelExcitationWavelength(int, int) */
-  public PositiveInteger getChannelExcitationWavelength(int imageIndex, int channelIndex) {
-    return null;
-  }
-  /* @see MetadataRetrieve#getChannelFilterSetRef(int, int) */
-  public String getChannelFilterSetRef(int imageIndex, int channelIndex) {
-    return null;
-  }
-  /* @see MetadataRetrieve#getChannelFluor(int, int) */
-  public String getChannelFluor(int imageIndex, int channelIndex) {
-    return null;
-  }
-  /* @see MetadataRetrieve#getChannelID(int, int) */
-  public String getChannelID(int imageIndex, int channelIndex) {
-    return null;
-  }
-  /* @see MetadataRetrieve#getChannelIlluminationType(int, int) */
-  public IlluminationType getChannelIlluminationType(int imageIndex, int channelIndex) {
-    return null;
-  }
-  /* @see MetadataRetrieve#getChannelLightSourceSettingsAttenuation(int, int) */
-  public PercentFraction getChannelLightSourceSettingsAttenuation(int imageIndex, int channelIndex) {
-    return null;
-  }
-  /* @see MetadataRetrieve#getChannelLightSourceSettingsID(int, int) */
-  public String getChannelLightSourceSettingsID(int imageIndex, int channelIndex) {
-    return null;
-  }
-  /* @see MetadataRetrieve#getChannelLightSourceSettingsWavelength(int, int) */
-  public PositiveInteger getChannelLightSourceSettingsWavelength(int imageIndex, int channelIndex) {
-    return null;
-  }
-  /* @see MetadataRetrieve#getChannelNDFilter(int, int) */
-  public Double getChannelNDFilter(int imageIndex, int channelIndex) {
-    return null;
-  }
-  /* @see MetadataRetrieve#getChannelName(int, int) */
-  public String getChannelName(int imageIndex, int channelIndex) {
-    return null;
-  }
-  /* @see MetadataRetrieve#getChannelOTFRef(int, int) */
-  public String getChannelOTFRef(int imageIndex, int channelIndex) {
-    return null;
-  }
-  /* @see MetadataRetrieve#getChannelPinholeSize(int, int) */
-  public Double getChannelPinholeSize(int imageIndex, int channelIndex) {
-    return null;
-  }
-  /* @see MetadataRetrieve#getChannelPockelCellSetting(int, int) */
-  public Integer getChannelPockelCellSetting(int imageIndex, int channelIndex) {
-    return null;
-  }
-  /* @see MetadataRetrieve#getChannelSamplesPerPixel(int, int) */
-  public Integer getChannelSamplesPerPixel(int imageIndex, int channelIndex) {
-    return null;
-  }
-
-  // - ChannelAnnotationRef property retrieval -
-
-
-  // - Dataset property retrieval -
-
-  /* @see MetadataRetrieve#getDatasetAnnotationRef(int, int) */
-  public String getDatasetAnnotationRef(int datasetIndex, int annotationRefIndex) {
-    return null;
-  }
-  /* @see MetadataRetrieve#getDatasetDescription(int) */
-  public String getDatasetDescription(int datasetIndex) {
-    return null;
-  }
-  /* @see MetadataRetrieve#getDatasetExperimenterRef(int) */
-  public String getDatasetExperimenterRef(int datasetIndex) {
-    return null;
-  }
-  /* @see MetadataRetrieve#getDatasetGroupRef(int) */
-  public String getDatasetGroupRef(int datasetIndex) {
-    return null;
-  }
-  /* @see MetadataRetrieve#getDatasetID(int) */
-  public String getDatasetID(int datasetIndex) {
-    return null;
-  }
-  /* @see MetadataRetrieve#getDatasetName(int) */
-  public String getDatasetName(int datasetIndex) {
-    return null;
-  }
-  /* @see MetadataRetrieve#getDatasetProjectRef(int, int) */
-  public String getDatasetProjectRef(int datasetIndex, int projectRefIndex) {
-    return null;
-  }
-
-  // - DatasetAnnotationRef property retrieval -
-
-
-  // - DatasetRef property retrieval -
-
-
-  // - Detector property retrieval -
-
-  /* @see MetadataRetrieve#getDetectorAmplificationGain(int, int) */
-  public Double getDetectorAmplificationGain(int instrumentIndex, int detectorIndex) {
-    return null;
-  }
-  /* @see MetadataRetrieve#getDetectorGain(int, int) */
-  public Double getDetectorGain(int instrumentIndex, int detectorIndex) {
-    return null;
-  }
-  /* @see MetadataRetrieve#getDetectorID(int, int) */
-  public String getDetectorID(int instrumentIndex, int detectorIndex) {
-    return null;
-  }
-  /* @see MetadataRetrieve#getDetectorLotNumber(int, int) */
-  public String getDetectorLotNumber(int instrumentIndex, int detectorIndex) {
-    return null;
-  }
-  /* @see MetadataRetrieve#getDetectorManufacturer(int, int) */
-  public String getDetectorManufacturer(int instrumentIndex, int detectorIndex) {
-    return null;
-  }
-  /* @see MetadataRetrieve#getDetectorModel(int, int) */
-  public String getDetectorModel(int instrumentIndex, int detectorIndex) {
-    return null;
-  }
-  /* @see MetadataRetrieve#getDetectorOffset(int, int) */
-  public Double getDetectorOffset(int instrumentIndex, int detectorIndex) {
-    return null;
-  }
-  /* @see MetadataRetrieve#getDetectorSerialNumber(int, int) */
-  public String getDetectorSerialNumber(int instrumentIndex, int detectorIndex) {
-    return null;
-  }
-  /* @see MetadataRetrieve#getDetectorType(int, int) */
-  public DetectorType getDetectorType(int instrumentIndex, int detectorIndex) {
-    return null;
-  }
-  /* @see MetadataRetrieve#getDetectorVoltage(int, int) */
-  public Double getDetectorVoltage(int instrumentIndex, int detectorIndex) {
-    return null;
-  }
-  /* @see MetadataRetrieve#getDetectorZoom(int, int) */
-  public Double getDetectorZoom(int instrumentIndex, int detectorIndex) {
-    return null;
-  }
-
-  // - DetectorSettings property retrieval -
-
-  /* @see MetadataRetrieve#getDetectorSettingsBinning(int, int) */
-  public Binning getDetectorSettingsBinning(int imageIndex, int channelIndex) {
-    return null;
-  }
-  /* @see MetadataRetrieve#getDetectorSettingsGain(int, int) */
-  public Double getDetectorSettingsGain(int imageIndex, int channelIndex) {
-    return null;
-  }
-  /* @see MetadataRetrieve#getDetectorSettingsID(int, int) */
-  public String getDetectorSettingsID(int imageIndex, int channelIndex) {
-    return null;
-  }
-  /* @see MetadataRetrieve#getDetectorSettingsOffset(int, int) */
-  public Double getDetectorSettingsOffset(int imageIndex, int channelIndex) {
-    return null;
-  }
-  /* @see MetadataRetrieve#getDetectorSettingsReadOutRate(int, int) */
-  public Double getDetectorSettingsReadOutRate(int imageIndex, int channelIndex) {
-    return null;
-  }
-  /* @see MetadataRetrieve#getDetectorSettingsVoltage(int, int) */
-  public Double getDetectorSettingsVoltage(int imageIndex, int channelIndex) {
-    return null;
-  }
-
-  // - Dichroic property retrieval -
-
-  /* @see MetadataRetrieve#getDichroicID(int, int) */
-  public String getDichroicID(int instrumentIndex, int dichroicIndex) {
-    return null;
-  }
-  /* @see MetadataRetrieve#getDichroicLotNumber(int, int) */
-  public String getDichroicLotNumber(int instrumentIndex, int dichroicIndex) {
-    return null;
-  }
-  /* @see MetadataRetrieve#getDichroicManufacturer(int, int) */
-  public String getDichroicManufacturer(int instrumentIndex, int dichroicIndex) {
-    return null;
-  }
-  /* @see MetadataRetrieve#getDichroicModel(int, int) */
-  public String getDichroicModel(int instrumentIndex, int dichroicIndex) {
-    return null;
-  }
-  /* @see MetadataRetrieve#getDichroicSerialNumber(int, int) */
-  public String getDichroicSerialNumber(int instrumentIndex, int dichroicIndex) {
-    return null;
-  }
-
-  // - DoubleAnnotation property retrieval -
-
-  /* @see MetadataRetrieve#getDoubleAnnotationID(int) */
-  public String getDoubleAnnotationID(int doubleAnnotationIndex) {
-    return null;
-  }
-  /* @see MetadataRetrieve#getDoubleAnnotationNamespace(int) */
-  public String getDoubleAnnotationNamespace(int doubleAnnotationIndex) {
-    return null;
-  }
-  /* @see MetadataRetrieve#getDoubleAnnotationValue(int) */
-  public Double getDoubleAnnotationValue(int doubleAnnotationIndex) {
-    return null;
-  }
-
-  // - Ellipse property retrieval -
-
-  /* @see MetadataRetrieve#getEllipseDescription(int, int) */
-  public String getEllipseDescription(int roiIndex, int shapeIndex) {
-    return null;
-  }
-  /* @see MetadataRetrieve#getEllipseFill(int, int) */
-  public Integer getEllipseFill(int roiIndex, int shapeIndex) {
-    return null;
-  }
-  /* @see MetadataRetrieve#getEllipseFontSize(int, int) */
-  public Integer getEllipseFontSize(int roiIndex, int shapeIndex) {
-    return null;
-  }
-  /* @see MetadataRetrieve#getEllipseID(int, int) */
-  public String getEllipseID(int roiIndex, int shapeIndex) {
-    return null;
-  }
-  /* @see MetadataRetrieve#getEllipseLabel(int, int) */
-  public String getEllipseLabel(int roiIndex, int shapeIndex) {
-    return null;
-  }
-  /* @see MetadataRetrieve#getEllipseName(int, int) */
-  public String getEllipseName(int roiIndex, int shapeIndex) {
-    return null;
-  }
-  /* @see MetadataRetrieve#getEllipseRadiusX(int, int) */
-  public Double getEllipseRadiusX(int roiIndex, int shapeIndex) {
-    return null;
-  }
-  /* @see MetadataRetrieve#getEllipseRadiusY(int, int) */
-  public Double getEllipseRadiusY(int roiIndex, int shapeIndex) {
-    return null;
-  }
-  /* @see MetadataRetrieve#getEllipseStroke(int, int) */
-  public Integer getEllipseStroke(int roiIndex, int shapeIndex) {
-    return null;
-  }
-  /* @see MetadataRetrieve#getEllipseStrokeDashArray(int, int) */
-  public String getEllipseStrokeDashArray(int roiIndex, int shapeIndex) {
-    return null;
-  }
-  /* @see MetadataRetrieve#getEllipseStrokeWidth(int, int) */
-  public Double getEllipseStrokeWidth(int roiIndex, int shapeIndex) {
-    return null;
-  }
-  /* @see MetadataRetrieve#getEllipseTheC(int, int) */
-  public Integer getEllipseTheC(int roiIndex, int shapeIndex) {
-    return null;
-  }
-  /* @see MetadataRetrieve#getEllipseTheT(int, int) */
-  public Integer getEllipseTheT(int roiIndex, int shapeIndex) {
-    return null;
-  }
-  /* @see MetadataRetrieve#getEllipseTheZ(int, int) */
-  public Integer getEllipseTheZ(int roiIndex, int shapeIndex) {
-    return null;
-  }
-  /* @see MetadataRetrieve#getEllipseTransform(int, int) */
-  public String getEllipseTransform(int roiIndex, int shapeIndex) {
-    return null;
-  }
-  /* @see MetadataRetrieve#getEllipseX(int, int) */
-  public Double getEllipseX(int roiIndex, int shapeIndex) {
-    return null;
-  }
-  /* @see MetadataRetrieve#getEllipseY(int, int) */
-  public Double getEllipseY(int roiIndex, int shapeIndex) {
-    return null;
-  }
-
-  // - Experiment property retrieval -
-
-  /* @see MetadataRetrieve#getExperimentDescription(int) */
-  public String getExperimentDescription(int experimentIndex) {
-    return null;
-  }
-  /* @see MetadataRetrieve#getExperimentExperimenterRef(int) */
-  public String getExperimentExperimenterRef(int experimentIndex) {
-    return null;
-  }
-  /* @see MetadataRetrieve#getExperimentID(int) */
-  public String getExperimentID(int experimentIndex) {
-    return null;
-  }
-  /* @see MetadataRetrieve#getExperimentType(int) */
-  public ExperimentType getExperimentType(int experimentIndex) {
-    return null;
-  }
-
-  // - Experimenter property retrieval -
-
-  /* @see MetadataRetrieve#getExperimenterAnnotationRef(int, int) */
-  public String getExperimenterAnnotationRef(int experimenterIndex, int annotationRefIndex) {
-    return null;
-  }
-  /* @see MetadataRetrieve#getExperimenterDisplayName(int) */
-  public String getExperimenterDisplayName(int experimenterIndex) {
-    return null;
-  }
-  /* @see MetadataRetrieve#getExperimenterEmail(int) */
-  public String getExperimenterEmail(int experimenterIndex) {
-    return null;
-  }
-  /* @see MetadataRetrieve#getExperimenterFirstName(int) */
-  public String getExperimenterFirstName(int experimenterIndex) {
-    return null;
-  }
-  /* @see MetadataRetrieve#getExperimenterGroupRef(int, int) */
-  public String getExperimenterGroupRef(int experimenterIndex, int groupRefIndex) {
-    return null;
-  }
-  /* @see MetadataRetrieve#getExperimenterID(int) */
-  public String getExperimenterID(int experimenterIndex) {
-    return null;
-  }
-  /* @see MetadataRetrieve#getExperimenterInstitution(int) */
-  public String getExperimenterInstitution(int experimenterIndex) {
-    return null;
-  }
-  /* @see MetadataRetrieve#getExperimenterLastName(int) */
-  public String getExperimenterLastName(int experimenterIndex) {
-    return null;
-  }
-  /* @see MetadataRetrieve#getExperimenterMiddleName(int) */
-  public String getExperimenterMiddleName(int experimenterIndex) {
-    return null;
-  }
-  /* @see MetadataRetrieve#getExperimenterUserName(int) */
-  public String getExperimenterUserName(int experimenterIndex) {
-    return null;
-  }
-
-  // - ExperimenterAnnotationRef property retrieval -
-
-
-  // - ExperimenterGroupRef property retrieval -
-
-
-  // - Filament property retrieval -
-
-  /* @see MetadataRetrieve#getFilamentID(int, int) */
-  public String getFilamentID(int instrumentIndex, int filamentIndex) {
-    return null;
-  }
-  /* @see MetadataRetrieve#getFilamentLotNumber(int, int) */
-  public String getFilamentLotNumber(int instrumentIndex, int filamentIndex) {
-    return null;
-  }
-  /* @see MetadataRetrieve#getFilamentManufacturer(int, int) */
-  public String getFilamentManufacturer(int instrumentIndex, int filamentIndex) {
-    return null;
-  }
-  /* @see MetadataRetrieve#getFilamentModel(int, int) */
-  public String getFilamentModel(int instrumentIndex, int filamentIndex) {
-    return null;
-  }
-  /* @see MetadataRetrieve#getFilamentPower(int, int) */
-  public Double getFilamentPower(int instrumentIndex, int filamentIndex) {
-    return null;
-  }
-  /* @see MetadataRetrieve#getFilamentSerialNumber(int, int) */
-  public String getFilamentSerialNumber(int instrumentIndex, int filamentIndex) {
-    return null;
-  }
-  /* @see MetadataRetrieve#getFilamentType(int, int) */
-  public FilamentType getFilamentType(int instrumentIndex, int filamentIndex) {
-    return null;
-  }
-
-  // - FileAnnotation property retrieval -
-
-  /* @see MetadataRetrieve#getFileAnnotationBinaryFileFileName(int) */
-  public String getFileAnnotationBinaryFileFileName(int fileAnnotationIndex) {
-    return null;
-  }
-  /* @see MetadataRetrieve#getFileAnnotationBinaryFileMIMEType(int) */
-  public String getFileAnnotationBinaryFileMIMEType(int fileAnnotationIndex) {
-    return null;
-  }
-  /* @see MetadataRetrieve#getFileAnnotationBinaryFileSize(int) */
-  public Integer getFileAnnotationBinaryFileSize(int fileAnnotationIndex) {
-    return null;
-  }
-  /* @see MetadataRetrieve#getFileAnnotationID(int) */
-  public String getFileAnnotationID(int fileAnnotationIndex) {
-    return null;
-  }
-  /* @see MetadataRetrieve#getFileAnnotationNamespace(int) */
-  public String getFileAnnotationNamespace(int fileAnnotationIndex) {
-    return null;
-  }
-
-  // - Filter property retrieval -
-
-  /* @see MetadataRetrieve#getFilterFilterWheel(int, int) */
-  public String getFilterFilterWheel(int instrumentIndex, int filterIndex) {
-    return null;
-  }
-  /* @see MetadataRetrieve#getFilterID(int, int) */
-  public String getFilterID(int instrumentIndex, int filterIndex) {
-    return null;
-  }
-  /* @see MetadataRetrieve#getFilterLotNumber(int, int) */
-  public String getFilterLotNumber(int instrumentIndex, int filterIndex) {
-    return null;
-  }
-  /* @see MetadataRetrieve#getFilterManufacturer(int, int) */
-  public String getFilterManufacturer(int instrumentIndex, int filterIndex) {
-    return null;
-  }
-  /* @see MetadataRetrieve#getFilterModel(int, int) */
-  public String getFilterModel(int instrumentIndex, int filterIndex) {
-    return null;
-  }
-  /* @see MetadataRetrieve#getFilterSerialNumber(int, int) */
-  public String getFilterSerialNumber(int instrumentIndex, int filterIndex) {
-    return null;
-  }
-  /* @see MetadataRetrieve#getFilterType(int, int) */
-  public FilterType getFilterType(int instrumentIndex, int filterIndex) {
-    return null;
-  }
-
-  // - FilterSet property retrieval -
-
-  /* @see MetadataRetrieve#getFilterSetDichroicRef(int, int) */
-  public String getFilterSetDichroicRef(int instrumentIndex, int filterSetIndex) {
-    return null;
-  }
-  /* @see MetadataRetrieve#getFilterSetEmissionFilterRef(int, int, int) */
-  public String getFilterSetEmissionFilterRef(int instrumentIndex, int filterSetIndex, int emissionFilterRefIndex) {
-    return null;
-  }
-  /* @see MetadataRetrieve#getFilterSetExcitationFilterRef(int, int, int) */
-  public String getFilterSetExcitationFilterRef(int instrumentIndex, int filterSetIndex, int excitationFilterRefIndex) {
-    return null;
-  }
-  /* @see MetadataRetrieve#getFilterSetID(int, int) */
-  public String getFilterSetID(int instrumentIndex, int filterSetIndex) {
-    return null;
-  }
-  /* @see MetadataRetrieve#getFilterSetLotNumber(int, int) */
-  public String getFilterSetLotNumber(int instrumentIndex, int filterSetIndex) {
-    return null;
-  }
-  /* @see MetadataRetrieve#getFilterSetManufacturer(int, int) */
-  public String getFilterSetManufacturer(int instrumentIndex, int filterSetIndex) {
-    return null;
-  }
-  /* @see MetadataRetrieve#getFilterSetModel(int, int) */
-  public String getFilterSetModel(int instrumentIndex, int filterSetIndex) {
-    return null;
-  }
-  /* @see MetadataRetrieve#getFilterSetSerialNumber(int, int) */
-  public String getFilterSetSerialNumber(int instrumentIndex, int filterSetIndex) {
-    return null;
-  }
-
-  // - FilterSetEmissionFilterRef property retrieval -
-
-
-  // - FilterSetExcitationFilterRef property retrieval -
-
-
-  // - Group property retrieval -
-
-  /* @see MetadataRetrieve#getGroupContact(int) */
-  public String getGroupContact(int groupIndex) {
-    return null;
-  }
-  /* @see MetadataRetrieve#getGroupDescription(int) */
-  public String getGroupDescription(int groupIndex) {
-    return null;
-  }
-  /* @see MetadataRetrieve#getGroupID(int) */
-  public String getGroupID(int groupIndex) {
-    return null;
-  }
-  /* @see MetadataRetrieve#getGroupLeader(int) */
-  public String getGroupLeader(int groupIndex) {
-    return null;
-  }
-  /* @see MetadataRetrieve#getGroupName(int) */
-  public String getGroupName(int groupIndex) {
-    return null;
-  }
-
-  // - Image property retrieval -
-
-  /* @see MetadataRetrieve#getImageAcquiredDate(int) */
-  public String getImageAcquiredDate(int imageIndex) {
-    return null;
-  }
-  /* @see MetadataRetrieve#getImageAnnotationRef(int, int) */
-  public String getImageAnnotationRef(int imageIndex, int annotationRefIndex) {
-    return null;
-  }
-  /* @see MetadataRetrieve#getImageDatasetRef(int, int) */
-  public String getImageDatasetRef(int imageIndex, int datasetRefIndex) {
-    return null;
-  }
-  /* @see MetadataRetrieve#getImageDescription(int) */
-  public String getImageDescription(int imageIndex) {
-    return null;
-  }
-  /* @see MetadataRetrieve#getImageExperimentRef(int) */
-  public String getImageExperimentRef(int imageIndex) {
-    return null;
-  }
-  /* @see MetadataRetrieve#getImageExperimenterRef(int) */
-  public String getImageExperimenterRef(int imageIndex) {
-    return null;
-  }
-  /* @see MetadataRetrieve#getImageGroupRef(int) */
-  public String getImageGroupRef(int imageIndex) {
-    return null;
-  }
-  /* @see MetadataRetrieve#getImageID(int) */
-  public String getImageID(int imageIndex) {
-    return null;
-  }
-  /* @see MetadataRetrieve#getImageInstrumentRef(int) */
-  public String getImageInstrumentRef(int imageIndex) {
-    return null;
-  }
-  /* @see MetadataRetrieve#getImageMicrobeamManipulationRef(int, int) */
-  public String getImageMicrobeamManipulationRef(int imageIndex, int microbeamManipulationRefIndex) {
-    return null;
-  }
-  /* @see MetadataRetrieve#getImageName(int) */
-  public String getImageName(int imageIndex) {
-    return null;
-  }
-  /* @see MetadataRetrieve#getImageObjectiveSettingsCorrectionCollar(int) */
-  public Double getImageObjectiveSettingsCorrectionCollar(int imageIndex) {
-    return null;
-  }
-  /* @see MetadataRetrieve#getImageObjectiveSettingsID(int) */
-  public String getImageObjectiveSettingsID(int imageIndex) {
-    return null;
-  }
-  /* @see MetadataRetrieve#getImageObjectiveSettingsMedium(int) */
-  public Medium getImageObjectiveSettingsMedium(int imageIndex) {
-    return null;
-  }
-  /* @see MetadataRetrieve#getImageObjectiveSettingsRefractiveIndex(int) */
-  public Double getImageObjectiveSettingsRefractiveIndex(int imageIndex) {
-    return null;
-  }
-  /* @see MetadataRetrieve#getImageROIRef(int, int) */
-  public String getImageROIRef(int imageIndex, int roiRefIndex) {
-    return null;
-  }
-
-  // - ImageAnnotationRef property retrieval -
-
-
-  // - ImageROIRef property retrieval -
-
-
-  // - ImagingEnvironment property retrieval -
-
-  /* @see MetadataRetrieve#getImagingEnvironmentAirPressure(int) */
-  public Double getImagingEnvironmentAirPressure(int imageIndex) {
-    return null;
-  }
-  /* @see MetadataRetrieve#getImagingEnvironmentCO2Percent(int) */
-  public PercentFraction getImagingEnvironmentCO2Percent(int imageIndex) {
-    return null;
-  }
-  /* @see MetadataRetrieve#getImagingEnvironmentHumidity(int) */
-  public PercentFraction getImagingEnvironmentHumidity(int imageIndex) {
-    return null;
-  }
-  /* @see MetadataRetrieve#getImagingEnvironmentTemperature(int) */
-  public Double getImagingEnvironmentTemperature(int imageIndex) {
-    return null;
-  }
-
-  // - Instrument property retrieval -
-
-  /* @see MetadataRetrieve#getInstrumentID(int) */
-  public String getInstrumentID(int instrumentIndex) {
-    return null;
-  }
-
-  // - Laser property retrieval -
-
-  /* @see MetadataRetrieve#getLaserFrequencyMultiplication(int, int) */
-  public PositiveInteger getLaserFrequencyMultiplication(int instrumentIndex, int laserIndex) {
-    return null;
-  }
-  /* @see MetadataRetrieve#getLaserID(int, int) */
-  public String getLaserID(int instrumentIndex, int laserIndex) {
-    return null;
-  }
-  /* @see MetadataRetrieve#getLaserLaserMedium(int, int) */
-  public LaserMedium getLaserLaserMedium(int instrumentIndex, int laserIndex) {
-    return null;
-  }
-  /* @see MetadataRetrieve#getLaserLotNumber(int, int) */
-  public String getLaserLotNumber(int instrumentIndex, int laserIndex) {
-    return null;
-  }
-  /* @see MetadataRetrieve#getLaserManufacturer(int, int) */
-  public String getLaserManufacturer(int instrumentIndex, int laserIndex) {
-    return null;
-  }
-  /* @see MetadataRetrieve#getLaserModel(int, int) */
-  public String getLaserModel(int instrumentIndex, int laserIndex) {
-    return null;
-  }
-  /* @see MetadataRetrieve#getLaserPockelCell(int, int) */
-  public Boolean getLaserPockelCell(int instrumentIndex, int laserIndex) {
-    return null;
-  }
-  /* @see MetadataRetrieve#getLaserPower(int, int) */
-  public Double getLaserPower(int instrumentIndex, int laserIndex) {
-    return null;
-  }
-  /* @see MetadataRetrieve#getLaserPulse(int, int) */
-  public Pulse getLaserPulse(int instrumentIndex, int laserIndex) {
-    return null;
-  }
-  /* @see MetadataRetrieve#getLaserPump(int, int) */
-  public String getLaserPump(int instrumentIndex, int laserIndex) {
-    return null;
-  }
-  /* @see MetadataRetrieve#getLaserRepetitionRate(int, int) */
-  public Double getLaserRepetitionRate(int instrumentIndex, int laserIndex) {
-    return null;
-  }
-  /* @see MetadataRetrieve#getLaserSerialNumber(int, int) */
-  public String getLaserSerialNumber(int instrumentIndex, int laserIndex) {
-    return null;
-  }
-  /* @see MetadataRetrieve#getLaserTuneable(int, int) */
-  public Boolean getLaserTuneable(int instrumentIndex, int laserIndex) {
-    return null;
-  }
-  /* @see MetadataRetrieve#getLaserType(int, int) */
-  public LaserType getLaserType(int instrumentIndex, int laserIndex) {
-    return null;
-  }
-  /* @see MetadataRetrieve#getLaserWavelength(int, int) */
-  public PositiveInteger getLaserWavelength(int instrumentIndex, int laserIndex) {
-    return null;
-  }
-
-  // - LightEmittingDiode property retrieval -
-
-  /* @see MetadataRetrieve#getLightEmittingDiodeID(int, int) */
-  public String getLightEmittingDiodeID(int instrumentIndex, int lightEmittingDiodeIndex) {
-    return null;
-  }
-  /* @see MetadataRetrieve#getLightEmittingDiodeLotNumber(int, int) */
-  public String getLightEmittingDiodeLotNumber(int instrumentIndex, int lightEmittingDiodeIndex) {
-    return null;
-  }
-  /* @see MetadataRetrieve#getLightEmittingDiodeManufacturer(int, int) */
-  public String getLightEmittingDiodeManufacturer(int instrumentIndex, int lightEmittingDiodeIndex) {
-    return null;
-  }
-  /* @see MetadataRetrieve#getLightEmittingDiodeModel(int, int) */
-  public String getLightEmittingDiodeModel(int instrumentIndex, int lightEmittingDiodeIndex) {
-    return null;
-  }
-  /* @see MetadataRetrieve#getLightEmittingDiodePower(int, int) */
-  public Double getLightEmittingDiodePower(int instrumentIndex, int lightEmittingDiodeIndex) {
-    return null;
-  }
-  /* @see MetadataRetrieve#getLightEmittingDiodeSerialNumber(int, int) */
-  public String getLightEmittingDiodeSerialNumber(int instrumentIndex, int lightEmittingDiodeIndex) {
-    return null;
-  }
-
-  // - LightPath property retrieval -
-
-  /* @see MetadataRetrieve#getLightPathDichroicRef(int, int) */
-  public String getLightPathDichroicRef(int imageIndex, int channelIndex) {
-    return null;
-  }
-  /* @see MetadataRetrieve#getLightPathEmissionFilterRef(int, int, int) */
-  public String getLightPathEmissionFilterRef(int imageIndex, int channelIndex, int emissionFilterRefIndex) {
-    return null;
-  }
-  /* @see MetadataRetrieve#getLightPathExcitationFilterRef(int, int, int) */
-  public String getLightPathExcitationFilterRef(int imageIndex, int channelIndex, int excitationFilterRefIndex) {
-    return null;
-  }
-
-  // - LightPathEmissionFilterRef property retrieval -
-
-
-  // - LightPathExcitationFilterRef property retrieval -
-
-
-  // - Line property retrieval -
-
-  /* @see MetadataRetrieve#getLineDescription(int, int) */
-  public String getLineDescription(int roiIndex, int shapeIndex) {
-    return null;
-  }
-  /* @see MetadataRetrieve#getLineFill(int, int) */
-  public Integer getLineFill(int roiIndex, int shapeIndex) {
-    return null;
-  }
-  /* @see MetadataRetrieve#getLineFontSize(int, int) */
-  public Integer getLineFontSize(int roiIndex, int shapeIndex) {
-    return null;
-  }
-  /* @see MetadataRetrieve#getLineID(int, int) */
-  public String getLineID(int roiIndex, int shapeIndex) {
-    return null;
-  }
-  /* @see MetadataRetrieve#getLineLabel(int, int) */
-  public String getLineLabel(int roiIndex, int shapeIndex) {
-    return null;
-  }
-  /* @see MetadataRetrieve#getLineName(int, int) */
-  public String getLineName(int roiIndex, int shapeIndex) {
-    return null;
-  }
-  /* @see MetadataRetrieve#getLineStroke(int, int) */
-  public Integer getLineStroke(int roiIndex, int shapeIndex) {
-    return null;
-  }
-  /* @see MetadataRetrieve#getLineStrokeDashArray(int, int) */
-  public String getLineStrokeDashArray(int roiIndex, int shapeIndex) {
-    return null;
-  }
-  /* @see MetadataRetrieve#getLineStrokeWidth(int, int) */
-  public Double getLineStrokeWidth(int roiIndex, int shapeIndex) {
-    return null;
-  }
-  /* @see MetadataRetrieve#getLineTheC(int, int) */
-  public Integer getLineTheC(int roiIndex, int shapeIndex) {
-    return null;
-  }
-  /* @see MetadataRetrieve#getLineTheT(int, int) */
-  public Integer getLineTheT(int roiIndex, int shapeIndex) {
-    return null;
-  }
-  /* @see MetadataRetrieve#getLineTheZ(int, int) */
-  public Integer getLineTheZ(int roiIndex, int shapeIndex) {
-    return null;
-  }
-  /* @see MetadataRetrieve#getLineTransform(int, int) */
-  public String getLineTransform(int roiIndex, int shapeIndex) {
-    return null;
-  }
-  /* @see MetadataRetrieve#getLineX1(int, int) */
-  public Double getLineX1(int roiIndex, int shapeIndex) {
-    return null;
-  }
-  /* @see MetadataRetrieve#getLineX2(int, int) */
-  public Double getLineX2(int roiIndex, int shapeIndex) {
-    return null;
-  }
-  /* @see MetadataRetrieve#getLineY1(int, int) */
-  public Double getLineY1(int roiIndex, int shapeIndex) {
-    return null;
-  }
-  /* @see MetadataRetrieve#getLineY2(int, int) */
-  public Double getLineY2(int roiIndex, int shapeIndex) {
-    return null;
-  }
-
-  // - ListAnnotation property retrieval -
-
-  /* @see MetadataRetrieve#getListAnnotationAnnotationRef(int, int) */
-  public String getListAnnotationAnnotationRef(int listAnnotationIndex, int annotationRefIndex) {
-    return null;
-  }
-  /* @see MetadataRetrieve#getListAnnotationID(int) */
-  public String getListAnnotationID(int listAnnotationIndex) {
-    return null;
-  }
-  /* @see MetadataRetrieve#getListAnnotationNamespace(int) */
-  public String getListAnnotationNamespace(int listAnnotationIndex) {
-    return null;
-  }
-
-  // - ListAnnotationAnnotationRef property retrieval -
-
-
-  // - LongAnnotation property retrieval -
-
-  /* @see MetadataRetrieve#getLongAnnotationID(int) */
-  public String getLongAnnotationID(int longAnnotationIndex) {
-    return null;
-  }
-  /* @see MetadataRetrieve#getLongAnnotationNamespace(int) */
-  public String getLongAnnotationNamespace(int longAnnotationIndex) {
-    return null;
-  }
-  /* @see MetadataRetrieve#getLongAnnotationValue(int) */
-  public Long getLongAnnotationValue(int longAnnotationIndex) {
-    return null;
-  }
-
-  // - Mask property retrieval -
-
-  /* @see MetadataRetrieve#getMaskDescription(int, int) */
-  public String getMaskDescription(int roiIndex, int shapeIndex) {
-    return null;
-  }
-  /* @see MetadataRetrieve#getMaskFill(int, int) */
-  public Integer getMaskFill(int roiIndex, int shapeIndex) {
-    return null;
-  }
-  /* @see MetadataRetrieve#getMaskFontSize(int, int) */
-  public Integer getMaskFontSize(int roiIndex, int shapeIndex) {
-    return null;
-  }
-  /* @see MetadataRetrieve#getMaskID(int, int) */
-  public String getMaskID(int roiIndex, int shapeIndex) {
-    return null;
-  }
-  /* @see MetadataRetrieve#getMaskLabel(int, int) */
-  public String getMaskLabel(int roiIndex, int shapeIndex) {
-    return null;
-  }
-  /* @see MetadataRetrieve#getMaskName(int, int) */
-  public String getMaskName(int roiIndex, int shapeIndex) {
-    return null;
-  }
-  /* @see MetadataRetrieve#getMaskStroke(int, int) */
-  public Integer getMaskStroke(int roiIndex, int shapeIndex) {
-    return null;
-  }
-  /* @see MetadataRetrieve#getMaskStrokeDashArray(int, int) */
-  public String getMaskStrokeDashArray(int roiIndex, int shapeIndex) {
-    return null;
-  }
-  /* @see MetadataRetrieve#getMaskStrokeWidth(int, int) */
-  public Double getMaskStrokeWidth(int roiIndex, int shapeIndex) {
-    return null;
-  }
-  /* @see MetadataRetrieve#getMaskTheC(int, int) */
-  public Integer getMaskTheC(int roiIndex, int shapeIndex) {
-    return null;
-  }
-  /* @see MetadataRetrieve#getMaskTheT(int, int) */
-  public Integer getMaskTheT(int roiIndex, int shapeIndex) {
-    return null;
-  }
-  /* @see MetadataRetrieve#getMaskTheZ(int, int) */
-  public Integer getMaskTheZ(int roiIndex, int shapeIndex) {
-    return null;
-  }
-  /* @see MetadataRetrieve#getMaskTransform(int, int) */
-  public String getMaskTransform(int roiIndex, int shapeIndex) {
-    return null;
-  }
-  /* @see MetadataRetrieve#getMaskX(int, int) */
-  public Double getMaskX(int roiIndex, int shapeIndex) {
-    return null;
-  }
-  /* @see MetadataRetrieve#getMaskY(int, int) */
-  public Double getMaskY(int roiIndex, int shapeIndex) {
-    return null;
-  }
-
-  // - MicrobeamManipulation property retrieval -
-
-  /* @see MetadataRetrieve#getMicrobeamManipulationExperimenterRef(int, int) */
-  public String getMicrobeamManipulationExperimenterRef(int experimentIndex, int microbeamManipulationIndex) {
-    return null;
-  }
-  /* @see MetadataRetrieve#getMicrobeamManipulationID(int, int) */
-  public String getMicrobeamManipulationID(int experimentIndex, int microbeamManipulationIndex) {
-    return null;
-  }
-  /* @see MetadataRetrieve#getMicrobeamManipulationROIRef(int, int, int) */
-  public String getMicrobeamManipulationROIRef(int experimentIndex, int microbeamManipulationIndex, int roiRefIndex) {
-    return null;
-  }
-  /* @see MetadataRetrieve#getMicrobeamManipulationType(int, int) */
-  public MicrobeamManipulationType getMicrobeamManipulationType(int experimentIndex, int microbeamManipulationIndex) {
-    return null;
-  }
-
-  // - MicrobeamManipulationLightSourceSettings property retrieval -
-
-  /* @see MetadataRetrieve#getMicrobeamManipulationLightSourceSettingsAttenuation(int, int, int) */
-  public PercentFraction getMicrobeamManipulationLightSourceSettingsAttenuation(int experimentIndex, int microbeamManipulationIndex, int lightSourceSettingsIndex) {
-    return null;
-  }
-  /* @see MetadataRetrieve#getMicrobeamManipulationLightSourceSettingsID(int, int, int) */
-  public String getMicrobeamManipulationLightSourceSettingsID(int experimentIndex, int microbeamManipulationIndex, int lightSourceSettingsIndex) {
-    return null;
-  }
-  /* @see MetadataRetrieve#getMicrobeamManipulationLightSourceSettingsWavelength(int, int, int) */
-  public PositiveInteger getMicrobeamManipulationLightSourceSettingsWavelength(int experimentIndex, int microbeamManipulationIndex, int lightSourceSettingsIndex) {
-    return null;
-  }
-
-  // - MicrobeamManipulationROIRef property retrieval -
-
-
-  // - MicrobeamManipulationRef property retrieval -
-
-
-  // - Microscope property retrieval -
-
-  /* @see MetadataRetrieve#getMicroscopeLotNumber(int) */
-  public String getMicroscopeLotNumber(int instrumentIndex) {
-    return null;
-  }
-  /* @see MetadataRetrieve#getMicroscopeManufacturer(int) */
-  public String getMicroscopeManufacturer(int instrumentIndex) {
-    return null;
-  }
-  /* @see MetadataRetrieve#getMicroscopeModel(int) */
-  public String getMicroscopeModel(int instrumentIndex) {
-    return null;
-  }
-  /* @see MetadataRetrieve#getMicroscopeSerialNumber(int) */
-  public String getMicroscopeSerialNumber(int instrumentIndex) {
-    return null;
-  }
-  /* @see MetadataRetrieve#getMicroscopeType(int) */
-  public MicroscopeType getMicroscopeType(int instrumentIndex) {
-    return null;
-  }
-
-  // - OTF property retrieval -
-
-  /* @see MetadataRetrieve#getOTFBinaryFileFileName(int, int) */
-  public String getOTFBinaryFileFileName(int instrumentIndex, int otfIndex) {
-    return null;
-  }
-  /* @see MetadataRetrieve#getOTFBinaryFileMIMEType(int, int) */
-  public String getOTFBinaryFileMIMEType(int instrumentIndex, int otfIndex) {
-    return null;
-  }
-  /* @see MetadataRetrieve#getOTFBinaryFileSize(int, int) */
-  public Integer getOTFBinaryFileSize(int instrumentIndex, int otfIndex) {
-    return null;
-  }
-  /* @see MetadataRetrieve#getOTFFilterSetRef(int, int) */
-  public String getOTFFilterSetRef(int instrumentIndex, int otfIndex) {
-    return null;
-  }
-  /* @see MetadataRetrieve#getOTFID(int, int) */
-  public String getOTFID(int instrumentIndex, int otfIndex) {
-    return null;
-  }
-  /* @see MetadataRetrieve#getOTFObjectiveSettingsCorrectionCollar(int, int) */
-  public Double getOTFObjectiveSettingsCorrectionCollar(int instrumentIndex, int otfIndex) {
-    return null;
-  }
-  /* @see MetadataRetrieve#getOTFObjectiveSettingsID(int, int) */
-  public String getOTFObjectiveSettingsID(int instrumentIndex, int otfIndex) {
-    return null;
-  }
-  /* @see MetadataRetrieve#getOTFObjectiveSettingsMedium(int, int) */
-  public Medium getOTFObjectiveSettingsMedium(int instrumentIndex, int otfIndex) {
-    return null;
-  }
-  /* @see MetadataRetrieve#getOTFObjectiveSettingsRefractiveIndex(int, int) */
-  public Double getOTFObjectiveSettingsRefractiveIndex(int instrumentIndex, int otfIndex) {
-    return null;
-  }
-  /* @see MetadataRetrieve#getOTFOpticalAxisAveraged(int, int) */
-  public Boolean getOTFOpticalAxisAveraged(int instrumentIndex, int otfIndex) {
-    return null;
-  }
-  /* @see MetadataRetrieve#getOTFSizeX(int, int) */
-  public PositiveInteger getOTFSizeX(int instrumentIndex, int otfIndex) {
-    return null;
-  }
-  /* @see MetadataRetrieve#getOTFSizeY(int, int) */
-  public PositiveInteger getOTFSizeY(int instrumentIndex, int otfIndex) {
-    return null;
-  }
-  /* @see MetadataRetrieve#getOTFType(int, int) */
-  public PixelType getOTFType(int instrumentIndex, int otfIndex) {
-    return null;
-  }
-
-  // - Objective property retrieval -
-
-  /* @see MetadataRetrieve#getObjectiveCalibratedMagnification(int, int) */
-  public Double getObjectiveCalibratedMagnification(int instrumentIndex, int objectiveIndex) {
-    return null;
-  }
-  /* @see MetadataRetrieve#getObjectiveCorrection(int, int) */
-  public Correction getObjectiveCorrection(int instrumentIndex, int objectiveIndex) {
-    return null;
-  }
-  /* @see MetadataRetrieve#getObjectiveID(int, int) */
-  public String getObjectiveID(int instrumentIndex, int objectiveIndex) {
-    return null;
-  }
-  /* @see MetadataRetrieve#getObjectiveImmersion(int, int) */
-  public Immersion getObjectiveImmersion(int instrumentIndex, int objectiveIndex) {
-    return null;
-  }
-  /* @see MetadataRetrieve#getObjectiveIris(int, int) */
-  public Boolean getObjectiveIris(int instrumentIndex, int objectiveIndex) {
-    return null;
-  }
-  /* @see MetadataRetrieve#getObjectiveLensNA(int, int) */
-  public Double getObjectiveLensNA(int instrumentIndex, int objectiveIndex) {
-    return null;
-  }
-  /* @see MetadataRetrieve#getObjectiveLotNumber(int, int) */
-  public String getObjectiveLotNumber(int instrumentIndex, int objectiveIndex) {
-    return null;
-  }
-  /* @see MetadataRetrieve#getObjectiveManufacturer(int, int) */
-  public String getObjectiveManufacturer(int instrumentIndex, int objectiveIndex) {
-    return null;
-  }
-  /* @see MetadataRetrieve#getObjectiveModel(int, int) */
-  public String getObjectiveModel(int instrumentIndex, int objectiveIndex) {
-    return null;
-  }
-  /* @see MetadataRetrieve#getObjectiveNominalMagnification(int, int) */
-  public Integer getObjectiveNominalMagnification(int instrumentIndex, int objectiveIndex) {
-    return null;
-  }
-  /* @see MetadataRetrieve#getObjectiveSerialNumber(int, int) */
-  public String getObjectiveSerialNumber(int instrumentIndex, int objectiveIndex) {
-    return null;
-  }
-  /* @see MetadataRetrieve#getObjectiveWorkingDistance(int, int) */
-  public Double getObjectiveWorkingDistance(int instrumentIndex, int objectiveIndex) {
-    return null;
-  }
-
-  // - Path property retrieval -
-
-  /* @see MetadataRetrieve#getPathDefinition(int, int) */
-  public String getPathDefinition(int roiIndex, int shapeIndex) {
-    return null;
-  }
-  /* @see MetadataRetrieve#getPathDescription(int, int) */
-  public String getPathDescription(int roiIndex, int shapeIndex) {
-    return null;
-  }
-  /* @see MetadataRetrieve#getPathFill(int, int) */
-  public Integer getPathFill(int roiIndex, int shapeIndex) {
-    return null;
-  }
-  /* @see MetadataRetrieve#getPathFontSize(int, int) */
-  public Integer getPathFontSize(int roiIndex, int shapeIndex) {
-    return null;
-  }
-  /* @see MetadataRetrieve#getPathID(int, int) */
-  public String getPathID(int roiIndex, int shapeIndex) {
-    return null;
-  }
-  /* @see MetadataRetrieve#getPathLabel(int, int) */
-  public String getPathLabel(int roiIndex, int shapeIndex) {
-    return null;
-  }
-  /* @see MetadataRetrieve#getPathName(int, int) */
-  public String getPathName(int roiIndex, int shapeIndex) {
-    return null;
-  }
-  /* @see MetadataRetrieve#getPathStroke(int, int) */
-  public Integer getPathStroke(int roiIndex, int shapeIndex) {
-    return null;
-  }
-  /* @see MetadataRetrieve#getPathStrokeDashArray(int, int) */
-  public String getPathStrokeDashArray(int roiIndex, int shapeIndex) {
-    return null;
-  }
-  /* @see MetadataRetrieve#getPathStrokeWidth(int, int) */
-  public Double getPathStrokeWidth(int roiIndex, int shapeIndex) {
-    return null;
-  }
-  /* @see MetadataRetrieve#getPathTheC(int, int) */
-  public Integer getPathTheC(int roiIndex, int shapeIndex) {
-    return null;
-  }
-  /* @see MetadataRetrieve#getPathTheT(int, int) */
-  public Integer getPathTheT(int roiIndex, int shapeIndex) {
-    return null;
-  }
-  /* @see MetadataRetrieve#getPathTheZ(int, int) */
-  public Integer getPathTheZ(int roiIndex, int shapeIndex) {
-    return null;
-  }
-  /* @see MetadataRetrieve#getPathTransform(int, int) */
-  public String getPathTransform(int roiIndex, int shapeIndex) {
-    return null;
-  }
-
-  // - Pixels property retrieval -
-
-  /* @see MetadataRetrieve#getPixelsAnnotationRef(int, int) */
-  public String getPixelsAnnotationRef(int imageIndex, int annotationRefIndex) {
-    return null;
-  }
-  /* @see MetadataRetrieve#getPixelsDimensionOrder(int) */
-  public DimensionOrder getPixelsDimensionOrder(int imageIndex) {
-    return null;
-  }
-  /* @see MetadataRetrieve#getPixelsID(int) */
-  public String getPixelsID(int imageIndex) {
-    return null;
-  }
-  /* @see MetadataRetrieve#getPixelsPhysicalSizeX(int) */
-  public Double getPixelsPhysicalSizeX(int imageIndex) {
-    return null;
-  }
-  /* @see MetadataRetrieve#getPixelsPhysicalSizeY(int) */
-  public Double getPixelsPhysicalSizeY(int imageIndex) {
-    return null;
-  }
-  /* @see MetadataRetrieve#getPixelsPhysicalSizeZ(int) */
-  public Double getPixelsPhysicalSizeZ(int imageIndex) {
-    return null;
-  }
-  /* @see MetadataRetrieve#getPixelsSizeC(int) */
-  public PositiveInteger getPixelsSizeC(int imageIndex) {
-    return null;
-  }
-  /* @see MetadataRetrieve#getPixelsSizeT(int) */
-  public PositiveInteger getPixelsSizeT(int imageIndex) {
-    return null;
-  }
-  /* @see MetadataRetrieve#getPixelsSizeX(int) */
-  public PositiveInteger getPixelsSizeX(int imageIndex) {
-    return null;
-  }
-  /* @see MetadataRetrieve#getPixelsSizeY(int) */
-  public PositiveInteger getPixelsSizeY(int imageIndex) {
-    return null;
-  }
-  /* @see MetadataRetrieve#getPixelsSizeZ(int) */
-  public PositiveInteger getPixelsSizeZ(int imageIndex) {
-    return null;
-  }
-  /* @see MetadataRetrieve#getPixelsTimeIncrement(int) */
-  public Double getPixelsTimeIncrement(int imageIndex) {
-    return null;
-  }
-  /* @see MetadataRetrieve#getPixelsType(int) */
-  public PixelType getPixelsType(int imageIndex) {
-    return null;
-  }
-
-  // - PixelsAnnotationRef property retrieval -
-
-
-  // - PixelsBinData property retrieval -
-
-  /* @see MetadataRetrieve#getPixelsBinDataBigEndian(int, int) */
-  public Boolean getPixelsBinDataBigEndian(int imageIndex, int binDataIndex) {
-    return null;
-  }
-
-  // - Plane property retrieval -
-
-  /* @see MetadataRetrieve#getPlaneAnnotationRef(int, int, int) */
-  public String getPlaneAnnotationRef(int imageIndex, int planeIndex, int annotationRefIndex) {
-    return null;
-  }
-  /* @see MetadataRetrieve#getPlaneDeltaT(int, int) */
-  public Double getPlaneDeltaT(int imageIndex, int planeIndex) {
-    return null;
-  }
-  /* @see MetadataRetrieve#getPlaneExposureTime(int, int) */
-  public Double getPlaneExposureTime(int imageIndex, int planeIndex) {
-    return null;
-  }
-  /* @see MetadataRetrieve#getPlaneHashSHA1(int, int) */
-  public String getPlaneHashSHA1(int imageIndex, int planeIndex) {
-    return null;
-  }
-  /* @see MetadataRetrieve#getPlanePositionX(int, int) */
-  public Double getPlanePositionX(int imageIndex, int planeIndex) {
-    return null;
-  }
-  /* @see MetadataRetrieve#getPlanePositionY(int, int) */
-  public Double getPlanePositionY(int imageIndex, int planeIndex) {
-    return null;
-  }
-  /* @see MetadataRetrieve#getPlanePositionZ(int, int) */
-  public Double getPlanePositionZ(int imageIndex, int planeIndex) {
-    return null;
-  }
-  /* @see MetadataRetrieve#getPlaneTheC(int, int) */
-  public Integer getPlaneTheC(int imageIndex, int planeIndex) {
-    return null;
-  }
-  /* @see MetadataRetrieve#getPlaneTheT(int, int) */
-  public Integer getPlaneTheT(int imageIndex, int planeIndex) {
-    return null;
-  }
-  /* @see MetadataRetrieve#getPlaneTheZ(int, int) */
-  public Integer getPlaneTheZ(int imageIndex, int planeIndex) {
-    return null;
-  }
-
-  // - PlaneAnnotationRef property retrieval -
-
-
-  // - Plate property retrieval -
-
-  /* @see MetadataRetrieve#getPlateAnnotationRef(int, int) */
-  public String getPlateAnnotationRef(int plateIndex, int annotationRefIndex) {
-    return null;
-  }
-  /* @see MetadataRetrieve#getPlateColumnNamingConvention(int) */
-  public NamingConvention getPlateColumnNamingConvention(int plateIndex) {
-    return null;
-  }
-  /* @see MetadataRetrieve#getPlateColumns(int) */
-  public Integer getPlateColumns(int plateIndex) {
-    return null;
-  }
-  /* @see MetadataRetrieve#getPlateDescription(int) */
-  public String getPlateDescription(int plateIndex) {
-    return null;
-  }
-  /* @see MetadataRetrieve#getPlateExternalIdentifier(int) */
-  public String getPlateExternalIdentifier(int plateIndex) {
-    return null;
-  }
-  /* @see MetadataRetrieve#getPlateID(int) */
-  public String getPlateID(int plateIndex) {
-    return null;
-  }
-  /* @see MetadataRetrieve#getPlateName(int) */
-  public String getPlateName(int plateIndex) {
-    return null;
-  }
-  /* @see MetadataRetrieve#getPlateRowNamingConvention(int) */
-  public NamingConvention getPlateRowNamingConvention(int plateIndex) {
-    return null;
-  }
-  /* @see MetadataRetrieve#getPlateRows(int) */
-  public Integer getPlateRows(int plateIndex) {
-    return null;
-  }
-  /* @see MetadataRetrieve#getPlateScreenRef(int, int) */
-  public String getPlateScreenRef(int plateIndex, int screenRefIndex) {
-    return null;
-  }
-  /* @see MetadataRetrieve#getPlateStatus(int) */
-  public String getPlateStatus(int plateIndex) {
-    return null;
-  }
-  /* @see MetadataRetrieve#getPlateWellOriginX(int) */
-  public Double getPlateWellOriginX(int plateIndex) {
-    return null;
-  }
-  /* @see MetadataRetrieve#getPlateWellOriginY(int) */
-  public Double getPlateWellOriginY(int plateIndex) {
-    return null;
-  }
-
-  // - PlateAcquisition property retrieval -
-
-  /* @see MetadataRetrieve#getPlateAcquisitionAnnotationRef(int, int, int) */
-  public String getPlateAcquisitionAnnotationRef(int plateIndex, int plateAcquisitionIndex, int annotationRefIndex) {
-    return null;
-  }
-  /* @see MetadataRetrieve#getPlateAcquisitionDescription(int, int) */
-  public String getPlateAcquisitionDescription(int plateIndex, int plateAcquisitionIndex) {
-    return null;
-  }
-  /* @see MetadataRetrieve#getPlateAcquisitionEndTime(int, int) */
-  public String getPlateAcquisitionEndTime(int plateIndex, int plateAcquisitionIndex) {
-    return null;
-  }
-  /* @see MetadataRetrieve#getPlateAcquisitionID(int, int) */
-  public String getPlateAcquisitionID(int plateIndex, int plateAcquisitionIndex) {
-    return null;
-  }
-  /* @see MetadataRetrieve#getPlateAcquisitionMaximumFieldCount(int, int) */
-  public Integer getPlateAcquisitionMaximumFieldCount(int plateIndex, int plateAcquisitionIndex) {
-    return null;
-  }
-  /* @see MetadataRetrieve#getPlateAcquisitionName(int, int) */
-  public String getPlateAcquisitionName(int plateIndex, int plateAcquisitionIndex) {
-    return null;
-  }
-  /* @see MetadataRetrieve#getPlateAcquisitionStartTime(int, int) */
-  public String getPlateAcquisitionStartTime(int plateIndex, int plateAcquisitionIndex) {
-    return null;
-  }
-  /* @see MetadataRetrieve#getPlateAcquisitionWellSampleRef(int, int, int) */
-  public String getPlateAcquisitionWellSampleRef(int plateIndex, int plateAcquisitionIndex, int wellSampleRefIndex) {
-    return null;
-  }
-
-  // - PlateAcquisitionAnnotationRef property retrieval -
-
-
-  // - PlateAnnotationRef property retrieval -
-
-
-  // - PlateRef property retrieval -
-
-
-  // - Point property retrieval -
-
-  /* @see MetadataRetrieve#getPointDescription(int, int) */
-  public String getPointDescription(int roiIndex, int shapeIndex) {
-    return null;
-  }
-  /* @see MetadataRetrieve#getPointFill(int, int) */
-  public Integer getPointFill(int roiIndex, int shapeIndex) {
-    return null;
-  }
-  /* @see MetadataRetrieve#getPointFontSize(int, int) */
-  public Integer getPointFontSize(int roiIndex, int shapeIndex) {
-    return null;
-  }
-  /* @see MetadataRetrieve#getPointID(int, int) */
-  public String getPointID(int roiIndex, int shapeIndex) {
-    return null;
-  }
-  /* @see MetadataRetrieve#getPointLabel(int, int) */
-  public String getPointLabel(int roiIndex, int shapeIndex) {
-    return null;
-  }
-  /* @see MetadataRetrieve#getPointName(int, int) */
-  public String getPointName(int roiIndex, int shapeIndex) {
-    return null;
-  }
-  /* @see MetadataRetrieve#getPointStroke(int, int) */
-  public Integer getPointStroke(int roiIndex, int shapeIndex) {
-    return null;
-  }
-  /* @see MetadataRetrieve#getPointStrokeDashArray(int, int) */
-  public String getPointStrokeDashArray(int roiIndex, int shapeIndex) {
-    return null;
-  }
-  /* @see MetadataRetrieve#getPointStrokeWidth(int, int) */
-  public Double getPointStrokeWidth(int roiIndex, int shapeIndex) {
-    return null;
-  }
-  /* @see MetadataRetrieve#getPointTheC(int, int) */
-  public Integer getPointTheC(int roiIndex, int shapeIndex) {
-    return null;
-  }
-  /* @see MetadataRetrieve#getPointTheT(int, int) */
-  public Integer getPointTheT(int roiIndex, int shapeIndex) {
-    return null;
-  }
-  /* @see MetadataRetrieve#getPointTheZ(int, int) */
-  public Integer getPointTheZ(int roiIndex, int shapeIndex) {
-    return null;
-  }
-  /* @see MetadataRetrieve#getPointTransform(int, int) */
-  public String getPointTransform(int roiIndex, int shapeIndex) {
-    return null;
-  }
-  /* @see MetadataRetrieve#getPointX(int, int) */
-  public Double getPointX(int roiIndex, int shapeIndex) {
-    return null;
-  }
-  /* @see MetadataRetrieve#getPointY(int, int) */
-  public Double getPointY(int roiIndex, int shapeIndex) {
-    return null;
-  }
-
-  // - Polyline property retrieval -
-
-  /* @see MetadataRetrieve#getPolylineClosed(int, int) */
-  public Boolean getPolylineClosed(int roiIndex, int shapeIndex) {
-    return null;
-  }
-  /* @see MetadataRetrieve#getPolylineDescription(int, int) */
-  public String getPolylineDescription(int roiIndex, int shapeIndex) {
-    return null;
-  }
-  /* @see MetadataRetrieve#getPolylineFill(int, int) */
-  public Integer getPolylineFill(int roiIndex, int shapeIndex) {
-    return null;
-  }
-  /* @see MetadataRetrieve#getPolylineFontSize(int, int) */
-  public Integer getPolylineFontSize(int roiIndex, int shapeIndex) {
-    return null;
-  }
-  /* @see MetadataRetrieve#getPolylineID(int, int) */
-  public String getPolylineID(int roiIndex, int shapeIndex) {
-    return null;
-  }
-  /* @see MetadataRetrieve#getPolylineLabel(int, int) */
-  public String getPolylineLabel(int roiIndex, int shapeIndex) {
-    return null;
-  }
-  /* @see MetadataRetrieve#getPolylineName(int, int) */
-  public String getPolylineName(int roiIndex, int shapeIndex) {
-    return null;
-  }
-  /* @see MetadataRetrieve#getPolylinePoints(int, int) */
-  public String getPolylinePoints(int roiIndex, int shapeIndex) {
-    return null;
-  }
-  /* @see MetadataRetrieve#getPolylineStroke(int, int) */
-  public Integer getPolylineStroke(int roiIndex, int shapeIndex) {
-    return null;
-  }
-  /* @see MetadataRetrieve#getPolylineStrokeDashArray(int, int) */
-  public String getPolylineStrokeDashArray(int roiIndex, int shapeIndex) {
-    return null;
-  }
-  /* @see MetadataRetrieve#getPolylineStrokeWidth(int, int) */
-  public Double getPolylineStrokeWidth(int roiIndex, int shapeIndex) {
-    return null;
-  }
-  /* @see MetadataRetrieve#getPolylineTheC(int, int) */
-  public Integer getPolylineTheC(int roiIndex, int shapeIndex) {
-    return null;
-  }
-  /* @see MetadataRetrieve#getPolylineTheT(int, int) */
-  public Integer getPolylineTheT(int roiIndex, int shapeIndex) {
-    return null;
-  }
-  /* @see MetadataRetrieve#getPolylineTheZ(int, int) */
-  public Integer getPolylineTheZ(int roiIndex, int shapeIndex) {
-    return null;
-  }
-  /* @see MetadataRetrieve#getPolylineTransform(int, int) */
-  public String getPolylineTransform(int roiIndex, int shapeIndex) {
-    return null;
-  }
-
-  // - Project property retrieval -
-
-  /* @see MetadataRetrieve#getProjectAnnotationRef(int, int) */
-  public String getProjectAnnotationRef(int projectIndex, int annotationRefIndex) {
-    return null;
-  }
-  /* @see MetadataRetrieve#getProjectDescription(int) */
-  public String getProjectDescription(int projectIndex) {
-    return null;
-  }
-  /* @see MetadataRetrieve#getProjectExperimenterRef(int) */
-  public String getProjectExperimenterRef(int projectIndex) {
-    return null;
-  }
-  /* @see MetadataRetrieve#getProjectGroupRef(int) */
-  public String getProjectGroupRef(int projectIndex) {
-    return null;
-  }
-  /* @see MetadataRetrieve#getProjectID(int) */
-  public String getProjectID(int projectIndex) {
-    return null;
-  }
-  /* @see MetadataRetrieve#getProjectName(int) */
-  public String getProjectName(int projectIndex) {
-    return null;
-  }
-
-  // - ProjectAnnotationRef property retrieval -
-
-
-  // - ProjectRef property retrieval -
-
-
-  // - ROI property retrieval -
-
-  /* @see MetadataRetrieve#getROIAnnotationRef(int, int) */
-  public String getROIAnnotationRef(int roiIndex, int annotationRefIndex) {
-    return null;
-  }
-  /* @see MetadataRetrieve#getROIDescription(int) */
-  public String getROIDescription(int roiIndex) {
-    return null;
-  }
-  /* @see MetadataRetrieve#getROIID(int) */
-  public String getROIID(int roiIndex) {
-    return null;
-  }
-  /* @see MetadataRetrieve#getROIName(int) */
-  public String getROIName(int roiIndex) {
-    return null;
-  }
-  /* @see MetadataRetrieve#getROINamespace(int) */
-  public String getROINamespace(int roiIndex) {
-    return null;
-  }
-
-  // - ROIAnnotationRef property retrieval -
-
-
-  // - Reagent property retrieval -
-
-  /* @see MetadataRetrieve#getReagentAnnotationRef(int, int, int) */
-  public String getReagentAnnotationRef(int screenIndex, int reagentIndex, int annotationRefIndex) {
-    return null;
-  }
-  /* @see MetadataRetrieve#getReagentDescription(int, int) */
-  public String getReagentDescription(int screenIndex, int reagentIndex) {
-    return null;
-  }
-  /* @see MetadataRetrieve#getReagentID(int, int) */
-  public String getReagentID(int screenIndex, int reagentIndex) {
-    return null;
-  }
-  /* @see MetadataRetrieve#getReagentName(int, int) */
-  public String getReagentName(int screenIndex, int reagentIndex) {
-    return null;
-  }
-  /* @see MetadataRetrieve#getReagentReagentIdentifier(int, int) */
-  public String getReagentReagentIdentifier(int screenIndex, int reagentIndex) {
-    return null;
-  }
-
-  // - ReagentAnnotationRef property retrieval -
-
-
-  // - Rectangle property retrieval -
-
-  /* @see MetadataRetrieve#getRectangleDescription(int, int) */
-  public String getRectangleDescription(int roiIndex, int shapeIndex) {
-    return null;
-  }
-  /* @see MetadataRetrieve#getRectangleFill(int, int) */
-  public Integer getRectangleFill(int roiIndex, int shapeIndex) {
-    return null;
-  }
-  /* @see MetadataRetrieve#getRectangleFontSize(int, int) */
-  public Integer getRectangleFontSize(int roiIndex, int shapeIndex) {
-    return null;
-  }
-  /* @see MetadataRetrieve#getRectangleHeight(int, int) */
-  public Double getRectangleHeight(int roiIndex, int shapeIndex) {
-    return null;
-  }
-  /* @see MetadataRetrieve#getRectangleID(int, int) */
-  public String getRectangleID(int roiIndex, int shapeIndex) {
-    return null;
-  }
-  /* @see MetadataRetrieve#getRectangleLabel(int, int) */
-  public String getRectangleLabel(int roiIndex, int shapeIndex) {
-    return null;
-  }
-  /* @see MetadataRetrieve#getRectangleName(int, int) */
-  public String getRectangleName(int roiIndex, int shapeIndex) {
-    return null;
-  }
-  /* @see MetadataRetrieve#getRectangleStroke(int, int) */
-  public Integer getRectangleStroke(int roiIndex, int shapeIndex) {
-    return null;
-  }
-  /* @see MetadataRetrieve#getRectangleStrokeDashArray(int, int) */
-  public String getRectangleStrokeDashArray(int roiIndex, int shapeIndex) {
-    return null;
-  }
-  /* @see MetadataRetrieve#getRectangleStrokeWidth(int, int) */
-  public Double getRectangleStrokeWidth(int roiIndex, int shapeIndex) {
-    return null;
-  }
-  /* @see MetadataRetrieve#getRectangleTheC(int, int) */
-  public Integer getRectangleTheC(int roiIndex, int shapeIndex) {
-    return null;
-  }
-  /* @see MetadataRetrieve#getRectangleTheT(int, int) */
-  public Integer getRectangleTheT(int roiIndex, int shapeIndex) {
-    return null;
-  }
-  /* @see MetadataRetrieve#getRectangleTheZ(int, int) */
-  public Integer getRectangleTheZ(int roiIndex, int shapeIndex) {
-    return null;
-  }
-  /* @see MetadataRetrieve#getRectangleTransform(int, int) */
-  public String getRectangleTransform(int roiIndex, int shapeIndex) {
-    return null;
-  }
-  /* @see MetadataRetrieve#getRectangleWidth(int, int) */
-  public Double getRectangleWidth(int roiIndex, int shapeIndex) {
-    return null;
-  }
-  /* @see MetadataRetrieve#getRectangleX(int, int) */
-  public Double getRectangleX(int roiIndex, int shapeIndex) {
-    return null;
-  }
-  /* @see MetadataRetrieve#getRectangleY(int, int) */
-  public Double getRectangleY(int roiIndex, int shapeIndex) {
-    return null;
-  }
-
-  // - Screen property retrieval -
-
-  /* @see MetadataRetrieve#getScreenAnnotationRef(int, int) */
-  public String getScreenAnnotationRef(int screenIndex, int annotationRefIndex) {
-    return null;
-  }
-  /* @see MetadataRetrieve#getScreenDescription(int) */
-  public String getScreenDescription(int screenIndex) {
-    return null;
-  }
-  /* @see MetadataRetrieve#getScreenID(int) */
-  public String getScreenID(int screenIndex) {
-    return null;
-  }
-  /* @see MetadataRetrieve#getScreenName(int) */
-  public String getScreenName(int screenIndex) {
-    return null;
-  }
-  /* @see MetadataRetrieve#getScreenPlateRef(int, int) */
-  public String getScreenPlateRef(int screenIndex, int plateRefIndex) {
-    return null;
-  }
-  /* @see MetadataRetrieve#getScreenProtocolDescription(int) */
-  public String getScreenProtocolDescription(int screenIndex) {
-    return null;
-  }
-  /* @see MetadataRetrieve#getScreenProtocolIdentifier(int) */
-  public String getScreenProtocolIdentifier(int screenIndex) {
-    return null;
-  }
-  /* @see MetadataRetrieve#getScreenReagentSetDescription(int) */
-  public String getScreenReagentSetDescription(int screenIndex) {
-    return null;
-  }
-  /* @see MetadataRetrieve#getScreenReagentSetIdentifier(int) */
-  public String getScreenReagentSetIdentifier(int screenIndex) {
-    return null;
-  }
-  /* @see MetadataRetrieve#getScreenType(int) */
-  public String getScreenType(int screenIndex) {
-    return null;
-  }
-
-  // - ScreenAnnotationRef property retrieval -
-
-
-  // - ScreenRef property retrieval -
-
-
-  // - ShapeAnnotationRef property retrieval -
-
-
-  // - StageLabel property retrieval -
-
-  /* @see MetadataRetrieve#getStageLabelName(int) */
-  public String getStageLabelName(int imageIndex) {
-    return null;
-  }
-  /* @see MetadataRetrieve#getStageLabelX(int) */
-  public Double getStageLabelX(int imageIndex) {
-    return null;
-  }
-  /* @see MetadataRetrieve#getStageLabelY(int) */
-  public Double getStageLabelY(int imageIndex) {
-    return null;
-  }
-  /* @see MetadataRetrieve#getStageLabelZ(int) */
-  public Double getStageLabelZ(int imageIndex) {
-    return null;
-  }
-
-  // - StringAnnotation property retrieval -
-
-  /* @see MetadataRetrieve#getStringAnnotationID(int) */
-  public String getStringAnnotationID(int stringAnnotationIndex) {
-    return null;
-  }
-  /* @see MetadataRetrieve#getStringAnnotationNamespace(int) */
-  public String getStringAnnotationNamespace(int stringAnnotationIndex) {
-    return null;
-  }
-  /* @see MetadataRetrieve#getStringAnnotationValue(int) */
-  public String getStringAnnotationValue(int stringAnnotationIndex) {
-    return null;
-  }
-
-  // - Text property retrieval -
-
-  /* @see MetadataRetrieve#getTextDescription(int, int) */
-  public String getTextDescription(int roiIndex, int shapeIndex) {
-    return null;
-  }
-  /* @see MetadataRetrieve#getTextFill(int, int) */
-  public Integer getTextFill(int roiIndex, int shapeIndex) {
-    return null;
-  }
-  /* @see MetadataRetrieve#getTextFontSize(int, int) */
-  public Integer getTextFontSize(int roiIndex, int shapeIndex) {
-    return null;
-  }
-  /* @see MetadataRetrieve#getTextID(int, int) */
-  public String getTextID(int roiIndex, int shapeIndex) {
-    return null;
-  }
-  /* @see MetadataRetrieve#getTextLabel(int, int) */
-  public String getTextLabel(int roiIndex, int shapeIndex) {
-    return null;
-  }
-  /* @see MetadataRetrieve#getTextName(int, int) */
-  public String getTextName(int roiIndex, int shapeIndex) {
-    return null;
-  }
-  /* @see MetadataRetrieve#getTextStroke(int, int) */
-  public Integer getTextStroke(int roiIndex, int shapeIndex) {
-    return null;
-  }
-  /* @see MetadataRetrieve#getTextStrokeDashArray(int, int) */
-  public String getTextStrokeDashArray(int roiIndex, int shapeIndex) {
-    return null;
-  }
-  /* @see MetadataRetrieve#getTextStrokeWidth(int, int) */
-  public Double getTextStrokeWidth(int roiIndex, int shapeIndex) {
-    return null;
-  }
-  /* @see MetadataRetrieve#getTextTheC(int, int) */
-  public Integer getTextTheC(int roiIndex, int shapeIndex) {
-    return null;
-  }
-  /* @see MetadataRetrieve#getTextTheT(int, int) */
-  public Integer getTextTheT(int roiIndex, int shapeIndex) {
-    return null;
-  }
-  /* @see MetadataRetrieve#getTextTheZ(int, int) */
-  public Integer getTextTheZ(int roiIndex, int shapeIndex) {
-    return null;
-  }
-  /* @see MetadataRetrieve#getTextTransform(int, int) */
-  public String getTextTransform(int roiIndex, int shapeIndex) {
-    return null;
-  }
-  /* @see MetadataRetrieve#getTextValue(int, int) */
-  public String getTextValue(int roiIndex, int shapeIndex) {
-    return null;
-  }
-  /* @see MetadataRetrieve#getTextX(int, int) */
-  public Double getTextX(int roiIndex, int shapeIndex) {
-    return null;
-  }
-  /* @see MetadataRetrieve#getTextY(int, int) */
-  public Double getTextY(int roiIndex, int shapeIndex) {
-    return null;
-  }
-
-  // - TiffData property retrieval -
-
-  /* @see MetadataRetrieve#getTiffDataFirstC(int, int) */
-  public Integer getTiffDataFirstC(int imageIndex, int tiffDataIndex) {
-    return null;
-  }
-  /* @see MetadataRetrieve#getTiffDataFirstT(int, int) */
-  public Integer getTiffDataFirstT(int imageIndex, int tiffDataIndex) {
-    return null;
-  }
-  /* @see MetadataRetrieve#getTiffDataFirstZ(int, int) */
-  public Integer getTiffDataFirstZ(int imageIndex, int tiffDataIndex) {
-    return null;
-  }
-  /* @see MetadataRetrieve#getTiffDataIFD(int, int) */
-  public Integer getTiffDataIFD(int imageIndex, int tiffDataIndex) {
-    return null;
-  }
-  /* @see MetadataRetrieve#getTiffDataPlaneCount(int, int) */
-  public Integer getTiffDataPlaneCount(int imageIndex, int tiffDataIndex) {
-    return null;
-  }
-
-  // - TimestampAnnotation property retrieval -
-
-  /* @see MetadataRetrieve#getTimestampAnnotationID(int) */
-  public String getTimestampAnnotationID(int timestampAnnotationIndex) {
-    return null;
-  }
-  /* @see MetadataRetrieve#getTimestampAnnotationNamespace(int) */
-  public String getTimestampAnnotationNamespace(int timestampAnnotationIndex) {
-    return null;
-  }
-  /* @see MetadataRetrieve#getTimestampAnnotationValue(int) */
-  public String getTimestampAnnotationValue(int timestampAnnotationIndex) {
-    return null;
-  }
-
-  // - TransmittanceRange property retrieval -
-
-  /* @see MetadataRetrieve#getTransmittanceRangeCutIn(int, int) */
-  public Integer getTransmittanceRangeCutIn(int instrumentIndex, int filterIndex) {
-    return null;
-  }
-  /* @see MetadataRetrieve#getTransmittanceRangeCutInTolerance(int, int) */
-  public Integer getTransmittanceRangeCutInTolerance(int instrumentIndex, int filterIndex) {
-    return null;
-  }
-  /* @see MetadataRetrieve#getTransmittanceRangeCutOut(int, int) */
-  public Integer getTransmittanceRangeCutOut(int instrumentIndex, int filterIndex) {
-    return null;
-  }
-  /* @see MetadataRetrieve#getTransmittanceRangeCutOutTolerance(int, int) */
-  public Integer getTransmittanceRangeCutOutTolerance(int instrumentIndex, int filterIndex) {
-    return null;
-  }
-  /* @see MetadataRetrieve#getTransmittanceRangeTransmittance(int, int) */
-  public PercentFraction getTransmittanceRangeTransmittance(int instrumentIndex, int filterIndex) {
-    return null;
-  }
-
-  // - UUID property retrieval -
-
-  /* @see MetadataRetrieve#getUUIDFileName(int, int) */
-  public String getUUIDFileName(int imageIndex, int tiffDataIndex) {
-    return null;
-  }
-  /* @see MetadataRetrieve#getUUIDValue(int, int) */
-  public String getUUIDValue(int imageIndex, int tiffDataIndex) {
-    return null;
-  }
-
-  // - Well property retrieval -
-
-  /* @see MetadataRetrieve#getWellAnnotationRef(int, int, int) */
-  public String getWellAnnotationRef(int plateIndex, int wellIndex, int annotationRefIndex) {
-    return null;
-  }
-  /* @see MetadataRetrieve#getWellColor(int, int) */
-  public Integer getWellColor(int plateIndex, int wellIndex) {
-    return null;
-  }
-  /* @see MetadataRetrieve#getWellColumn(int, int) */
-  public NonNegativeInteger getWellColumn(int plateIndex, int wellIndex) {
-    return null;
-  }
-  /* @see MetadataRetrieve#getWellExternalDescription(int, int) */
-  public String getWellExternalDescription(int plateIndex, int wellIndex) {
-    return null;
-  }
-  /* @see MetadataRetrieve#getWellExternalIdentifier(int, int) */
-  public String getWellExternalIdentifier(int plateIndex, int wellIndex) {
-    return null;
-  }
-  /* @see MetadataRetrieve#getWellID(int, int) */
-  public String getWellID(int plateIndex, int wellIndex) {
-    return null;
-  }
-  /* @see MetadataRetrieve#getWellReagentRef(int, int) */
-  public String getWellReagentRef(int plateIndex, int wellIndex) {
-    return null;
-  }
-  /* @see MetadataRetrieve#getWellRow(int, int) */
-  public NonNegativeInteger getWellRow(int plateIndex, int wellIndex) {
-    return null;
-  }
-  /* @see MetadataRetrieve#getWellStatus(int, int) */
-  public String getWellStatus(int plateIndex, int wellIndex) {
-    return null;
-  }
-
-  // - WellAnnotationRef property retrieval -
-
-
-  // - WellSample property retrieval -
-
-  /* @see MetadataRetrieve#getWellSampleAnnotationRef(int, int, int, int) */
-  public String getWellSampleAnnotationRef(int plateIndex, int wellIndex, int wellSampleIndex, int annotationRefIndex) {
-    return null;
-  }
-  /* @see MetadataRetrieve#getWellSampleID(int, int, int) */
-  public String getWellSampleID(int plateIndex, int wellIndex, int wellSampleIndex) {
-    return null;
-  }
-  /* @see MetadataRetrieve#getWellSampleImageRef(int, int, int) */
-  public String getWellSampleImageRef(int plateIndex, int wellIndex, int wellSampleIndex) {
-    return null;
-  }
-  /* @see MetadataRetrieve#getWellSampleIndex(int, int, int) */
-  public NonNegativeInteger getWellSampleIndex(int plateIndex, int wellIndex, int wellSampleIndex) {
-    return null;
-  }
-  /* @see MetadataRetrieve#getWellSamplePositionX(int, int, int) */
-  public Double getWellSamplePositionX(int plateIndex, int wellIndex, int wellSampleIndex) {
-    return null;
-  }
-  /* @see MetadataRetrieve#getWellSamplePositionY(int, int, int) */
-  public Double getWellSamplePositionY(int plateIndex, int wellIndex, int wellSampleIndex) {
-    return null;
-  }
-  /* @see MetadataRetrieve#getWellSampleTimepoint(int, int, int) */
-  public Integer getWellSampleTimepoint(int plateIndex, int wellIndex, int wellSampleIndex) {
-    return null;
-  }
-
-  // - WellSampleAnnotationRef property retrieval -
-
-
-  // - WellSampleRef property retrieval -
-
-
-  // - XMLAnnotation property retrieval -
-
-  /* @see MetadataRetrieve#getXMLAnnotationID(int) */
-  public String getXMLAnnotationID(int xmlAnnotationIndex) {
-    return null;
-  }
-  /* @see MetadataRetrieve#getXMLAnnotationNamespace(int) */
-  public String getXMLAnnotationNamespace(int xmlAnnotationIndex) {
-    return null;
-  }
-  /* @see MetadataRetrieve#getXMLAnnotationValue(int) */
-  public String getXMLAnnotationValue(int xmlAnnotationIndex) {
-    return null;
-  }
-
-  // -- MetadataStore API methods --
-
-  /* @see MetadataStore#createRoot() */
-  public void createRoot() {
-  }
-
-  /* @see MetadataStore#getRoot() */
-  public Object getRoot() {
-    return null;
-  }
-
-  /* @see MetadataStore#setRoot(Object) */
-  public void setRoot(Object root) {
-  }
-
-  /* @see MetadataStore#setUUID() */
-  public void setUUID(String uuid) {
-  }
-
-  // - Arc property storage -
-
-  /* @see MetadataStore#setArcID(String, int, int) */
-  public void setArcID(String id, int instrumentIndex, int arcIndex) {
-  }
-
-  /* @see MetadataStore#setArcLotNumber(String, int, int) */
-  public void setArcLotNumber(String lotNumber, int instrumentIndex, int arcIndex) {
-  }
-
-  /* @see MetadataStore#setArcManufacturer(String, int, int) */
-  public void setArcManufacturer(String manufacturer, int instrumentIndex, int arcIndex) {
-  }
-
-  /* @see MetadataStore#setArcModel(String, int, int) */
-  public void setArcModel(String model, int instrumentIndex, int arcIndex) {
-  }
-
-  /* @see MetadataStore#setArcPower(Double, int, int) */
-  public void setArcPower(Double power, int instrumentIndex, int arcIndex) {
-  }
-
-  /* @see MetadataStore#setArcSerialNumber(String, int, int) */
-  public void setArcSerialNumber(String serialNumber, int instrumentIndex, int arcIndex) {
-  }
-
-  /* @see MetadataStore#setArcType(ArcType, int, int) */
-  public void setArcType(ArcType type, int instrumentIndex, int arcIndex) {
-  }
-
-  // - BooleanAnnotation property storage -
-
-  /* @see MetadataStore#setBooleanAnnotationID(String, int) */
-  public void setBooleanAnnotationID(String id, int booleanAnnotationIndex) {
-  }
-
-  /* @see MetadataStore#setBooleanAnnotationNamespace(String, int) */
-  public void setBooleanAnnotationNamespace(String namespace, int booleanAnnotationIndex) {
-  }
-
-  /* @see MetadataStore#setBooleanAnnotationValue(Boolean, int) */
-  public void setBooleanAnnotationValue(Boolean value, int booleanAnnotationIndex) {
-  }
-
-  // - Channel property storage -
-
-  /* @see MetadataStore#setChannelAcquisitionMode(AcquisitionMode, int, int) */
-  public void setChannelAcquisitionMode(AcquisitionMode acquisitionMode, int imageIndex, int channelIndex) {
-  }
-
-  /* @see MetadataStore#setChannelAnnotationRef(String, int, int, int) */
-  public void setChannelAnnotationRef(String annotationRef, int imageIndex, int channelIndex, int annotationRefIndex) {
-  }
-
-  /* @see MetadataStore#setChannelColor(Integer, int, int) */
-  public void setChannelColor(Integer color, int imageIndex, int channelIndex) {
-  }
-
-  /* @see MetadataStore#setChannelContrastMethod(ContrastMethod, int, int) */
-  public void setChannelContrastMethod(ContrastMethod contrastMethod, int imageIndex, int channelIndex) {
-  }
-
-  /* @see MetadataStore#setChannelEmissionWavelength(PositiveInteger, int, int) */
-  public void setChannelEmissionWavelength(PositiveInteger emissionWavelength, int imageIndex, int channelIndex) {
-  }
-
-  /* @see MetadataStore#setChannelExcitationWavelength(PositiveInteger, int, int) */
-  public void setChannelExcitationWavelength(PositiveInteger excitationWavelength, int imageIndex, int channelIndex) {
-  }
-
-  /* @see MetadataStore#setChannelFilterSetRef(String, int, int) */
-  public void setChannelFilterSetRef(String filterSetRef, int imageIndex, int channelIndex) {
-  }
-
-  /* @see MetadataStore#setChannelFluor(String, int, int) */
-  public void setChannelFluor(String fluor, int imageIndex, int channelIndex) {
-  }
-
-  /* @see MetadataStore#setChannelID(String, int, int) */
-  public void setChannelID(String id, int imageIndex, int channelIndex) {
-  }
-
-  /* @see MetadataStore#setChannelIlluminationType(IlluminationType, int, int) */
-  public void setChannelIlluminationType(IlluminationType illuminationType, int imageIndex, int channelIndex) {
-  }
-
-  /* @see MetadataStore#setChannelLightSourceSettingsAttenuation(PercentFraction, int, int) */
-  public void setChannelLightSourceSettingsAttenuation(PercentFraction lightSourceSettingsAttenuation, int imageIndex, int channelIndex) {
-  }
-
-  /* @see MetadataStore#setChannelLightSourceSettingsID(String, int, int) */
-  public void setChannelLightSourceSettingsID(String lightSourceSettingsID, int imageIndex, int channelIndex) {
-  }
-
-  /* @see MetadataStore#setChannelLightSourceSettingsWavelength(PositiveInteger, int, int) */
-  public void setChannelLightSourceSettingsWavelength(PositiveInteger lightSourceSettingsWavelength, int imageIndex, int channelIndex) {
-  }
-
-  /* @see MetadataStore#setChannelNDFilter(Double, int, int) */
-  public void setChannelNDFilter(Double ndFilter, int imageIndex, int channelIndex) {
-  }
-
-  /* @see MetadataStore#setChannelName(String, int, int) */
-  public void setChannelName(String name, int imageIndex, int channelIndex) {
-  }
-
-  /* @see MetadataStore#setChannelOTFRef(String, int, int) */
-  public void setChannelOTFRef(String otfRef, int imageIndex, int channelIndex) {
-  }
-
-  /* @see MetadataStore#setChannelPinholeSize(Double, int, int) */
-  public void setChannelPinholeSize(Double pinholeSize, int imageIndex, int channelIndex) {
-  }
-
-  /* @see MetadataStore#setChannelPockelCellSetting(Integer, int, int) */
-  public void setChannelPockelCellSetting(Integer pockelCellSetting, int imageIndex, int channelIndex) {
-  }
-
-  /* @see MetadataStore#setChannelSamplesPerPixel(Integer, int, int) */
-  public void setChannelSamplesPerPixel(Integer samplesPerPixel, int imageIndex, int channelIndex) {
-  }
-
-  // - ChannelAnnotationRef property storage -
-
-  // - Dataset property storage -
-
-  /* @see MetadataStore#setDatasetAnnotationRef(String, int, int) */
-  public void setDatasetAnnotationRef(String annotationRef, int datasetIndex, int annotationRefIndex) {
-  }
-
-  /* @see MetadataStore#setDatasetDescription(String, int) */
-  public void setDatasetDescription(String description, int datasetIndex) {
-  }
-
-  /* @see MetadataStore#setDatasetExperimenterRef(String, int) */
-  public void setDatasetExperimenterRef(String experimenterRef, int datasetIndex) {
-  }
-
-  /* @see MetadataStore#setDatasetGroupRef(String, int) */
-  public void setDatasetGroupRef(String groupRef, int datasetIndex) {
-  }
-
-  /* @see MetadataStore#setDatasetID(String, int) */
-  public void setDatasetID(String id, int datasetIndex) {
-  }
-
-  /* @see MetadataStore#setDatasetName(String, int) */
-  public void setDatasetName(String name, int datasetIndex) {
-  }
-
-  /* @see MetadataStore#setDatasetProjectRef(String, int, int) */
-  public void setDatasetProjectRef(String projectRef, int datasetIndex, int projectRefIndex) {
-  }
-
-  // - DatasetAnnotationRef property storage -
-
-  // - DatasetRef property storage -
-
-  // - Detector property storage -
-
-  /* @see MetadataStore#setDetectorAmplificationGain(Double, int, int) */
-  public void setDetectorAmplificationGain(Double amplificationGain, int instrumentIndex, int detectorIndex) {
-  }
-
-  /* @see MetadataStore#setDetectorGain(Double, int, int) */
-  public void setDetectorGain(Double gain, int instrumentIndex, int detectorIndex) {
-  }
-
-  /* @see MetadataStore#setDetectorID(String, int, int) */
-  public void setDetectorID(String id, int instrumentIndex, int detectorIndex) {
-  }
-
-  /* @see MetadataStore#setDetectorLotNumber(String, int, int) */
-  public void setDetectorLotNumber(String lotNumber, int instrumentIndex, int detectorIndex) {
-  }
-
-  /* @see MetadataStore#setDetectorManufacturer(String, int, int) */
-  public void setDetectorManufacturer(String manufacturer, int instrumentIndex, int detectorIndex) {
-  }
-
-  /* @see MetadataStore#setDetectorModel(String, int, int) */
-  public void setDetectorModel(String model, int instrumentIndex, int detectorIndex) {
-  }
-
-  /* @see MetadataStore#setDetectorOffset(Double, int, int) */
-  public void setDetectorOffset(Double offset, int instrumentIndex, int detectorIndex) {
-  }
-
-  /* @see MetadataStore#setDetectorSerialNumber(String, int, int) */
-  public void setDetectorSerialNumber(String serialNumber, int instrumentIndex, int detectorIndex) {
-  }
-
-  /* @see MetadataStore#setDetectorType(DetectorType, int, int) */
-  public void setDetectorType(DetectorType type, int instrumentIndex, int detectorIndex) {
-  }
-
-  /* @see MetadataStore#setDetectorVoltage(Double, int, int) */
-  public void setDetectorVoltage(Double voltage, int instrumentIndex, int detectorIndex) {
-  }
-
-  /* @see MetadataStore#setDetectorZoom(Double, int, int) */
-  public void setDetectorZoom(Double zoom, int instrumentIndex, int detectorIndex) {
-  }
-
-  // - DetectorSettings property storage -
-
-  /* @see MetadataStore#setDetectorSettingsBinning(Binning, int, int) */
-  public void setDetectorSettingsBinning(Binning binning, int imageIndex, int channelIndex) {
-  }
-
-  /* @see MetadataStore#setDetectorSettingsGain(Double, int, int) */
-  public void setDetectorSettingsGain(Double gain, int imageIndex, int channelIndex) {
-  }
-
-  /* @see MetadataStore#setDetectorSettingsID(String, int, int) */
-  public void setDetectorSettingsID(String id, int imageIndex, int channelIndex) {
-  }
-
-  /* @see MetadataStore#setDetectorSettingsOffset(Double, int, int) */
-  public void setDetectorSettingsOffset(Double offset, int imageIndex, int channelIndex) {
-  }
-
-  /* @see MetadataStore#setDetectorSettingsReadOutRate(Double, int, int) */
-  public void setDetectorSettingsReadOutRate(Double readOutRate, int imageIndex, int channelIndex) {
-  }
-
-  /* @see MetadataStore#setDetectorSettingsVoltage(Double, int, int) */
-  public void setDetectorSettingsVoltage(Double voltage, int imageIndex, int channelIndex) {
-  }
-
-  // - Dichroic property storage -
-
-  /* @see MetadataStore#setDichroicID(String, int, int) */
-  public void setDichroicID(String id, int instrumentIndex, int dichroicIndex) {
-  }
-
-  /* @see MetadataStore#setDichroicLotNumber(String, int, int) */
-  public void setDichroicLotNumber(String lotNumber, int instrumentIndex, int dichroicIndex) {
-  }
-
-  /* @see MetadataStore#setDichroicManufacturer(String, int, int) */
-  public void setDichroicManufacturer(String manufacturer, int instrumentIndex, int dichroicIndex) {
-  }
-
-  /* @see MetadataStore#setDichroicModel(String, int, int) */
-  public void setDichroicModel(String model, int instrumentIndex, int dichroicIndex) {
-  }
-
-  /* @see MetadataStore#setDichroicSerialNumber(String, int, int) */
-  public void setDichroicSerialNumber(String serialNumber, int instrumentIndex, int dichroicIndex) {
-  }
-
-  // - DoubleAnnotation property storage -
-
-  /* @see MetadataStore#setDoubleAnnotationID(String, int) */
-  public void setDoubleAnnotationID(String id, int doubleAnnotationIndex) {
-  }
-
-  /* @see MetadataStore#setDoubleAnnotationNamespace(String, int) */
-  public void setDoubleAnnotationNamespace(String namespace, int doubleAnnotationIndex) {
-  }
-
-  /* @see MetadataStore#setDoubleAnnotationValue(Double, int) */
-  public void setDoubleAnnotationValue(Double value, int doubleAnnotationIndex) {
-  }
-
-  // - Ellipse property storage -
-
-  /* @see MetadataStore#setEllipseDescription(String, int, int) */
-  public void setEllipseDescription(String description, int roiIndex, int shapeIndex) {
-  }
-
-  /* @see MetadataStore#setEllipseFill(Integer, int, int) */
-  public void setEllipseFill(Integer fill, int roiIndex, int shapeIndex) {
-  }
-
-  /* @see MetadataStore#setEllipseFontSize(Integer, int, int) */
-  public void setEllipseFontSize(Integer fontSize, int roiIndex, int shapeIndex) {
-  }
-
-  /* @see MetadataStore#setEllipseID(String, int, int) */
-  public void setEllipseID(String id, int roiIndex, int shapeIndex) {
-  }
-
-  /* @see MetadataStore#setEllipseLabel(String, int, int) */
-  public void setEllipseLabel(String label, int roiIndex, int shapeIndex) {
-  }
-
-  /* @see MetadataStore#setEllipseName(String, int, int) */
-  public void setEllipseName(String name, int roiIndex, int shapeIndex) {
-  }
-
-  /* @see MetadataStore#setEllipseRadiusX(Double, int, int) */
-  public void setEllipseRadiusX(Double radiusX, int roiIndex, int shapeIndex) {
-  }
-
-  /* @see MetadataStore#setEllipseRadiusY(Double, int, int) */
-  public void setEllipseRadiusY(Double radiusY, int roiIndex, int shapeIndex) {
-  }
-
-  /* @see MetadataStore#setEllipseStroke(Integer, int, int) */
-  public void setEllipseStroke(Integer stroke, int roiIndex, int shapeIndex) {
-  }
-
-  /* @see MetadataStore#setEllipseStrokeDashArray(String, int, int) */
-  public void setEllipseStrokeDashArray(String strokeDashArray, int roiIndex, int shapeIndex) {
-  }
-
-  /* @see MetadataStore#setEllipseStrokeWidth(Double, int, int) */
-  public void setEllipseStrokeWidth(Double strokeWidth, int roiIndex, int shapeIndex) {
-  }
-
-  /* @see MetadataStore#setEllipseTheC(Integer, int, int) */
-  public void setEllipseTheC(Integer theC, int roiIndex, int shapeIndex) {
-  }
-
-  /* @see MetadataStore#setEllipseTheT(Integer, int, int) */
-  public void setEllipseTheT(Integer theT, int roiIndex, int shapeIndex) {
-  }
-
-  /* @see MetadataStore#setEllipseTheZ(Integer, int, int) */
-  public void setEllipseTheZ(Integer theZ, int roiIndex, int shapeIndex) {
-  }
-
-  /* @see MetadataStore#setEllipseTransform(String, int, int) */
-  public void setEllipseTransform(String transform, int roiIndex, int shapeIndex) {
-  }
-
-  /* @see MetadataStore#setEllipseX(Double, int, int) */
-  public void setEllipseX(Double x, int roiIndex, int shapeIndex) {
-  }
-
-  /* @see MetadataStore#setEllipseY(Double, int, int) */
-  public void setEllipseY(Double y, int roiIndex, int shapeIndex) {
-  }
-
-  // - Experiment property storage -
-
-  /* @see MetadataStore#setExperimentDescription(String, int) */
-  public void setExperimentDescription(String description, int experimentIndex) {
-  }
-
-  /* @see MetadataStore#setExperimentExperimenterRef(String, int) */
-  public void setExperimentExperimenterRef(String experimenterRef, int experimentIndex) {
-  }
-
-  /* @see MetadataStore#setExperimentID(String, int) */
-  public void setExperimentID(String id, int experimentIndex) {
-  }
-
-  /* @see MetadataStore#setExperimentType(ExperimentType, int) */
-  public void setExperimentType(ExperimentType type, int experimentIndex) {
-  }
-
-  // - Experimenter property storage -
-
-  /* @see MetadataStore#setExperimenterAnnotationRef(String, int, int) */
-  public void setExperimenterAnnotationRef(String annotationRef, int experimenterIndex, int annotationRefIndex) {
-  }
-
-  /* @see MetadataStore#setExperimenterDisplayName(String, int) */
-  public void setExperimenterDisplayName(String displayName, int experimenterIndex) {
-  }
-
-  /* @see MetadataStore#setExperimenterEmail(String, int) */
-  public void setExperimenterEmail(String email, int experimenterIndex) {
-  }
-
-  /* @see MetadataStore#setExperimenterFirstName(String, int) */
-  public void setExperimenterFirstName(String firstName, int experimenterIndex) {
-  }
-
-  /* @see MetadataStore#setExperimenterGroupRef(String, int, int) */
-  public void setExperimenterGroupRef(String groupRef, int experimenterIndex, int groupRefIndex) {
-  }
-
-  /* @see MetadataStore#setExperimenterID(String, int) */
-  public void setExperimenterID(String id, int experimenterIndex) {
-  }
-
-  /* @see MetadataStore#setExperimenterInstitution(String, int) */
-  public void setExperimenterInstitution(String institution, int experimenterIndex) {
-  }
-
-  /* @see MetadataStore#setExperimenterLastName(String, int) */
-  public void setExperimenterLastName(String lastName, int experimenterIndex) {
-  }
-
-  /* @see MetadataStore#setExperimenterMiddleName(String, int) */
-  public void setExperimenterMiddleName(String middleName, int experimenterIndex) {
-  }
-
-  /* @see MetadataStore#setExperimenterUserName(String, int) */
-  public void setExperimenterUserName(String userName, int experimenterIndex) {
-  }
-
-  // - ExperimenterAnnotationRef property storage -
-
-  // - ExperimenterGroupRef property storage -
-
-  // - Filament property storage -
-
-  /* @see MetadataStore#setFilamentID(String, int, int) */
-  public void setFilamentID(String id, int instrumentIndex, int filamentIndex) {
-  }
-
-  /* @see MetadataStore#setFilamentLotNumber(String, int, int) */
-  public void setFilamentLotNumber(String lotNumber, int instrumentIndex, int filamentIndex) {
-  }
-
-  /* @see MetadataStore#setFilamentManufacturer(String, int, int) */
-  public void setFilamentManufacturer(String manufacturer, int instrumentIndex, int filamentIndex) {
-  }
-
-  /* @see MetadataStore#setFilamentModel(String, int, int) */
-  public void setFilamentModel(String model, int instrumentIndex, int filamentIndex) {
-  }
-
-  /* @see MetadataStore#setFilamentPower(Double, int, int) */
-  public void setFilamentPower(Double power, int instrumentIndex, int filamentIndex) {
-  }
-
-  /* @see MetadataStore#setFilamentSerialNumber(String, int, int) */
-  public void setFilamentSerialNumber(String serialNumber, int instrumentIndex, int filamentIndex) {
-  }
-
-  /* @see MetadataStore#setFilamentType(FilamentType, int, int) */
-  public void setFilamentType(FilamentType type, int instrumentIndex, int filamentIndex) {
-  }
-
-  // - FileAnnotation property storage -
-
-  /* @see MetadataStore#setFileAnnotationBinaryFileFileName(String, int) */
-  public void setFileAnnotationBinaryFileFileName(String binaryFileFileName, int fileAnnotationIndex) {
-  }
-
-  /* @see MetadataStore#setFileAnnotationBinaryFileMIMEType(String, int) */
-  public void setFileAnnotationBinaryFileMIMEType(String binaryFileMIMEType, int fileAnnotationIndex) {
-  }
-
-  /* @see MetadataStore#setFileAnnotationBinaryFileSize(Integer, int) */
-  public void setFileAnnotationBinaryFileSize(Integer binaryFileSize, int fileAnnotationIndex) {
-  }
-
-  /* @see MetadataStore#setFileAnnotationID(String, int) */
-  public void setFileAnnotationID(String id, int fileAnnotationIndex) {
-  }
-
-  /* @see MetadataStore#setFileAnnotationNamespace(String, int) */
-  public void setFileAnnotationNamespace(String namespace, int fileAnnotationIndex) {
-  }
-
-  // - Filter property storage -
-
-  /* @see MetadataStore#setFilterFilterWheel(String, int, int) */
-  public void setFilterFilterWheel(String filterWheel, int instrumentIndex, int filterIndex) {
-  }
-
-  /* @see MetadataStore#setFilterID(String, int, int) */
-  public void setFilterID(String id, int instrumentIndex, int filterIndex) {
-  }
-
-  /* @see MetadataStore#setFilterLotNumber(String, int, int) */
-  public void setFilterLotNumber(String lotNumber, int instrumentIndex, int filterIndex) {
-  }
-
-  /* @see MetadataStore#setFilterManufacturer(String, int, int) */
-  public void setFilterManufacturer(String manufacturer, int instrumentIndex, int filterIndex) {
-  }
-
-  /* @see MetadataStore#setFilterModel(String, int, int) */
-  public void setFilterModel(String model, int instrumentIndex, int filterIndex) {
-  }
-
-  /* @see MetadataStore#setFilterSerialNumber(String, int, int) */
-  public void setFilterSerialNumber(String serialNumber, int instrumentIndex, int filterIndex) {
-  }
-
-  /* @see MetadataStore#setFilterType(FilterType, int, int) */
-  public void setFilterType(FilterType type, int instrumentIndex, int filterIndex) {
-  }
-
-  // - FilterSet property storage -
-
-  /* @see MetadataStore#setFilterSetDichroicRef(String, int, int) */
-  public void setFilterSetDichroicRef(String dichroicRef, int instrumentIndex, int filterSetIndex) {
-  }
-
-  /* @see MetadataStore#setFilterSetEmissionFilterRef(String, int, int, int) */
-  public void setFilterSetEmissionFilterRef(String emissionFilterRef, int instrumentIndex, int filterSetIndex, int emissionFilterRefIndex) {
-  }
-
-  /* @see MetadataStore#setFilterSetExcitationFilterRef(String, int, int, int) */
-  public void setFilterSetExcitationFilterRef(String excitationFilterRef, int instrumentIndex, int filterSetIndex, int excitationFilterRefIndex) {
-  }
-
-  /* @see MetadataStore#setFilterSetID(String, int, int) */
-  public void setFilterSetID(String id, int instrumentIndex, int filterSetIndex) {
-  }
-
-  /* @see MetadataStore#setFilterSetLotNumber(String, int, int) */
-  public void setFilterSetLotNumber(String lotNumber, int instrumentIndex, int filterSetIndex) {
-  }
-
-  /* @see MetadataStore#setFilterSetManufacturer(String, int, int) */
-  public void setFilterSetManufacturer(String manufacturer, int instrumentIndex, int filterSetIndex) {
-  }
-
-  /* @see MetadataStore#setFilterSetModel(String, int, int) */
-  public void setFilterSetModel(String model, int instrumentIndex, int filterSetIndex) {
-  }
-
-  /* @see MetadataStore#setFilterSetSerialNumber(String, int, int) */
-  public void setFilterSetSerialNumber(String serialNumber, int instrumentIndex, int filterSetIndex) {
-  }
-
-  // - FilterSetEmissionFilterRef property storage -
-
-  // - FilterSetExcitationFilterRef property storage -
-
-  // - Group property storage -
-
-  /* @see MetadataStore#setGroupContact(String, int) */
-  public void setGroupContact(String contact, int groupIndex) {
-  }
-
-  /* @see MetadataStore#setGroupDescription(String, int) */
-  public void setGroupDescription(String description, int groupIndex) {
-  }
-
-  /* @see MetadataStore#setGroupID(String, int) */
-  public void setGroupID(String id, int groupIndex) {
-  }
-
-  /* @see MetadataStore#setGroupLeader(String, int) */
-  public void setGroupLeader(String leader, int groupIndex) {
-  }
-
-  /* @see MetadataStore#setGroupName(String, int) */
-  public void setGroupName(String name, int groupIndex) {
-  }
-
-  // - Image property storage -
-
-  /* @see MetadataStore#setImageAcquiredDate(String, int) */
-  public void setImageAcquiredDate(String acquiredDate, int imageIndex) {
-  }
-
-  /* @see MetadataStore#setImageAnnotationRef(String, int, int) */
-  public void setImageAnnotationRef(String annotationRef, int imageIndex, int annotationRefIndex) {
-  }
-
-  /* @see MetadataStore#setImageDatasetRef(String, int, int) */
-  public void setImageDatasetRef(String datasetRef, int imageIndex, int datasetRefIndex) {
-  }
-
-  /* @see MetadataStore#setImageDescription(String, int) */
-  public void setImageDescription(String description, int imageIndex) {
-  }
-
-  /* @see MetadataStore#setImageExperimentRef(String, int) */
-  public void setImageExperimentRef(String experimentRef, int imageIndex) {
-  }
-
-  /* @see MetadataStore#setImageExperimenterRef(String, int) */
-  public void setImageExperimenterRef(String experimenterRef, int imageIndex) {
-  }
-
-  /* @see MetadataStore#setImageGroupRef(String, int) */
-  public void setImageGroupRef(String groupRef, int imageIndex) {
-  }
-
-  /* @see MetadataStore#setImageID(String, int) */
-  public void setImageID(String id, int imageIndex) {
-  }
-
-  /* @see MetadataStore#setImageInstrumentRef(String, int) */
-  public void setImageInstrumentRef(String instrumentRef, int imageIndex) {
-  }
-
-  /* @see MetadataStore#setImageMicrobeamManipulationRef(String, int, int) */
-  public void setImageMicrobeamManipulationRef(String microbeamManipulationRef, int imageIndex, int microbeamManipulationRefIndex) {
-  }
-
-  /* @see MetadataStore#setImageName(String, int) */
-  public void setImageName(String name, int imageIndex) {
-  }
-
-  /* @see MetadataStore#setImageObjectiveSettingsCorrectionCollar(Double, int) */
-  public void setImageObjectiveSettingsCorrectionCollar(Double objectiveSettingsCorrectionCollar, int imageIndex) {
-  }
-
-  /* @see MetadataStore#setImageObjectiveSettingsID(String, int) */
-  public void setImageObjectiveSettingsID(String objectiveSettingsID, int imageIndex) {
-  }
-
-  /* @see MetadataStore#setImageObjectiveSettingsMedium(Medium, int) */
-  public void setImageObjectiveSettingsMedium(Medium objectiveSettingsMedium, int imageIndex) {
-  }
-
-  /* @see MetadataStore#setImageObjectiveSettingsRefractiveIndex(Double, int) */
-  public void setImageObjectiveSettingsRefractiveIndex(Double objectiveSettingsRefractiveIndex, int imageIndex) {
-  }
-
-  /* @see MetadataStore#setImageROIRef(String, int, int) */
-  public void setImageROIRef(String roiRef, int imageIndex, int roiRefIndex) {
-  }
-
-  // - ImageAnnotationRef property storage -
-
-  // - ImageROIRef property storage -
-
-  // - ImagingEnvironment property storage -
-
-  /* @see MetadataStore#setImagingEnvironmentAirPressure(Double, int) */
-  public void setImagingEnvironmentAirPressure(Double airPressure, int imageIndex) {
-  }
-
-  /* @see MetadataStore#setImagingEnvironmentCO2Percent(PercentFraction, int) */
-  public void setImagingEnvironmentCO2Percent(PercentFraction cO2Percent, int imageIndex) {
-  }
-
-  /* @see MetadataStore#setImagingEnvironmentHumidity(PercentFraction, int) */
-  public void setImagingEnvironmentHumidity(PercentFraction humidity, int imageIndex) {
-  }
-
-  /* @see MetadataStore#setImagingEnvironmentTemperature(Double, int) */
-  public void setImagingEnvironmentTemperature(Double temperature, int imageIndex) {
-  }
-
-  // - Instrument property storage -
-
-  /* @see MetadataStore#setInstrumentID(String, int) */
-  public void setInstrumentID(String id, int instrumentIndex) {
-  }
-
-  // - Laser property storage -
-
-  /* @see MetadataStore#setLaserFrequencyMultiplication(PositiveInteger, int, int) */
-  public void setLaserFrequencyMultiplication(PositiveInteger frequencyMultiplication, int instrumentIndex, int laserIndex) {
-  }
-
-  /* @see MetadataStore#setLaserID(String, int, int) */
-  public void setLaserID(String id, int instrumentIndex, int laserIndex) {
-  }
-
-  /* @see MetadataStore#setLaserLaserMedium(LaserMedium, int, int) */
-  public void setLaserLaserMedium(LaserMedium laserMedium, int instrumentIndex, int laserIndex) {
-  }
-
-  /* @see MetadataStore#setLaserLotNumber(String, int, int) */
-  public void setLaserLotNumber(String lotNumber, int instrumentIndex, int laserIndex) {
-  }
-
-  /* @see MetadataStore#setLaserManufacturer(String, int, int) */
-  public void setLaserManufacturer(String manufacturer, int instrumentIndex, int laserIndex) {
-  }
-
-  /* @see MetadataStore#setLaserModel(String, int, int) */
-  public void setLaserModel(String model, int instrumentIndex, int laserIndex) {
-  }
-
-  /* @see MetadataStore#setLaserPockelCell(Boolean, int, int) */
-  public void setLaserPockelCell(Boolean pockelCell, int instrumentIndex, int laserIndex) {
-  }
-
-  /* @see MetadataStore#setLaserPower(Double, int, int) */
-  public void setLaserPower(Double power, int instrumentIndex, int laserIndex) {
-  }
-
-  /* @see MetadataStore#setLaserPulse(Pulse, int, int) */
-  public void setLaserPulse(Pulse pulse, int instrumentIndex, int laserIndex) {
-  }
-
-  /* @see MetadataStore#setLaserPump(String, int, int) */
-  public void setLaserPump(String pump, int instrumentIndex, int laserIndex) {
-  }
-
-  /* @see MetadataStore#setLaserRepetitionRate(Double, int, int) */
-  public void setLaserRepetitionRate(Double repetitionRate, int instrumentIndex, int laserIndex) {
-  }
-
-  /* @see MetadataStore#setLaserSerialNumber(String, int, int) */
-  public void setLaserSerialNumber(String serialNumber, int instrumentIndex, int laserIndex) {
-  }
-
-  /* @see MetadataStore#setLaserTuneable(Boolean, int, int) */
-  public void setLaserTuneable(Boolean tuneable, int instrumentIndex, int laserIndex) {
-  }
-
-  /* @see MetadataStore#setLaserType(LaserType, int, int) */
-  public void setLaserType(LaserType type, int instrumentIndex, int laserIndex) {
-  }
-
-  /* @see MetadataStore#setLaserWavelength(PositiveInteger, int, int) */
-  public void setLaserWavelength(PositiveInteger wavelength, int instrumentIndex, int laserIndex) {
-  }
-
-  // - LightEmittingDiode property storage -
-
-  /* @see MetadataStore#setLightEmittingDiodeID(String, int, int) */
-  public void setLightEmittingDiodeID(String id, int instrumentIndex, int lightEmittingDiodeIndex) {
-  }
-
-  /* @see MetadataStore#setLightEmittingDiodeLotNumber(String, int, int) */
-  public void setLightEmittingDiodeLotNumber(String lotNumber, int instrumentIndex, int lightEmittingDiodeIndex) {
-  }
-
-  /* @see MetadataStore#setLightEmittingDiodeManufacturer(String, int, int) */
-  public void setLightEmittingDiodeManufacturer(String manufacturer, int instrumentIndex, int lightEmittingDiodeIndex) {
-  }
-
-  /* @see MetadataStore#setLightEmittingDiodeModel(String, int, int) */
-  public void setLightEmittingDiodeModel(String model, int instrumentIndex, int lightEmittingDiodeIndex) {
-  }
-
-  /* @see MetadataStore#setLightEmittingDiodePower(Double, int, int) */
-  public void setLightEmittingDiodePower(Double power, int instrumentIndex, int lightEmittingDiodeIndex) {
-  }
-
-  /* @see MetadataStore#setLightEmittingDiodeSerialNumber(String, int, int) */
-  public void setLightEmittingDiodeSerialNumber(String serialNumber, int instrumentIndex, int lightEmittingDiodeIndex) {
-  }
-
-  // - LightPath property storage -
-
-  /* @see MetadataStore#setLightPathDichroicRef(String, int, int) */
-  public void setLightPathDichroicRef(String dichroicRef, int imageIndex, int channelIndex) {
-  }
-
-  /* @see MetadataStore#setLightPathEmissionFilterRef(String, int, int, int) */
-  public void setLightPathEmissionFilterRef(String emissionFilterRef, int imageIndex, int channelIndex, int emissionFilterRefIndex) {
-  }
-
-  /* @see MetadataStore#setLightPathExcitationFilterRef(String, int, int, int) */
-  public void setLightPathExcitationFilterRef(String excitationFilterRef, int imageIndex, int channelIndex, int excitationFilterRefIndex) {
-  }
-
-  // - LightPathEmissionFilterRef property storage -
-
-  // - LightPathExcitationFilterRef property storage -
-
-  // - Line property storage -
-
-  /* @see MetadataStore#setLineDescription(String, int, int) */
-  public void setLineDescription(String description, int roiIndex, int shapeIndex) {
-  }
-
-  /* @see MetadataStore#setLineFill(Integer, int, int) */
-  public void setLineFill(Integer fill, int roiIndex, int shapeIndex) {
-  }
-
-  /* @see MetadataStore#setLineFontSize(Integer, int, int) */
-  public void setLineFontSize(Integer fontSize, int roiIndex, int shapeIndex) {
-  }
-
-  /* @see MetadataStore#setLineID(String, int, int) */
-  public void setLineID(String id, int roiIndex, int shapeIndex) {
-  }
-
-  /* @see MetadataStore#setLineLabel(String, int, int) */
-  public void setLineLabel(String label, int roiIndex, int shapeIndex) {
-  }
-
-  /* @see MetadataStore#setLineName(String, int, int) */
-  public void setLineName(String name, int roiIndex, int shapeIndex) {
-  }
-
-  /* @see MetadataStore#setLineStroke(Integer, int, int) */
-  public void setLineStroke(Integer stroke, int roiIndex, int shapeIndex) {
-  }
-
-  /* @see MetadataStore#setLineStrokeDashArray(String, int, int) */
-  public void setLineStrokeDashArray(String strokeDashArray, int roiIndex, int shapeIndex) {
-  }
-
-  /* @see MetadataStore#setLineStrokeWidth(Double, int, int) */
-  public void setLineStrokeWidth(Double strokeWidth, int roiIndex, int shapeIndex) {
-  }
-
-  /* @see MetadataStore#setLineTheC(Integer, int, int) */
-  public void setLineTheC(Integer theC, int roiIndex, int shapeIndex) {
-  }
-
-  /* @see MetadataStore#setLineTheT(Integer, int, int) */
-  public void setLineTheT(Integer theT, int roiIndex, int shapeIndex) {
-  }
-
-  /* @see MetadataStore#setLineTheZ(Integer, int, int) */
-  public void setLineTheZ(Integer theZ, int roiIndex, int shapeIndex) {
-  }
-
-  /* @see MetadataStore#setLineTransform(String, int, int) */
-  public void setLineTransform(String transform, int roiIndex, int shapeIndex) {
-  }
-
-  /* @see MetadataStore#setLineX1(Double, int, int) */
-  public void setLineX1(Double x1, int roiIndex, int shapeIndex) {
-  }
-
-  /* @see MetadataStore#setLineX2(Double, int, int) */
-  public void setLineX2(Double x2, int roiIndex, int shapeIndex) {
-  }
-
-  /* @see MetadataStore#setLineY1(Double, int, int) */
-  public void setLineY1(Double y1, int roiIndex, int shapeIndex) {
-  }
-
-  /* @see MetadataStore#setLineY2(Double, int, int) */
-  public void setLineY2(Double y2, int roiIndex, int shapeIndex) {
-  }
-
-  // - ListAnnotation property storage -
-
-  /* @see MetadataStore#setListAnnotationAnnotationRef(String, int, int) */
-  public void setListAnnotationAnnotationRef(String annotationRef, int listAnnotationIndex, int annotationRefIndex) {
-  }
-
-  /* @see MetadataStore#setListAnnotationID(String, int) */
-  public void setListAnnotationID(String id, int listAnnotationIndex) {
-  }
-
-  /* @see MetadataStore#setListAnnotationNamespace(String, int) */
-  public void setListAnnotationNamespace(String namespace, int listAnnotationIndex) {
-  }
-
-  // - ListAnnotationAnnotationRef property storage -
-
-  // - LongAnnotation property storage -
-
-  /* @see MetadataStore#setLongAnnotationID(String, int) */
-  public void setLongAnnotationID(String id, int longAnnotationIndex) {
-  }
-
-  /* @see MetadataStore#setLongAnnotationNamespace(String, int) */
-  public void setLongAnnotationNamespace(String namespace, int longAnnotationIndex) {
-  }
-
-  /* @see MetadataStore#setLongAnnotationValue(Long, int) */
-  public void setLongAnnotationValue(Long value, int longAnnotationIndex) {
-  }
-
-  // - Mask property storage -
-
-  /* @see MetadataStore#setMaskDescription(String, int, int) */
-  public void setMaskDescription(String description, int roiIndex, int shapeIndex) {
-  }
-
-  /* @see MetadataStore#setMaskFill(Integer, int, int) */
-  public void setMaskFill(Integer fill, int roiIndex, int shapeIndex) {
-  }
-
-  /* @see MetadataStore#setMaskFontSize(Integer, int, int) */
-  public void setMaskFontSize(Integer fontSize, int roiIndex, int shapeIndex) {
-  }
-
-  /* @see MetadataStore#setMaskID(String, int, int) */
-  public void setMaskID(String id, int roiIndex, int shapeIndex) {
-  }
-
-  /* @see MetadataStore#setMaskLabel(String, int, int) */
-  public void setMaskLabel(String label, int roiIndex, int shapeIndex) {
-  }
-
-  /* @see MetadataStore#setMaskName(String, int, int) */
-  public void setMaskName(String name, int roiIndex, int shapeIndex) {
-  }
-
-  /* @see MetadataStore#setMaskStroke(Integer, int, int) */
-  public void setMaskStroke(Integer stroke, int roiIndex, int shapeIndex) {
-  }
-
-  /* @see MetadataStore#setMaskStrokeDashArray(String, int, int) */
-  public void setMaskStrokeDashArray(String strokeDashArray, int roiIndex, int shapeIndex) {
-  }
-
-  /* @see MetadataStore#setMaskStrokeWidth(Double, int, int) */
-  public void setMaskStrokeWidth(Double strokeWidth, int roiIndex, int shapeIndex) {
-  }
-
-  /* @see MetadataStore#setMaskTheC(Integer, int, int) */
-  public void setMaskTheC(Integer theC, int roiIndex, int shapeIndex) {
-  }
-
-  /* @see MetadataStore#setMaskTheT(Integer, int, int) */
-  public void setMaskTheT(Integer theT, int roiIndex, int shapeIndex) {
-  }
-
-  /* @see MetadataStore#setMaskTheZ(Integer, int, int) */
-  public void setMaskTheZ(Integer theZ, int roiIndex, int shapeIndex) {
-  }
-
-  /* @see MetadataStore#setMaskTransform(String, int, int) */
-  public void setMaskTransform(String transform, int roiIndex, int shapeIndex) {
-  }
-
-  /* @see MetadataStore#setMaskX(Double, int, int) */
-  public void setMaskX(Double x, int roiIndex, int shapeIndex) {
-  }
-
-  /* @see MetadataStore#setMaskY(Double, int, int) */
-  public void setMaskY(Double y, int roiIndex, int shapeIndex) {
-  }
-
-  // - MicrobeamManipulation property storage -
-
-  /* @see MetadataStore#setMicrobeamManipulationExperimenterRef(String, int, int) */
-  public void setMicrobeamManipulationExperimenterRef(String experimenterRef, int experimentIndex, int microbeamManipulationIndex) {
-  }
-
-  /* @see MetadataStore#setMicrobeamManipulationID(String, int, int) */
-  public void setMicrobeamManipulationID(String id, int experimentIndex, int microbeamManipulationIndex) {
-  }
-
-  /* @see MetadataStore#setMicrobeamManipulationROIRef(String, int, int, int) */
-  public void setMicrobeamManipulationROIRef(String roiRef, int experimentIndex, int microbeamManipulationIndex, int roiRefIndex) {
-  }
-
-  /* @see MetadataStore#setMicrobeamManipulationType(MicrobeamManipulationType, int, int) */
-  public void setMicrobeamManipulationType(MicrobeamManipulationType type, int experimentIndex, int microbeamManipulationIndex) {
-  }
-
-  // - MicrobeamManipulationLightSourceSettings property storage -
-
-  /* @see MetadataStore#setMicrobeamManipulationLightSourceSettingsAttenuation(PercentFraction, int, int, int) */
-  public void setMicrobeamManipulationLightSourceSettingsAttenuation(PercentFraction attenuation, int experimentIndex, int microbeamManipulationIndex, int lightSourceSettingsIndex) {
-  }
-
-  /* @see MetadataStore#setMicrobeamManipulationLightSourceSettingsID(String, int, int, int) */
-  public void setMicrobeamManipulationLightSourceSettingsID(String id, int experimentIndex, int microbeamManipulationIndex, int lightSourceSettingsIndex) {
-  }
-
-  /* @see MetadataStore#setMicrobeamManipulationLightSourceSettingsWavelength(PositiveInteger, int, int, int) */
-  public void setMicrobeamManipulationLightSourceSettingsWavelength(PositiveInteger wavelength, int experimentIndex, int microbeamManipulationIndex, int lightSourceSettingsIndex) {
-  }
-
-  // - MicrobeamManipulationROIRef property storage -
-
-  // - MicrobeamManipulationRef property storage -
-
-  // - Microscope property storage -
-
-  /* @see MetadataStore#setMicroscopeLotNumber(String, int) */
-  public void setMicroscopeLotNumber(String lotNumber, int instrumentIndex) {
-  }
-
-  /* @see MetadataStore#setMicroscopeManufacturer(String, int) */
-  public void setMicroscopeManufacturer(String manufacturer, int instrumentIndex) {
-  }
-
-  /* @see MetadataStore#setMicroscopeModel(String, int) */
-  public void setMicroscopeModel(String model, int instrumentIndex) {
-  }
-
-  /* @see MetadataStore#setMicroscopeSerialNumber(String, int) */
-  public void setMicroscopeSerialNumber(String serialNumber, int instrumentIndex) {
-  }
-
-  /* @see MetadataStore#setMicroscopeType(MicroscopeType, int) */
-  public void setMicroscopeType(MicroscopeType type, int instrumentIndex) {
-  }
-
-  // - OTF property storage -
-
-  /* @see MetadataStore#setOTFBinaryFileFileName(String, int, int) */
-  public void setOTFBinaryFileFileName(String binaryFileFileName, int instrumentIndex, int otfIndex) {
-  }
-
-  /* @see MetadataStore#setOTFBinaryFileMIMEType(String, int, int) */
-  public void setOTFBinaryFileMIMEType(String binaryFileMIMEType, int instrumentIndex, int otfIndex) {
-  }
-
-  /* @see MetadataStore#setOTFBinaryFileSize(Integer, int, int) */
-  public void setOTFBinaryFileSize(Integer binaryFileSize, int instrumentIndex, int otfIndex) {
-  }
-
-  /* @see MetadataStore#setOTFFilterSetRef(String, int, int) */
-  public void setOTFFilterSetRef(String filterSetRef, int instrumentIndex, int otfIndex) {
-  }
-
-  /* @see MetadataStore#setOTFID(String, int, int) */
-  public void setOTFID(String id, int instrumentIndex, int otfIndex) {
-  }
-
-  /* @see MetadataStore#setOTFObjectiveSettingsCorrectionCollar(Double, int, int) */
-  public void setOTFObjectiveSettingsCorrectionCollar(Double objectiveSettingsCorrectionCollar, int instrumentIndex, int otfIndex) {
-  }
-
-  /* @see MetadataStore#setOTFObjectiveSettingsID(String, int, int) */
-  public void setOTFObjectiveSettingsID(String objectiveSettingsID, int instrumentIndex, int otfIndex) {
-  }
-
-  /* @see MetadataStore#setOTFObjectiveSettingsMedium(Medium, int, int) */
-  public void setOTFObjectiveSettingsMedium(Medium objectiveSettingsMedium, int instrumentIndex, int otfIndex) {
-  }
-
-  /* @see MetadataStore#setOTFObjectiveSettingsRefractiveIndex(Double, int, int) */
-  public void setOTFObjectiveSettingsRefractiveIndex(Double objectiveSettingsRefractiveIndex, int instrumentIndex, int otfIndex) {
-  }
-
-  /* @see MetadataStore#setOTFOpticalAxisAveraged(Boolean, int, int) */
-  public void setOTFOpticalAxisAveraged(Boolean opticalAxisAveraged, int instrumentIndex, int otfIndex) {
-  }
-
-  /* @see MetadataStore#setOTFSizeX(PositiveInteger, int, int) */
-  public void setOTFSizeX(PositiveInteger sizeX, int instrumentIndex, int otfIndex) {
-  }
-
-  /* @see MetadataStore#setOTFSizeY(PositiveInteger, int, int) */
-  public void setOTFSizeY(PositiveInteger sizeY, int instrumentIndex, int otfIndex) {
-  }
-
-  /* @see MetadataStore#setOTFType(PixelType, int, int) */
-  public void setOTFType(PixelType type, int instrumentIndex, int otfIndex) {
-  }
-
-  // - Objective property storage -
-
-  /* @see MetadataStore#setObjectiveCalibratedMagnification(Double, int, int) */
-  public void setObjectiveCalibratedMagnification(Double calibratedMagnification, int instrumentIndex, int objectiveIndex) {
-  }
-
-  /* @see MetadataStore#setObjectiveCorrection(Correction, int, int) */
-  public void setObjectiveCorrection(Correction correction, int instrumentIndex, int objectiveIndex) {
-  }
-
-  /* @see MetadataStore#setObjectiveID(String, int, int) */
-  public void setObjectiveID(String id, int instrumentIndex, int objectiveIndex) {
-  }
-
-  /* @see MetadataStore#setObjectiveImmersion(Immersion, int, int) */
-  public void setObjectiveImmersion(Immersion immersion, int instrumentIndex, int objectiveIndex) {
-  }
-
-  /* @see MetadataStore#setObjectiveIris(Boolean, int, int) */
-  public void setObjectiveIris(Boolean iris, int instrumentIndex, int objectiveIndex) {
-  }
-
-  /* @see MetadataStore#setObjectiveLensNA(Double, int, int) */
-  public void setObjectiveLensNA(Double lensNA, int instrumentIndex, int objectiveIndex) {
-  }
-
-  /* @see MetadataStore#setObjectiveLotNumber(String, int, int) */
-  public void setObjectiveLotNumber(String lotNumber, int instrumentIndex, int objectiveIndex) {
-  }
-
-  /* @see MetadataStore#setObjectiveManufacturer(String, int, int) */
-  public void setObjectiveManufacturer(String manufacturer, int instrumentIndex, int objectiveIndex) {
-  }
-
-  /* @see MetadataStore#setObjectiveModel(String, int, int) */
-  public void setObjectiveModel(String model, int instrumentIndex, int objectiveIndex) {
-  }
-
-  /* @see MetadataStore#setObjectiveNominalMagnification(Integer, int, int) */
-  public void setObjectiveNominalMagnification(Integer nominalMagnification, int instrumentIndex, int objectiveIndex) {
-  }
-
-  /* @see MetadataStore#setObjectiveSerialNumber(String, int, int) */
-  public void setObjectiveSerialNumber(String serialNumber, int instrumentIndex, int objectiveIndex) {
-  }
-
-  /* @see MetadataStore#setObjectiveWorkingDistance(Double, int, int) */
-  public void setObjectiveWorkingDistance(Double workingDistance, int instrumentIndex, int objectiveIndex) {
-  }
-
-  // - Path property storage -
-
-  /* @see MetadataStore#setPathDefinition(String, int, int) */
-  public void setPathDefinition(String definition, int roiIndex, int shapeIndex) {
-  }
-
-  /* @see MetadataStore#setPathDescription(String, int, int) */
-  public void setPathDescription(String description, int roiIndex, int shapeIndex) {
-  }
-
-  /* @see MetadataStore#setPathFill(Integer, int, int) */
-  public void setPathFill(Integer fill, int roiIndex, int shapeIndex) {
-  }
-
-  /* @see MetadataStore#setPathFontSize(Integer, int, int) */
-  public void setPathFontSize(Integer fontSize, int roiIndex, int shapeIndex) {
-  }
-
-  /* @see MetadataStore#setPathID(String, int, int) */
-  public void setPathID(String id, int roiIndex, int shapeIndex) {
-  }
-
-  /* @see MetadataStore#setPathLabel(String, int, int) */
-  public void setPathLabel(String label, int roiIndex, int shapeIndex) {
-  }
-
-  /* @see MetadataStore#setPathName(String, int, int) */
-  public void setPathName(String name, int roiIndex, int shapeIndex) {
-  }
-
-  /* @see MetadataStore#setPathStroke(Integer, int, int) */
-  public void setPathStroke(Integer stroke, int roiIndex, int shapeIndex) {
-  }
-
-  /* @see MetadataStore#setPathStrokeDashArray(String, int, int) */
-  public void setPathStrokeDashArray(String strokeDashArray, int roiIndex, int shapeIndex) {
-  }
-
-  /* @see MetadataStore#setPathStrokeWidth(Double, int, int) */
-  public void setPathStrokeWidth(Double strokeWidth, int roiIndex, int shapeIndex) {
-  }
-
-  /* @see MetadataStore#setPathTheC(Integer, int, int) */
-  public void setPathTheC(Integer theC, int roiIndex, int shapeIndex) {
-  }
-
-  /* @see MetadataStore#setPathTheT(Integer, int, int) */
-  public void setPathTheT(Integer theT, int roiIndex, int shapeIndex) {
-  }
-
-  /* @see MetadataStore#setPathTheZ(Integer, int, int) */
-  public void setPathTheZ(Integer theZ, int roiIndex, int shapeIndex) {
-  }
-
-  /* @see MetadataStore#setPathTransform(String, int, int) */
-  public void setPathTransform(String transform, int roiIndex, int shapeIndex) {
-  }
-
-  // - Pixels property storage -
-
-  /* @see MetadataStore#setPixelsAnnotationRef(String, int, int) */
-  public void setPixelsAnnotationRef(String annotationRef, int imageIndex, int annotationRefIndex) {
-  }
-
-  /* @see MetadataStore#setPixelsDimensionOrder(DimensionOrder, int) */
-  public void setPixelsDimensionOrder(DimensionOrder dimensionOrder, int imageIndex) {
-  }
-
-  /* @see MetadataStore#setPixelsID(String, int) */
-  public void setPixelsID(String id, int imageIndex) {
-  }
-
-  /* @see MetadataStore#setPixelsPhysicalSizeX(Double, int) */
-  public void setPixelsPhysicalSizeX(Double physicalSizeX, int imageIndex) {
-  }
-
-  /* @see MetadataStore#setPixelsPhysicalSizeY(Double, int) */
-  public void setPixelsPhysicalSizeY(Double physicalSizeY, int imageIndex) {
-  }
-
-  /* @see MetadataStore#setPixelsPhysicalSizeZ(Double, int) */
-  public void setPixelsPhysicalSizeZ(Double physicalSizeZ, int imageIndex) {
-  }
-
-  /* @see MetadataStore#setPixelsSizeC(PositiveInteger, int) */
-  public void setPixelsSizeC(PositiveInteger sizeC, int imageIndex) {
-  }
-
-  /* @see MetadataStore#setPixelsSizeT(PositiveInteger, int) */
-  public void setPixelsSizeT(PositiveInteger sizeT, int imageIndex) {
-  }
-
-  /* @see MetadataStore#setPixelsSizeX(PositiveInteger, int) */
-  public void setPixelsSizeX(PositiveInteger sizeX, int imageIndex) {
-  }
-
-  /* @see MetadataStore#setPixelsSizeY(PositiveInteger, int) */
-  public void setPixelsSizeY(PositiveInteger sizeY, int imageIndex) {
-  }
-
-  /* @see MetadataStore#setPixelsSizeZ(PositiveInteger, int) */
-  public void setPixelsSizeZ(PositiveInteger sizeZ, int imageIndex) {
-  }
-
-  /* @see MetadataStore#setPixelsTimeIncrement(Double, int) */
-  public void setPixelsTimeIncrement(Double timeIncrement, int imageIndex) {
-  }
-
-  /* @see MetadataStore#setPixelsType(PixelType, int) */
-  public void setPixelsType(PixelType type, int imageIndex) {
-  }
-
-  // - PixelsAnnotationRef property storage -
-
-  // - PixelsBinData property storage -
-
-  /* @see MetadataStore#setPixelsBinDataBigEndian(Boolean, int, int) */
-  public void setPixelsBinDataBigEndian(Boolean bigEndian, int imageIndex, int binDataIndex) {
-  }
-
-  // - Plane property storage -
-
-  /* @see MetadataStore#setPlaneAnnotationRef(String, int, int, int) */
-  public void setPlaneAnnotationRef(String annotationRef, int imageIndex, int planeIndex, int annotationRefIndex) {
-  }
-
-  /* @see MetadataStore#setPlaneDeltaT(Double, int, int) */
-  public void setPlaneDeltaT(Double deltaT, int imageIndex, int planeIndex) {
-  }
-
-  /* @see MetadataStore#setPlaneExposureTime(Double, int, int) */
-  public void setPlaneExposureTime(Double exposureTime, int imageIndex, int planeIndex) {
-  }
-
-  /* @see MetadataStore#setPlaneHashSHA1(String, int, int) */
-  public void setPlaneHashSHA1(String hashSHA1, int imageIndex, int planeIndex) {
-  }
-
-  /* @see MetadataStore#setPlanePositionX(Double, int, int) */
-  public void setPlanePositionX(Double positionX, int imageIndex, int planeIndex) {
-  }
-
-  /* @see MetadataStore#setPlanePositionY(Double, int, int) */
-  public void setPlanePositionY(Double positionY, int imageIndex, int planeIndex) {
-  }
-
-  /* @see MetadataStore#setPlanePositionZ(Double, int, int) */
-  public void setPlanePositionZ(Double positionZ, int imageIndex, int planeIndex) {
-  }
-
-  /* @see MetadataStore#setPlaneTheC(Integer, int, int) */
-  public void setPlaneTheC(Integer theC, int imageIndex, int planeIndex) {
-  }
-
-  /* @see MetadataStore#setPlaneTheT(Integer, int, int) */
-  public void setPlaneTheT(Integer theT, int imageIndex, int planeIndex) {
-  }
-
-  /* @see MetadataStore#setPlaneTheZ(Integer, int, int) */
-  public void setPlaneTheZ(Integer theZ, int imageIndex, int planeIndex) {
-  }
-
-  // - PlaneAnnotationRef property storage -
-
-  // - Plate property storage -
-
-  /* @see MetadataStore#setPlateAnnotationRef(String, int, int) */
-  public void setPlateAnnotationRef(String annotationRef, int plateIndex, int annotationRefIndex) {
-  }
-
-  /* @see MetadataStore#setPlateColumnNamingConvention(NamingConvention, int) */
-  public void setPlateColumnNamingConvention(NamingConvention columnNamingConvention, int plateIndex) {
-  }
-
-  /* @see MetadataStore#setPlateColumns(Integer, int) */
-  public void setPlateColumns(Integer columns, int plateIndex) {
-  }
-
-  /* @see MetadataStore#setPlateDescription(String, int) */
-  public void setPlateDescription(String description, int plateIndex) {
-  }
-
-  /* @see MetadataStore#setPlateExternalIdentifier(String, int) */
-  public void setPlateExternalIdentifier(String externalIdentifier, int plateIndex) {
-  }
-
-  /* @see MetadataStore#setPlateID(String, int) */
-  public void setPlateID(String id, int plateIndex) {
-  }
-
-  /* @see MetadataStore#setPlateName(String, int) */
-  public void setPlateName(String name, int plateIndex) {
-  }
-
-  /* @see MetadataStore#setPlateRowNamingConvention(NamingConvention, int) */
-  public void setPlateRowNamingConvention(NamingConvention rowNamingConvention, int plateIndex) {
-  }
-
-  /* @see MetadataStore#setPlateRows(Integer, int) */
-  public void setPlateRows(Integer rows, int plateIndex) {
-  }
-
-  /* @see MetadataStore#setPlateScreenRef(String, int, int) */
-  public void setPlateScreenRef(String screenRef, int plateIndex, int screenRefIndex) {
-  }
-
-  /* @see MetadataStore#setPlateStatus(String, int) */
-  public void setPlateStatus(String status, int plateIndex) {
-  }
-
-  /* @see MetadataStore#setPlateWellOriginX(Double, int) */
-  public void setPlateWellOriginX(Double wellOriginX, int plateIndex) {
-  }
-
-  /* @see MetadataStore#setPlateWellOriginY(Double, int) */
-  public void setPlateWellOriginY(Double wellOriginY, int plateIndex) {
-  }
-
-  // - PlateAcquisition property storage -
-
-  /* @see MetadataStore#setPlateAcquisitionAnnotationRef(String, int, int, int) */
-  public void setPlateAcquisitionAnnotationRef(String annotationRef, int plateIndex, int plateAcquisitionIndex, int annotationRefIndex) {
-  }
-
-  /* @see MetadataStore#setPlateAcquisitionDescription(String, int, int) */
-  public void setPlateAcquisitionDescription(String description, int plateIndex, int plateAcquisitionIndex) {
-  }
-
-  /* @see MetadataStore#setPlateAcquisitionEndTime(String, int, int) */
-  public void setPlateAcquisitionEndTime(String endTime, int plateIndex, int plateAcquisitionIndex) {
-  }
-
-  /* @see MetadataStore#setPlateAcquisitionID(String, int, int) */
-  public void setPlateAcquisitionID(String id, int plateIndex, int plateAcquisitionIndex) {
-  }
-
-  /* @see MetadataStore#setPlateAcquisitionMaximumFieldCount(Integer, int, int) */
-  public void setPlateAcquisitionMaximumFieldCount(Integer maximumFieldCount, int plateIndex, int plateAcquisitionIndex) {
-  }
-
-  /* @see MetadataStore#setPlateAcquisitionName(String, int, int) */
-  public void setPlateAcquisitionName(String name, int plateIndex, int plateAcquisitionIndex) {
-  }
-
-  /* @see MetadataStore#setPlateAcquisitionStartTime(String, int, int) */
-  public void setPlateAcquisitionStartTime(String startTime, int plateIndex, int plateAcquisitionIndex) {
-  }
-
-  /* @see MetadataStore#setPlateAcquisitionWellSampleRef(String, int, int, int) */
-  public void setPlateAcquisitionWellSampleRef(String wellSampleRef, int plateIndex, int plateAcquisitionIndex, int wellSampleRefIndex) {
-  }
-
-  // - PlateAcquisitionAnnotationRef property storage -
-
-  // - PlateAnnotationRef property storage -
-
-  // - PlateRef property storage -
-
-  // - Point property storage -
-
-  /* @see MetadataStore#setPointDescription(String, int, int) */
-  public void setPointDescription(String description, int roiIndex, int shapeIndex) {
-  }
-
-  /* @see MetadataStore#setPointFill(Integer, int, int) */
-  public void setPointFill(Integer fill, int roiIndex, int shapeIndex) {
-  }
-
-  /* @see MetadataStore#setPointFontSize(Integer, int, int) */
-  public void setPointFontSize(Integer fontSize, int roiIndex, int shapeIndex) {
-  }
-
-  /* @see MetadataStore#setPointID(String, int, int) */
-  public void setPointID(String id, int roiIndex, int shapeIndex) {
-  }
-
-  /* @see MetadataStore#setPointLabel(String, int, int) */
-  public void setPointLabel(String label, int roiIndex, int shapeIndex) {
-  }
-
-  /* @see MetadataStore#setPointName(String, int, int) */
-  public void setPointName(String name, int roiIndex, int shapeIndex) {
-  }
-
-  /* @see MetadataStore#setPointStroke(Integer, int, int) */
-  public void setPointStroke(Integer stroke, int roiIndex, int shapeIndex) {
-  }
-
-  /* @see MetadataStore#setPointStrokeDashArray(String, int, int) */
-  public void setPointStrokeDashArray(String strokeDashArray, int roiIndex, int shapeIndex) {
-  }
-
-  /* @see MetadataStore#setPointStrokeWidth(Double, int, int) */
-  public void setPointStrokeWidth(Double strokeWidth, int roiIndex, int shapeIndex) {
-  }
-
-  /* @see MetadataStore#setPointTheC(Integer, int, int) */
-  public void setPointTheC(Integer theC, int roiIndex, int shapeIndex) {
-  }
-
-  /* @see MetadataStore#setPointTheT(Integer, int, int) */
-  public void setPointTheT(Integer theT, int roiIndex, int shapeIndex) {
-  }
-
-  /* @see MetadataStore#setPointTheZ(Integer, int, int) */
-  public void setPointTheZ(Integer theZ, int roiIndex, int shapeIndex) {
-  }
-
-  /* @see MetadataStore#setPointTransform(String, int, int) */
-  public void setPointTransform(String transform, int roiIndex, int shapeIndex) {
-  }
-
-  /* @see MetadataStore#setPointX(Double, int, int) */
-  public void setPointX(Double x, int roiIndex, int shapeIndex) {
-  }
-
-  /* @see MetadataStore#setPointY(Double, int, int) */
-  public void setPointY(Double y, int roiIndex, int shapeIndex) {
-  }
-
-  // - Polyline property storage -
-
-  /* @see MetadataStore#setPolylineClosed(Boolean, int, int) */
-  public void setPolylineClosed(Boolean closed, int roiIndex, int shapeIndex) {
-  }
-
-  /* @see MetadataStore#setPolylineDescription(String, int, int) */
-  public void setPolylineDescription(String description, int roiIndex, int shapeIndex) {
-  }
-
-  /* @see MetadataStore#setPolylineFill(Integer, int, int) */
-  public void setPolylineFill(Integer fill, int roiIndex, int shapeIndex) {
-  }
-
-  /* @see MetadataStore#setPolylineFontSize(Integer, int, int) */
-  public void setPolylineFontSize(Integer fontSize, int roiIndex, int shapeIndex) {
-  }
-
-  /* @see MetadataStore#setPolylineID(String, int, int) */
-  public void setPolylineID(String id, int roiIndex, int shapeIndex) {
-  }
-
-  /* @see MetadataStore#setPolylineLabel(String, int, int) */
-  public void setPolylineLabel(String label, int roiIndex, int shapeIndex) {
-  }
-
-  /* @see MetadataStore#setPolylineName(String, int, int) */
-  public void setPolylineName(String name, int roiIndex, int shapeIndex) {
-  }
-
-  /* @see MetadataStore#setPolylinePoints(String, int, int) */
-  public void setPolylinePoints(String points, int roiIndex, int shapeIndex) {
-  }
-
-  /* @see MetadataStore#setPolylineStroke(Integer, int, int) */
-  public void setPolylineStroke(Integer stroke, int roiIndex, int shapeIndex) {
-  }
-
-  /* @see MetadataStore#setPolylineStrokeDashArray(String, int, int) */
-  public void setPolylineStrokeDashArray(String strokeDashArray, int roiIndex, int shapeIndex) {
-  }
-
-  /* @see MetadataStore#setPolylineStrokeWidth(Double, int, int) */
-  public void setPolylineStrokeWidth(Double strokeWidth, int roiIndex, int shapeIndex) {
-  }
-
-  /* @see MetadataStore#setPolylineTheC(Integer, int, int) */
-  public void setPolylineTheC(Integer theC, int roiIndex, int shapeIndex) {
-  }
-
-  /* @see MetadataStore#setPolylineTheT(Integer, int, int) */
-  public void setPolylineTheT(Integer theT, int roiIndex, int shapeIndex) {
-  }
-
-  /* @see MetadataStore#setPolylineTheZ(Integer, int, int) */
-  public void setPolylineTheZ(Integer theZ, int roiIndex, int shapeIndex) {
-  }
-
-  /* @see MetadataStore#setPolylineTransform(String, int, int) */
-  public void setPolylineTransform(String transform, int roiIndex, int shapeIndex) {
-  }
-
-  // - Project property storage -
-
-  /* @see MetadataStore#setProjectAnnotationRef(String, int, int) */
-  public void setProjectAnnotationRef(String annotationRef, int projectIndex, int annotationRefIndex) {
-  }
-
-  /* @see MetadataStore#setProjectDescription(String, int) */
-  public void setProjectDescription(String description, int projectIndex) {
-  }
-
-  /* @see MetadataStore#setProjectExperimenterRef(String, int) */
-  public void setProjectExperimenterRef(String experimenterRef, int projectIndex) {
-  }
-
-  /* @see MetadataStore#setProjectGroupRef(String, int) */
-  public void setProjectGroupRef(String groupRef, int projectIndex) {
-  }
-
-  /* @see MetadataStore#setProjectID(String, int) */
-  public void setProjectID(String id, int projectIndex) {
-  }
-
-  /* @see MetadataStore#setProjectName(String, int) */
-  public void setProjectName(String name, int projectIndex) {
-  }
-
-  // - ProjectAnnotationRef property storage -
-
-  // - ProjectRef property storage -
-
-  // - ROI property storage -
-
-  /* @see MetadataStore#setROIAnnotationRef(String, int, int) */
-  public void setROIAnnotationRef(String annotationRef, int roiIndex, int annotationRefIndex) {
-  }
-
-  /* @see MetadataStore#setROIDescription(String, int) */
-  public void setROIDescription(String description, int roiIndex) {
-  }
-
-  /* @see MetadataStore#setROIID(String, int) */
-  public void setROIID(String id, int roiIndex) {
-  }
-
-  /* @see MetadataStore#setROIName(String, int) */
-  public void setROIName(String name, int roiIndex) {
-  }
-
-  /* @see MetadataStore#setROINamespace(String, int) */
-  public void setROINamespace(String namespace, int roiIndex) {
-  }
-
-  // - ROIAnnotationRef property storage -
-
-  // - Reagent property storage -
-
-  /* @see MetadataStore#setReagentAnnotationRef(String, int, int, int) */
-  public void setReagentAnnotationRef(String annotationRef, int screenIndex, int reagentIndex, int annotationRefIndex) {
-  }
-
-  /* @see MetadataStore#setReagentDescription(String, int, int) */
-  public void setReagentDescription(String description, int screenIndex, int reagentIndex) {
-  }
-
-  /* @see MetadataStore#setReagentID(String, int, int) */
-  public void setReagentID(String id, int screenIndex, int reagentIndex) {
-  }
-
-  /* @see MetadataStore#setReagentName(String, int, int) */
-  public void setReagentName(String name, int screenIndex, int reagentIndex) {
-  }
-
-  /* @see MetadataStore#setReagentReagentIdentifier(String, int, int) */
-  public void setReagentReagentIdentifier(String reagentIdentifier, int screenIndex, int reagentIndex) {
-  }
-
-  // - ReagentAnnotationRef property storage -
-
-  // - Rectangle property storage -
-
-  /* @see MetadataStore#setRectangleDescription(String, int, int) */
-  public void setRectangleDescription(String description, int roiIndex, int shapeIndex) {
-  }
-
-  /* @see MetadataStore#setRectangleFill(Integer, int, int) */
-  public void setRectangleFill(Integer fill, int roiIndex, int shapeIndex) {
-  }
-
-  /* @see MetadataStore#setRectangleFontSize(Integer, int, int) */
-  public void setRectangleFontSize(Integer fontSize, int roiIndex, int shapeIndex) {
-  }
-
-  /* @see MetadataStore#setRectangleHeight(Double, int, int) */
-  public void setRectangleHeight(Double height, int roiIndex, int shapeIndex) {
-  }
-
-  /* @see MetadataStore#setRectangleID(String, int, int) */
-  public void setRectangleID(String id, int roiIndex, int shapeIndex) {
-  }
-
-  /* @see MetadataStore#setRectangleLabel(String, int, int) */
-  public void setRectangleLabel(String label, int roiIndex, int shapeIndex) {
-  }
-
-  /* @see MetadataStore#setRectangleName(String, int, int) */
-  public void setRectangleName(String name, int roiIndex, int shapeIndex) {
-  }
-
-  /* @see MetadataStore#setRectangleStroke(Integer, int, int) */
-  public void setRectangleStroke(Integer stroke, int roiIndex, int shapeIndex) {
-  }
-
-  /* @see MetadataStore#setRectangleStrokeDashArray(String, int, int) */
-  public void setRectangleStrokeDashArray(String strokeDashArray, int roiIndex, int shapeIndex) {
-  }
-
-  /* @see MetadataStore#setRectangleStrokeWidth(Double, int, int) */
-  public void setRectangleStrokeWidth(Double strokeWidth, int roiIndex, int shapeIndex) {
-  }
-
-  /* @see MetadataStore#setRectangleTheC(Integer, int, int) */
-  public void setRectangleTheC(Integer theC, int roiIndex, int shapeIndex) {
-  }
-
-  /* @see MetadataStore#setRectangleTheT(Integer, int, int) */
-  public void setRectangleTheT(Integer theT, int roiIndex, int shapeIndex) {
-  }
-
-  /* @see MetadataStore#setRectangleTheZ(Integer, int, int) */
-  public void setRectangleTheZ(Integer theZ, int roiIndex, int shapeIndex) {
-  }
-
-  /* @see MetadataStore#setRectangleTransform(String, int, int) */
-  public void setRectangleTransform(String transform, int roiIndex, int shapeIndex) {
-  }
-
-  /* @see MetadataStore#setRectangleWidth(Double, int, int) */
-  public void setRectangleWidth(Double width, int roiIndex, int shapeIndex) {
-  }
-
-  /* @see MetadataStore#setRectangleX(Double, int, int) */
-  public void setRectangleX(Double x, int roiIndex, int shapeIndex) {
-  }
-
-  /* @see MetadataStore#setRectangleY(Double, int, int) */
-  public void setRectangleY(Double y, int roiIndex, int shapeIndex) {
-  }
-
-  // - Screen property storage -
-
-  /* @see MetadataStore#setScreenAnnotationRef(String, int, int) */
-  public void setScreenAnnotationRef(String annotationRef, int screenIndex, int annotationRefIndex) {
-  }
-
-  /* @see MetadataStore#setScreenDescription(String, int) */
-  public void setScreenDescription(String description, int screenIndex) {
-  }
-
-  /* @see MetadataStore#setScreenID(String, int) */
-  public void setScreenID(String id, int screenIndex) {
-  }
-
-  /* @see MetadataStore#setScreenName(String, int) */
-  public void setScreenName(String name, int screenIndex) {
-  }
-
-  /* @see MetadataStore#setScreenPlateRef(String, int, int) */
-  public void setScreenPlateRef(String plateRef, int screenIndex, int plateRefIndex) {
-  }
-
-  /* @see MetadataStore#setScreenProtocolDescription(String, int) */
-  public void setScreenProtocolDescription(String protocolDescription, int screenIndex) {
-  }
-
-  /* @see MetadataStore#setScreenProtocolIdentifier(String, int) */
-  public void setScreenProtocolIdentifier(String protocolIdentifier, int screenIndex) {
-  }
-
-  /* @see MetadataStore#setScreenReagentSetDescription(String, int) */
-  public void setScreenReagentSetDescription(String reagentSetDescription, int screenIndex) {
-  }
-
-  /* @see MetadataStore#setScreenReagentSetIdentifier(String, int) */
-  public void setScreenReagentSetIdentifier(String reagentSetIdentifier, int screenIndex) {
-  }
-
-  /* @see MetadataStore#setScreenType(String, int) */
-  public void setScreenType(String type, int screenIndex) {
-  }
-
-  // - ScreenAnnotationRef property storage -
-
-  // - ScreenRef property storage -
-
-  // - ShapeAnnotationRef property storage -
-
-  // - StageLabel property storage -
-
-  /* @see MetadataStore#setStageLabelName(String, int) */
-  public void setStageLabelName(String name, int imageIndex) {
-  }
-
-  /* @see MetadataStore#setStageLabelX(Double, int) */
-  public void setStageLabelX(Double x, int imageIndex) {
-  }
-
-  /* @see MetadataStore#setStageLabelY(Double, int) */
-  public void setStageLabelY(Double y, int imageIndex) {
-  }
-
-  /* @see MetadataStore#setStageLabelZ(Double, int) */
-  public void setStageLabelZ(Double z, int imageIndex) {
-  }
-
-  // - StringAnnotation property storage -
-
-  /* @see MetadataStore#setStringAnnotationID(String, int) */
-  public void setStringAnnotationID(String id, int stringAnnotationIndex) {
-  }
-
-  /* @see MetadataStore#setStringAnnotationNamespace(String, int) */
-  public void setStringAnnotationNamespace(String namespace, int stringAnnotationIndex) {
-  }
-
-  /* @see MetadataStore#setStringAnnotationValue(String, int) */
-  public void setStringAnnotationValue(String value, int stringAnnotationIndex) {
-  }
-
-  // - Text property storage -
-
-  /* @see MetadataStore#setTextDescription(String, int, int) */
-  public void setTextDescription(String description, int roiIndex, int shapeIndex) {
-  }
-
-  /* @see MetadataStore#setTextFill(Integer, int, int) */
-  public void setTextFill(Integer fill, int roiIndex, int shapeIndex) {
-  }
-
-  /* @see MetadataStore#setTextFontSize(Integer, int, int) */
-  public void setTextFontSize(Integer fontSize, int roiIndex, int shapeIndex) {
-  }
-
-  /* @see MetadataStore#setTextID(String, int, int) */
-  public void setTextID(String id, int roiIndex, int shapeIndex) {
-  }
-
-  /* @see MetadataStore#setTextLabel(String, int, int) */
-  public void setTextLabel(String label, int roiIndex, int shapeIndex) {
-  }
-
-  /* @see MetadataStore#setTextName(String, int, int) */
-  public void setTextName(String name, int roiIndex, int shapeIndex) {
-  }
-
-  /* @see MetadataStore#setTextStroke(Integer, int, int) */
-  public void setTextStroke(Integer stroke, int roiIndex, int shapeIndex) {
-  }
-
-  /* @see MetadataStore#setTextStrokeDashArray(String, int, int) */
-  public void setTextStrokeDashArray(String strokeDashArray, int roiIndex, int shapeIndex) {
-  }
-
-  /* @see MetadataStore#setTextStrokeWidth(Double, int, int) */
-  public void setTextStrokeWidth(Double strokeWidth, int roiIndex, int shapeIndex) {
-  }
-
-  /* @see MetadataStore#setTextTheC(Integer, int, int) */
-  public void setTextTheC(Integer theC, int roiIndex, int shapeIndex) {
-  }
-
-  /* @see MetadataStore#setTextTheT(Integer, int, int) */
-  public void setTextTheT(Integer theT, int roiIndex, int shapeIndex) {
-  }
-
-  /* @see MetadataStore#setTextTheZ(Integer, int, int) */
-  public void setTextTheZ(Integer theZ, int roiIndex, int shapeIndex) {
-  }
-
-  /* @see MetadataStore#setTextTransform(String, int, int) */
-  public void setTextTransform(String transform, int roiIndex, int shapeIndex) {
-  }
-
-  /* @see MetadataStore#setTextValue(String, int, int) */
-  public void setTextValue(String value, int roiIndex, int shapeIndex) {
-  }
-
-  /* @see MetadataStore#setTextX(Double, int, int) */
-  public void setTextX(Double x, int roiIndex, int shapeIndex) {
-  }
-
-  /* @see MetadataStore#setTextY(Double, int, int) */
-  public void setTextY(Double y, int roiIndex, int shapeIndex) {
-  }
-
-  // - TiffData property storage -
-
-  /* @see MetadataStore#setTiffDataFirstC(Integer, int, int) */
-  public void setTiffDataFirstC(Integer firstC, int imageIndex, int tiffDataIndex) {
-  }
-
-  /* @see MetadataStore#setTiffDataFirstT(Integer, int, int) */
-  public void setTiffDataFirstT(Integer firstT, int imageIndex, int tiffDataIndex) {
-  }
-
-  /* @see MetadataStore#setTiffDataFirstZ(Integer, int, int) */
-  public void setTiffDataFirstZ(Integer firstZ, int imageIndex, int tiffDataIndex) {
-  }
-
-  /* @see MetadataStore#setTiffDataIFD(Integer, int, int) */
-  public void setTiffDataIFD(Integer ifd, int imageIndex, int tiffDataIndex) {
-  }
-
-  /* @see MetadataStore#setTiffDataPlaneCount(Integer, int, int) */
-  public void setTiffDataPlaneCount(Integer planeCount, int imageIndex, int tiffDataIndex) {
-  }
-
-  // - TimestampAnnotation property storage -
-
-  /* @see MetadataStore#setTimestampAnnotationID(String, int) */
-  public void setTimestampAnnotationID(String id, int timestampAnnotationIndex) {
-  }
-
-  /* @see MetadataStore#setTimestampAnnotationNamespace(String, int) */
-  public void setTimestampAnnotationNamespace(String namespace, int timestampAnnotationIndex) {
-  }
-
-  /* @see MetadataStore#setTimestampAnnotationValue(String, int) */
-  public void setTimestampAnnotationValue(String value, int timestampAnnotationIndex) {
-  }
-
-  // - TransmittanceRange property storage -
-
-  /* @see MetadataStore#setTransmittanceRangeCutIn(Integer, int, int) */
-  public void setTransmittanceRangeCutIn(Integer cutIn, int instrumentIndex, int filterIndex) {
-  }
-
-  /* @see MetadataStore#setTransmittanceRangeCutInTolerance(Integer, int, int) */
-  public void setTransmittanceRangeCutInTolerance(Integer cutInTolerance, int instrumentIndex, int filterIndex) {
-  }
-
-  /* @see MetadataStore#setTransmittanceRangeCutOut(Integer, int, int) */
-  public void setTransmittanceRangeCutOut(Integer cutOut, int instrumentIndex, int filterIndex) {
-  }
-
-  /* @see MetadataStore#setTransmittanceRangeCutOutTolerance(Integer, int, int) */
-  public void setTransmittanceRangeCutOutTolerance(Integer cutOutTolerance, int instrumentIndex, int filterIndex) {
-  }
-
-  /* @see MetadataStore#setTransmittanceRangeTransmittance(PercentFraction, int, int) */
-  public void setTransmittanceRangeTransmittance(PercentFraction transmittance, int instrumentIndex, int filterIndex) {
-  }
-
-  // - UUID property storage -
-
-  /* @see MetadataStore#setUUIDFileName(String, int, int) */
-  public void setUUIDFileName(String fileName, int imageIndex, int tiffDataIndex) {
-  }
-
-  /* @see MetadataStore#setUUIDValue(String, int, int) */
-  public void setUUIDValue(String value, int imageIndex, int tiffDataIndex) {
-  }
-
-  // - Well property storage -
-
-  /* @see MetadataStore#setWellAnnotationRef(String, int, int, int) */
-  public void setWellAnnotationRef(String annotationRef, int plateIndex, int wellIndex, int annotationRefIndex) {
-  }
-
-  /* @see MetadataStore#setWellColor(Integer, int, int) */
-  public void setWellColor(Integer color, int plateIndex, int wellIndex) {
-  }
-
-  /* @see MetadataStore#setWellColumn(NonNegativeInteger, int, int) */
-  public void setWellColumn(NonNegativeInteger column, int plateIndex, int wellIndex) {
-  }
-
-  /* @see MetadataStore#setWellExternalDescription(String, int, int) */
-  public void setWellExternalDescription(String externalDescription, int plateIndex, int wellIndex) {
-  }
-
-  /* @see MetadataStore#setWellExternalIdentifier(String, int, int) */
-  public void setWellExternalIdentifier(String externalIdentifier, int plateIndex, int wellIndex) {
-  }
-
-  /* @see MetadataStore#setWellID(String, int, int) */
-  public void setWellID(String id, int plateIndex, int wellIndex) {
-  }
-
-  /* @see MetadataStore#setWellReagentRef(String, int, int) */
-  public void setWellReagentRef(String reagentRef, int plateIndex, int wellIndex) {
-  }
-
-  /* @see MetadataStore#setWellRow(NonNegativeInteger, int, int) */
-  public void setWellRow(NonNegativeInteger row, int plateIndex, int wellIndex) {
-  }
-
-  /* @see MetadataStore#setWellStatus(String, int, int) */
-  public void setWellStatus(String status, int plateIndex, int wellIndex) {
-  }
-
-  // - WellAnnotationRef property storage -
-
-  // - WellSample property storage -
-
-  /* @see MetadataStore#setWellSampleAnnotationRef(String, int, int, int, int) */
-  public void setWellSampleAnnotationRef(String annotationRef, int plateIndex, int wellIndex, int wellSampleIndex, int annotationRefIndex) {
-  }
-
-  /* @see MetadataStore#setWellSampleID(String, int, int, int) */
-  public void setWellSampleID(String id, int plateIndex, int wellIndex, int wellSampleIndex) {
-  }
-
-  /* @see MetadataStore#setWellSampleImageRef(String, int, int, int) */
-  public void setWellSampleImageRef(String imageRef, int plateIndex, int wellIndex, int wellSampleIndex) {
-  }
-
-  /* @see MetadataStore#setWellSampleIndex(NonNegativeInteger, int, int, int) */
-  public void setWellSampleIndex(NonNegativeInteger index, int plateIndex, int wellIndex, int wellSampleIndex) {
-  }
-
-  /* @see MetadataStore#setWellSamplePositionX(Double, int, int, int) */
-  public void setWellSamplePositionX(Double positionX, int plateIndex, int wellIndex, int wellSampleIndex) {
-  }
-
-  /* @see MetadataStore#setWellSamplePositionY(Double, int, int, int) */
-  public void setWellSamplePositionY(Double positionY, int plateIndex, int wellIndex, int wellSampleIndex) {
-  }
-
-  /* @see MetadataStore#setWellSampleTimepoint(Integer, int, int, int) */
-  public void setWellSampleTimepoint(Integer timepoint, int plateIndex, int wellIndex, int wellSampleIndex) {
-  }
-
-  // - WellSampleAnnotationRef property storage -
-
-  // - WellSampleRef property storage -
-
-  // - XMLAnnotation property storage -
-
-  /* @see MetadataStore#setXMLAnnotationID(String, int) */
-  public void setXMLAnnotationID(String id, int xmlAnnotationIndex) {
-  }
-
-  /* @see MetadataStore#setXMLAnnotationNamespace(String, int) */
-  public void setXMLAnnotationNamespace(String namespace, int xmlAnnotationIndex) {
-  }
-
-  /* @see MetadataStore#setXMLAnnotationValue(String, int) */
-  public void setXMLAnnotationValue(String value, int xmlAnnotationIndex) {
-  }
-
-=======
 public class DummyMetadata implements IMetadata
 {
 	// -- MetadataStore API methods --
@@ -11050,5 +6815,4 @@
 
 	// Ignoring WellSample_BackReference back reference
 	// Ignoring Well_BackReference back reference
->>>>>>> c512d588
 }