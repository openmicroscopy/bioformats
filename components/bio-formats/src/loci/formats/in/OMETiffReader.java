--- conflicted
+++ resolved
@@ -274,10 +274,7 @@
     }
 
     String currentUUID = meta.getUUID();
-    if (service.isOMEXMLMetadata(metadataStore)) {
-      metadataStore = meta;
-    }
-    else service.convertMetadata(meta, metadataStore);
+    service.convertMetadata(meta, metadataStore);
 
     // determine series count from Image and Pixels elements
     int seriesCount = meta.getImageCount();
@@ -366,19 +363,11 @@
 
       String order = meta.getPixelsDimensionOrder(i).toString();
 
-<<<<<<< HEAD
-      Integer samplesPerPixel = null;
-      if (meta.getChannelCount(i) > 0) {
-        samplesPerPixel = meta.getChannelSamplesPerPixel(i, 0);
-      }
-      int samples = samplesPerPixel == null ?  -1 : samplesPerPixel.intValue();
-=======
       PositiveInteger samplesPerPixel = null;
       if (meta.getChannelCount(i) > 0) {
         samplesPerPixel = meta.getChannelSamplesPerPixel(i, 0);
       }
       int samples = samplesPerPixel == null ?  -1 : samplesPerPixel.getValue();
->>>>>>> c512d588
       int tiffSamples = firstIFD.getSamplesPerPixel();
       if (samples != tiffSamples) {
         LOGGER.warn("SamplesPerPixel mismatch: OME={}, TIFF={}",
@@ -414,17 +403,6 @@
         } catch (NullPointerException e) {
           LOGGER.debug("Ignoring null UUID object when retrieving value.");
         }
-<<<<<<< HEAD
-        Integer tdIFD = meta.getTiffDataIFD(i, td);
-        int ifd = tdIFD == null ? 0 : tdIFD.intValue();
-        Integer numPlanes = meta.getTiffDataPlaneCount(i, td);
-        Integer firstC = meta.getTiffDataFirstC(i, td);
-        Integer firstT = meta.getTiffDataFirstT(i, td);
-        Integer firstZ = meta.getTiffDataFirstZ(i, td);
-        int c = firstC == null ? 0 : firstC.intValue();
-        int t = firstT == null ? 0 : firstT.intValue();
-        int z = firstZ == null ? 0 : firstZ.intValue();
-=======
         NonNegativeInteger tdIFD = meta.getTiffDataIFD(i, td);
         int ifd = tdIFD == null ? 0 : tdIFD.getValue();
         NonNegativeInteger numPlanes = meta.getTiffDataPlaneCount(i, td);
@@ -434,7 +412,6 @@
         int c = firstC == null ? 0 : firstC.getValue();
         int t = firstT == null ? 0 : firstT.getValue();
         int z = firstZ == null ? 0 : firstZ.getValue();
->>>>>>> c512d588
 
         // NB: some writers index FirstC, FirstZ and FirstT from 1
         if (c >= effSizeC) c--;
