/*
 * #%L
 * OME Bio-Formats package for reading and converting biological file formats.
 * %%
 * Copyright (C) 2005 - 2013 Open Microscopy Environment:
 *   - Board of Regents of the University of Wisconsin-Madison
 *   - Glencoe Software, Inc.
 *   - University of Dundee
 * %%
 * This program is free software: you can redistribute it and/or modify
 * it under the terms of the GNU General Public License as
 * published by the Free Software Foundation, either version 2 of the 
 * License, or (at your option) any later version.
 * 
 * This program is distributed in the hope that it will be useful,
 * but WITHOUT ANY WARRANTY; without even the implied warranty of
 * MERCHANTABILITY or FITNESS FOR A PARTICULAR PURPOSE.  See the
 * GNU General Public License for more details.
 * 
 * You should have received a copy of the GNU General Public 
 * License along with this program.  If not, see
 * <http://www.gnu.org/licenses/gpl-2.0.html>.
 * #L%
 */

package loci.formats.in;

import java.util.ArrayList;
import java.util.Hashtable;
import java.util.List;

import loci.common.DataTools;
import loci.common.DateTools;
import loci.common.xml.BaseHandler;
import loci.formats.CoreMetadata;
import loci.formats.FormatException;
import loci.formats.FormatTools;
import loci.formats.MetadataTools;
import loci.formats.meta.MetadataStore;

import ome.xml.model.primitives.NonNegativeInteger;

import org.slf4j.Logger;
import org.slf4j.LoggerFactory;

import org.xml.sax.Attributes;

/**
 * DefaultHandler implementation for handling XML produced by Nikon Elements.
 *
 * <dl><dt><b>Source code:</b></dt>
 * <dd><a href="http://trac.openmicroscopy.org.uk/ome/browser/bioformats.git/components/bio-formats/src/loci/formats/in/ND2Handler.java">Trac</a>,
 * <a href="http://git.openmicroscopy.org/?p=bioformats.git;a=blob;f=components/bio-formats/src/loci/formats/in/ND2Handler.java;hb=HEAD">Gitweb</a></dd></dl>
 */
public class ND2Handler extends BaseHandler {

  // -- Constants --

  private static final Logger LOGGER =
    LoggerFactory.getLogger(ND2Handler.class);
  private static final String DATE_FORMAT = "dd/MM/yyyy  HH:mm:ss";

  // -- Fields --

  private String prefix = null;
  private String prevRuntype = null;
  private String prevElement = null;

  private Hashtable<String, Object> metadata = new Hashtable<String, Object>();
  private List<CoreMetadata> core;

  private boolean isLossless;
  private ArrayList<Long> zs = new ArrayList<Long>();
  private ArrayList<Long> ts = new ArrayList<Long>();

  private int numSeries = 0;
  private double pixelSizeX, pixelSizeY, pixelSizeZ;

  private Double pinholeSize, voltage, mag, na;
  private String objectiveModel, immersion, correction;
  private Double refractiveIndex;
  private ArrayList<String> channelNames = new ArrayList<String>();
  private ArrayList<String> modality = new ArrayList<String>();
  private ArrayList<String> binning = new ArrayList<String>();
  private ArrayList<Double> speed = new ArrayList<Double>();
  private ArrayList<Double> gain = new ArrayList<Double>();
  private ArrayList<Double> temperature = new ArrayList<Double>();
  private ArrayList<Double> exposureTime = new ArrayList<Double>();
  private ArrayList<Integer> exWave = new ArrayList<Integer>();
  private ArrayList<Integer> emWave = new ArrayList<Integer>();
  private ArrayList<Integer> power = new ArrayList<Integer>();
  private ArrayList<Hashtable<String, String>> rois =
    new ArrayList<Hashtable<String, String>>();
  private ArrayList<Double> posX = new ArrayList<Double>();
  private ArrayList<Double> posY = new ArrayList<Double>();
  private ArrayList<Double> posZ = new ArrayList<Double>();
  private ArrayList<String> posNames = new ArrayList<String>();

  private String cameraModel;
  private int fieldIndex = 0;
  private String date;

  private Hashtable<String, Integer> colors = new Hashtable<String, Integer>();
  private Hashtable<String, String> dyes = new Hashtable<String, String>();
  private Hashtable<String, Integer> realColors =
    new Hashtable<String, Integer>();

  private int nXFields = 0, nYFields = 0;

  private boolean populateXY = true;
  private int nImages = 0;

  private boolean validLoopState = false;

  // -- Constructor --

  public ND2Handler(List<CoreMetadata> core, int nImages) {
    this(core, true, nImages);
  }

  public ND2Handler(List<CoreMetadata> core, boolean populateXY, int nImages) {
    super();
    this.populateXY = populateXY;
    this.nImages = nImages;
    this.core = new ArrayList<CoreMetadata>(core);
    if (this.core.size() > 1) {
      fieldIndex = 2;
    }
  }

  // -- ND2Handler API methods --

  public int getXFields() {
    return nXFields;
  }

  public List<CoreMetadata> getCoreMetadataList() {
    return core;
  }

  public void populateROIs(MetadataStore store) {
    for (int r=0; r<rois.size(); r++) {
      Hashtable<String, String> roi = rois.get(r);
      String type = roi.get("ROIType");

      if (type.equals("Text")) {
        String roiID = MetadataTools.createLSID("ROI", r);
        for (int i=0; i<core.size(); i++) {
          store.setImageROIRef(roiID, i, r);
        }
        store.setROIID(roiID, r);
        store.setLabelID(MetadataTools.createLSID("Shape", r, 0), r, 0);

        int fontSize = Integer.parseInt(roi.get("fHeight"));
        if (fontSize >= 0) {
          store.setLabelFontSize(new NonNegativeInteger(fontSize), r, 0);
        }
        store.setLabelText(roi.get("eval-text"), r, 0);
        store.setLabelStrokeWidth(new Double(roi.get("line-width")), r, 0);

        String rectangle = roi.get("rectangle");
        String[] p = rectangle.split(",");
        double[] points = new double[p.length];
        for (int i=0; i<p.length; i++) {
          points[i] = Double.parseDouble(p[i]);
        }

        store.setLabelX(points[0], r, 0);
        store.setLabelY(points[1], r, 0);

        store.setRectangleID(MetadataTools.createLSID("Shape", r, 1), r, 1);
        store.setRectangleX(points[0], r, 1);
        store.setRectangleY(points[1], r, 1);
        store.setRectangleWidth(points[2] - points[0], r, 1);
        store.setRectangleHeight(points[3] - points[1], r, 1);
      }
      else if (type.equals("HorizontalLine") || type.equals("VerticalLine")) {
        String roiID = MetadataTools.createLSID("ROI", r);
        for (int i=0; i<core.size(); i++) {
          store.setImageROIRef(roiID, i, r);
        }
        store.setROIID(roiID, r);

        String segments = roi.get("segments");
        segments = segments.replaceAll("\\[\\]", "");
        String[] points = segments.split("\\)");

        StringBuffer sb = new StringBuffer();
        for (int i=0; i<points.length; i++) {
          points[i] = points[i].substring(points[i].indexOf(":") + 1);
          sb.append(points[i]);
          if (i < points.length - 1) sb.append(" ");
        }

        store.setPolylineID(MetadataTools.createLSID("Shape", r, 0), r, 0);
        store.setPolylinePoints(sb.toString(), r, 0);
      }
    }
  }

  public String getDate() {
    return date;
  }

  public Hashtable<String, Object> getMetadata() {
    return metadata;
  }

  public int getSeriesCount() {
    return numSeries;
  }

  public boolean isLossless() {
    return isLossless;
  }

  public ArrayList<Long> getZSections() {
    return zs;
  }

  public ArrayList<Long> getTimepoints() {
    return ts;
  }

  public double getPixelSizeX() {
    return pixelSizeX;
  }

  public double getPixelSizeY() {
    return pixelSizeY;
  }

  public double getPixelSizeZ() {
    return pixelSizeZ;
  }

  public Double getPinholeSize() {
    return pinholeSize;
  }

  public Double getVoltage() {
    return voltage;
  }

  public Double getMagnification() {
    return mag;
  }

  public Double getNumericalAperture() {
    return na;
  }

  public String getObjectiveModel() {
    return objectiveModel;
  }

  public String getImmersion() {
    return immersion;
  }

  public String getCorrection() {
    return correction;
  }

  public Double getRefractiveIndex() {
    return refractiveIndex;
  }

  public ArrayList<String> getChannelNames() {
    return channelNames;
  }

  public ArrayList<String> getModalities() {
    return modality;
  }

  public ArrayList<String> getBinnings() {
    return binning;
  }

  public ArrayList<Double> getSpeeds() {
    return speed;
  }

  public ArrayList<Double> getGains() {
    return gain;
  }

  public ArrayList<Double> getTemperatures() {
    return temperature;
  }

  public ArrayList<Double> getExposureTimes() {
    return exposureTime;
  }

  public ArrayList<Integer> getExcitationWavelengths() {
    return exWave;
  }

  public ArrayList<Integer> getEmissionWavelengths() {
    return emWave;
  }

  public ArrayList<Integer> getPowers() {
    return power;
  }

  public ArrayList<Hashtable<String, String>> getROIs() {
    return rois;
  }

  public ArrayList<Double> getXPositions() {
    return posX;
  }

  public ArrayList<Double> getYPositions() {
    return posY;
  }

  public ArrayList<Double> getZPositions() {
    return posZ;
  }

  public ArrayList<String> getPositionNames() {
    return posNames;
  }

  public String getCameraModel() {
    return cameraModel;
  }

  public int getFieldIndex() {
    return fieldIndex;
  }

  public Hashtable<String, Integer> getChannelColors() {
    return realColors;
  }

  // -- DefaultHandler API methods --

  public void endElement(String uri, String localName, String qName,
    Attributes attributes)
  {
    if (qName.equals("CalibrationSeq") || qName.equals("MetadataSeq")) {
      prefix = null;
    }
    if (qName.equals(prevElement)) {
      prevElement = null;
    }
  }

  public void startElement(String uri, String localName, String qName,
    Attributes attributes)
  {
    String runtype = attributes.getValue("runtype");
    if ("CLxListVariant".equals(runtype) || "RLxIRect".equals(runtype)) {
      prevElement = qName;
    }

    String value = attributes.getValue("value");
    CoreMetadata ms0 = core.get(0);

    if (qName.equals("uiWidth")) {
      int x = Integer.parseInt(value);
      if (x != 0 && populateXY) {
        ms0.sizeX = x;
      }
    }
    else if (qName.equals("uiCamPxlCountX")) {
      if (ms0.sizeX == 0 && populateXY) {
        try {
          ms0.sizeX = Integer.parseInt(value);
        }
        catch (NumberFormatException e) { }
      }
    }
    else if (qName.equals("uiCamPxlCountY")) {
      if (ms0.sizeY == 0 && populateXY) {
        try {
          ms0.sizeY = Integer.parseInt(value);
        }
        catch (NumberFormatException e) { }
      }
    }
    else if (qName.equals("iXFields")) {
      int fields = Integer.parseInt(value);
      nXFields += fields;
    }
    else if (qName.equals("iYFields")) {
      int fields = Integer.parseInt(value);
      nYFields += fields;
    }
    else if ("rectSensorUser".equals(prevElement) && populateXY) {
      if (qName.equals("left") && ms0.sizeX == 0) {
        ms0.sizeX = -1 * Integer.parseInt(value);
      }
      else if (qName.equals("top") && ms0.sizeY == 0) {
        ms0.sizeY = -1 * Integer.parseInt(value);
      }
      else if (qName.equals("right") && ms0.sizeX <= 0) {
        ms0.sizeX += Integer.parseInt(value);
      }
      else if (qName.equals("bottom") && ms0.sizeY <= 0) {
        ms0.sizeY += Integer.parseInt(value);
      }
    }
    else if ("LoopState".equals(prevElement) && value != null) {
      if (!validLoopState) {
        validLoopState = !value.equals("529");
      }
    }
    else if ("LoopSize".equals(prevElement) && value != null) {
      int v = Integer.parseInt(value);

      if (ms0.sizeT == 0) {
        ms0.sizeT = v;
      }
      else if (qName.equals("no_name") && v > 0 && core.size() == 1) {
        core = new ArrayList<CoreMetadata>();
        for (int q=0; q<v; q++) {
          core.add(ms0);
        }
        fieldIndex = 2;
      }
      else if (ms0.sizeZ == 0) {
        ms0.sizeZ = v;
      }
      ms0.dimensionOrder = "CZT";
    }
    else if ("pPosName".equals(prevElement) && value != null) {
      posNames.add(value);
    }
    else if (qName.equals("FramesBefore")) {
      if (ms0.sizeZ == 0) {
        ms0.sizeZ = 1;
      }
      if (core.size() == 1) {
        ms0.sizeZ *= Integer.parseInt(value);
      }
    }
    else if (qName.equals("FramesAfter")) {
      if (core.size() == 1) {
        ms0.sizeZ *= Integer.parseInt(value);

        if (ms0.sizeT * ms0.sizeZ > nImages &&
          ms0.sizeT <= nImages && validLoopState &&
          ms0.sizeT != ms0.sizeZ)
        {
          ms0.sizeZ = ms0.sizeT;
          ms0.sizeT = 1;
        }
      }
    }
    else if (qName.equals("TimeBefore")) {
      if (ms0.sizeT == 0) {
        ms0.sizeT = 1;
      }
      ms0.sizeT *= Integer.parseInt(value);
    }
    else if (qName.equals("TimeAfter")) {
      ms0.sizeT *= Integer.parseInt(value);
    }
    else if (qName.equals("uiMaxDst")) {
      int maxPixelValue = Integer.parseInt(value) + 1;
      int bits = 0;
      while (maxPixelValue > 0) {
        maxPixelValue /= 2;
        bits++;
      }
      try {
        if (ms0.pixelType == 0) {
          ms0.pixelType =
            FormatTools.pixelTypeFromBytes(bits / 8, false, false);
        }
      }
      catch (FormatException e) {
        LOGGER.warn("Could not set the pixel type", e);
      }
    }
    else if (qName.equals("uiWidthBytes") || qName.equals("uiBpcInMemory")) {
      int div = qName.equals("uiWidthBytes") ? ms0.sizeX : 8;
      if (div > 0) {
        int bytes = Integer.parseInt(value) / div;

        try {
          ms0.pixelType =
            FormatTools.pixelTypeFromBytes(bytes, false, false);
        }
        catch (FormatException e) { }
        parseKeyAndValue(qName, value, prevRuntype);
      }
    }
    else if ("dPosX".equals(prevElement) && qName.startsWith("item_")) {
      posX.add(new Double(DataTools.sanitizeDouble(value)));
      metadata.put("X position for position #" + posX.size(), value);
    }
    else if ("dPosY".equals(prevElement) && qName.startsWith("item_")) {
      posY.add(new Double(DataTools.sanitizeDouble(value)));
      metadata.put("Y position for position #" + posY.size(), value);
    }
    else if ("dPosZ".equals(prevElement) && qName.startsWith("item_")) {
      posZ.add(new Double(DataTools.sanitizeDouble(value)));
      metadata.put("Z position for position #" + posZ.size(), value);
    }
    else if (qName.startsWith("item_")) {
      int v = Integer.parseInt(qName.substring(qName.indexOf("_") + 1));
      if (v == numSeries) {
        fieldIndex = 2;
        //fieldIndex = ms0.dimensionOrder.length();
        numSeries++;
      }
      else if (v < numSeries && fieldIndex < ms0.dimensionOrder.length()) {
        fieldIndex = 2;
        //fieldIndex = ms0.dimensionOrder.length();
      }
    }
    else if (qName.equals("uiCompCount")) {
      int v = Integer.parseInt(value);
      ms0.sizeC = (int) Math.max(ms0.sizeC, v);
    }
    else if (qName.equals("uiHeight") && populateXY) {
      int y = Integer.parseInt(value);
      if (y != 0) {
        ms0.sizeY = y;
      }
    }
    else if (qName.startsWith("TextInfo")) {
      parseKeyAndValue(qName, attributes.getValue("Text"), prevRuntype);
      parseKeyAndValue(qName, value, prevRuntype);
    }
    else if (qName.equals("dCompressionParam")) {
      isLossless = Double.parseDouble(value) > 0;
      parseKeyAndValue(qName, value, prevRuntype);
    }
    else if (qName.equals("CalibrationSeq") || qName.equals("MetadataSeq")) {
      prefix = qName + " " + attributes.getValue("_SEQUENCE_INDEX");
    }
    else if (qName.equals("HorizontalLine") || qName.equals("VerticalLine") ||
      qName.equals("Text"))
    {
      Hashtable<String, String> roi = new Hashtable<String, String>();
      roi.put("ROIType", qName);
      for (int q=0; q<attributes.getLength(); q++) {
        roi.put(attributes.getQName(q), attributes.getValue(q));
      }
      rois.add(roi);
    }
    else if (qName.equals("dPinholeRadius")) {
      pinholeSize = new Double(DataTools.sanitizeDouble(value));
      metadata.put("Pinhole size", value);
    }
    else if (qName.endsWith("ChannelColor")) {
      String name = qName.substring(0, qName.indexOf("Channel"));
      colors.put(name, new Integer(value));
    }
    else if (qName.endsWith("DyeName")) {
      int channelIndex = qName.indexOf("Channel");
      if (channelIndex < 0) channelIndex = 0;
      dyes.put(qName.substring(0, channelIndex), value);
    }
    else if (qName.equals("uiSequenceCount")) {
      int imageCount = Integer.parseInt(value);
      if (core.size() > 0) {
        int newCount = imageCount / core.size();
        if (newCount * core.size() == imageCount) {
          imageCount = newCount;
        }
      }
      if (ms0.sizeZ * ms0.sizeT != imageCount &&
        ms0.sizeZ * ms0.sizeC * ms0.sizeT != imageCount)
      {
        if (ms0.sizeZ > 1 && ms0.sizeT <= 1) {
          ms0.sizeZ = imageCount;
          ms0.sizeT = 1;
          ms0.imageCount = imageCount;
        }
        else if (ms0.sizeT > 1 && ms0.sizeZ <= 1) {
          ms0.sizeT = imageCount;
          ms0.sizeZ = 1;
          ms0.imageCount = imageCount;
        }
        else if (imageCount == 0) {
          ms0.sizeT = 0;
          ms0.sizeZ = 0;
          ms0.imageCount = 0;
        }
      }
      metadata.put(qName, value);
    }
    else {
      StringBuffer sb = new StringBuffer();
      if (prefix != null) {
        sb.append(prefix);
        sb.append(" ");
      }
      sb.append(qName);
      parseKeyAndValue(sb.toString(), value, prevRuntype);
    }

    prevRuntype = attributes.getValue("runtype");
  }

  public void endDocument() {
    for (String name : colors.keySet()) {
      String chName = dyes.get(name);
      if (chName == null) chName = name;
      realColors.put(chName, colors.get(name));
    }

    if (nXFields > 0 && nXFields < 10 && nYFields > 0 && nYFields < 10 &&
      populateXY)
    {
      CoreMetadata ms0 = core.get(0);
      ms0.sizeX *= nXFields;
      ms0.sizeY *= nYFields;
    }
  }

  // -- Helper methods --

<<<<<<< HEAD
  protected void parseKeyAndValue(String key, String value, String runtype) {
=======
  public void parseKeyAndValue(String key, String value, String runtype) {
>>>>>>> bea6c36f
    if (key == null || value == null) return;
    CoreMetadata ms0 = core.get(0);
    metadata.put(key, value);
    if (key.endsWith("dCalibration")) {
      pixelSizeX = Double.parseDouble(DataTools.sanitizeDouble(value));
      pixelSizeY = pixelSizeX;
    }
    else if (key.endsWith("dZStep")) {
      pixelSizeZ = Double.parseDouble(DataTools.sanitizeDouble(value));
    }
    else if (key.endsWith("Gain")) {
      value = DataTools.sanitizeDouble(value);
      if (!value.equals("")) {
        gain.add(new Double(value));
      }
    }
    else if (key.endsWith("dLampVoltage")) {
      voltage = new Double(DataTools.sanitizeDouble(value));
    }
    else if (key.endsWith("dObjectiveMag") && mag == null) {
      mag = new Double(DataTools.sanitizeDouble(value));
    }
    else if (key.endsWith("dObjectiveNA")) {
      na = new Double(DataTools.sanitizeDouble(value));
    }
    else if (key.endsWith("dRefractIndex1")) {
      refractiveIndex = new Double(DataTools.sanitizeDouble(value));
    }
    else if (key.equals("sObjective") || key.equals("wsObjectiveName") ||
      key.equals("sOptics"))
    {
      String[] tokens = value.split(" ");
      int magIndex = -1;
      for (int i=0; i<tokens.length; i++) {
        if (tokens[i].indexOf("x") != -1) {
          magIndex = i;
          break;
        }
      }
      StringBuffer s = new StringBuffer();
      for (int i=0; i<magIndex; i++) {
        s.append(tokens[i]);
      }
      correction = s.toString();
      if (magIndex >= 0) {
        String m = tokens[magIndex].substring(0, tokens[magIndex].indexOf("x"));
        m = DataTools.sanitizeDouble(m);
        if (m.length() > 0) {
          mag = new Double(m);
        }
      }
      if (magIndex + 1 < tokens.length) immersion = tokens[magIndex + 1];
    }
    else if (key.endsWith("dTimeMSec")) {
      long v = (long) Double.parseDouble(DataTools.sanitizeDouble(value));
      if (!ts.contains(new Long(v))) {
        ts.add(new Long(v));
        metadata.put("number of timepoints", ts.size());
      }
    }
    else if (key.endsWith("dZPos")) {
      long v = (long) Double.parseDouble(DataTools.sanitizeDouble(value));
      if (!zs.contains(new Long(v))) {
        zs.add(new Long(v));
      }
    }
    else if (key.endsWith("uiCount")) {
      if (runtype != null) {
        if (runtype.endsWith("ZStackLoop")) {
          if (ms0.sizeZ == 0) {
            ms0.sizeZ = Integer.parseInt(value);
            if (ms0.dimensionOrder.indexOf("Z") == -1) {
              ms0.dimensionOrder = "Z" + ms0.dimensionOrder;
            }
          }
        }
        else if (runtype.endsWith("TimeLoop")) {
          if (ms0.sizeT == 0) {
            ms0.sizeT = Integer.parseInt(value);
            if (ms0.dimensionOrder.indexOf("T") == -1) {
              ms0.dimensionOrder = "T" + ms0.dimensionOrder;
            }
          }
        }
        else if (runtype.endsWith("XYPosLoop") && core.size() == 1) {
          int len = Integer.parseInt(value);
          core = new ArrayList<CoreMetadata>();
          for (int i=0; i<len; i++) {
            core.add(ms0);
          }
        }
      }
    }
    else if (key.endsWith("uiBpcSignificant")) {
      ms0.bitsPerPixel = Integer.parseInt(value);
    }
    else if (key.equals("VirtualComponents")) {
      if (ms0.sizeC == 0) {
        ms0.sizeC = Integer.parseInt(value);
        if (ms0.dimensionOrder.indexOf("C") == -1) {
          ms0.dimensionOrder += "C" + ms0.dimensionOrder;
        }
      }
    }
    else if (key.startsWith("TextInfoItem") || key.endsWith("TextInfoItem")) {
      metadata.remove(key);
      value = value.replaceAll("&#x000d;", "");
      value = value.replaceAll("#x000d;", "");
      value = value.replaceAll("&#x000a;", "\n");
      value = value.replaceAll("#x000a;", "\n");
      String[] tokens = value.split("\n");
      for (String t : tokens) {
        t = t.trim();
        if (t.startsWith("Dimensions:")) {
          t = t.substring(11);
          String[] dims = t.split(" x ");

          if (ms0.sizeZ == 0) ms0.sizeZ = 1;
          if (ms0.sizeT == 0) ms0.sizeT = 1;
          if (ms0.sizeC == 0) ms0.sizeC = 1;

          for (String dim : dims) {
            dim = dim.trim();
            int v = Integer.parseInt(dim.replaceAll("\\D", ""));
            v = (int) Math.max(v, 1);
            if (dim.startsWith("XY")) {
              numSeries = v;
              if (numSeries > 1) {
                int x = ms0.sizeX;
                int y = ms0.sizeY;
                int z = ms0.sizeZ;
                int tSize = ms0.sizeT;
                int c = ms0.sizeC;
                String order = ms0.dimensionOrder;
                core = new ArrayList<CoreMetadata>();
                for (int i=0; i<numSeries; i++) {
                  CoreMetadata ms = new CoreMetadata();
                  core.add(ms);
                  ms.sizeX = x;
                  ms.sizeY = y;
                  ms.sizeZ = z == 0 ? 1 : z;
                  ms.sizeC = c == 0 ? 1 : c;
                  ms.sizeT = tSize == 0 ? 1 : tSize;
                  ms.dimensionOrder = order;
                }
                ms0 = core.get(0);
              }
            }
            else if (dim.startsWith("T")) {
              if (ms0.sizeT <= 1 || v < ms0.sizeT) {
                ms0.sizeT = v;
              }
            }
            else if (dim.startsWith("Z")) {
              if (ms0.sizeZ <= 1) {
                ms0.sizeZ = v;
              }
            }
            else if (ms0.sizeC <= 1) {
              ms0.sizeC = v;
            }
          }

          ms0.imageCount = ms0.sizeZ * ms0.sizeC * ms0.sizeT;
        }
        else if (t.startsWith("Number of Picture Planes")) {
          ms0.sizeC = Integer.parseInt(t.replaceAll("\\D", ""));
        }
        else {
          String[] v = t.split(":");
          if (v.length == 0) {
            continue;
          }
          if (v.length == 2) {
            v[1] = v[1].trim();
            if (v[0].equals("Name")) {
              channelNames.add(v[1]);
            }
            else if (v[0].equals("Modality")) {
              modality.add(v[1]);
            }
            else if (v[0].equals("Camera Type")) {
              cameraModel = v[1];
            }
            else if (v[0].equals("Binning")) {
              binning.add(v[1]);
            }
            else if (v[0].equals("Readout Speed")) {
              int last = v[1].lastIndexOf(" ");
              if (last != -1) v[1] = v[1].substring(0, last);
              speed.add(new Double(DataTools.sanitizeDouble(v[1])));
            }
            else if (v[0].equals("Temperature")) {
              String temp = v[1].replaceAll("[\\D&&[^-.]]", "");
              temperature.add(new Double(DataTools.sanitizeDouble(temp)));
            }
            else if (v[0].equals("Exposure")) {
              String[] s = v[1].trim().split(" ");
              try {
                double time =
                  Double.parseDouble(DataTools.sanitizeDouble(s[0]));
                // TODO: check for other units
                if (s[1].equals("ms")) time /= 1000;
                exposureTime.add(new Double(time));
              }
              catch (NumberFormatException e) { }
            }
            else if (v[0].equals("{Pinhole Size}")) {
              pinholeSize = new Double(DataTools.sanitizeDouble(v[1]));
              metadata.put("Pinhole size", v[1]);
            }
          }
          else if (v[0].startsWith("- Step")) {
            int space = v[0].indexOf(" ", v[0].indexOf("Step") + 1);
            int last = v[0].indexOf(" ", space + 1);
            if (last == -1) last = v[0].length();
            pixelSizeZ = Double.parseDouble(
              DataTools.sanitizeDouble(v[0].substring(space, last)));
          }
          else if (v[0].equals("Line")) {
            String[] values = t.split(";");
            for (int q=0; q<values.length; q++) {
              int colon = values[q].indexOf(":");
              if (colon < 0) continue;
              String nextKey = values[q].substring(0, colon).trim();
              String nextValue = values[q].substring(colon + 1).trim();
              if (nextKey.equals("Emission wavelength")) {
                emWave.add(new Integer(nextValue));
              }
              else if (nextKey.equals("Excitation wavelength")) {
                exWave.add(new Integer(nextValue));
              }
              else if (nextKey.equals("Power")) {
                nextValue = DataTools.sanitizeDouble(nextValue);
                power.add(new Integer((int) Double.parseDouble(nextValue)));
              }
            }
          }
          else if (v.length > 1) {
            v[0] = v[0].replace('{', ' ');
            v[0] = v[0].replace('}', ' ');
            metadata.put(v[0].trim(), v[1]);
          }
          else if (v.length == 1) {
            metadata.put(key, v[0]);
          }
        }
      }
    }
    else if (key.equals("CameraUniqueName")) {
      cameraModel = value;
    }
    else if (key.equals("ExposureTime")) {
      exposureTime.add(new Double(value) / 1000d);
    }
    else if (key.equals("sDate")) {
      date = DateTools.formatDate(value, DATE_FORMAT);
    }
    else if (key.equals("Name") && channelNames.size() < ms0.sizeC) {
      channelNames.add(value);
    }
    else if (key.equals("Z Stack Loop")) {
      int v = Integer.parseInt(value);
      if (v <= nImages) {
        core.get(0).sizeZ = v;
      }
    }
    else if (key.equals("Time Loop")) {
      int v = Integer.parseInt(value);
      if (v <= nImages) {
        core.get(0).sizeT = v;
      }
    }
  }

}<|MERGE_RESOLUTION|>--- conflicted
+++ resolved
@@ -620,11 +620,7 @@
 
   // -- Helper methods --
 
-<<<<<<< HEAD
-  protected void parseKeyAndValue(String key, String value, String runtype) {
-=======
   public void parseKeyAndValue(String key, String value, String runtype) {
->>>>>>> bea6c36f
     if (key == null || value == null) return;
     CoreMetadata ms0 = core.get(0);
     metadata.put(key, value);
