/*
 * #%L
 * Bio-Formats Plugins for ImageJ: a collection of ImageJ plugins including the
 * Bio-Formats Importer, Bio-Formats Exporter, Bio-Formats Macro Extensions,
 * Data Browser and Stack Slicer.
 * %%
 * Copyright (C) 2006 - 2014 Open Microscopy Environment:
 *   - Board of Regents of the University of Wisconsin-Madison
 *   - Glencoe Software, Inc.
 *   - University of Dundee
 * %%
 * This program is free software: you can redistribute it and/or modify
 * it under the terms of the GNU General Public License as
 * published by the Free Software Foundation, either version 2 of the 
 * License, or (at your option) any later version.
 * 
 * This program is distributed in the hope that it will be useful,
 * but WITHOUT ANY WARRANTY; without even the implied warranty of
 * MERCHANTABILITY or FITNESS FOR A PARTICULAR PURPOSE.  See the
 * GNU General Public License for more details.
 * 
 * You should have received a copy of the GNU General Public 
 * License along with this program.  If not, see
 * <http://www.gnu.org/licenses/gpl-2.0.html>.
 * #L%
 */

package loci.plugins.out;

import ij.CompositeImage;
import ij.IJ;
import ij.ImagePlus;
import ij.ImageStack;
import ij.Macro;
import ij.Prefs;
import ij.WindowManager;
import ij.gui.GenericDialog;
import ij.io.FileInfo;
import ij.io.OpenDialog;
import ij.measure.Calibration;
import ij.plugin.frame.Recorder;
import ij.process.ByteProcessor;
import ij.process.ColorProcessor;
import ij.process.FloatProcessor;
import ij.process.ImageProcessor;
import ij.process.LUT;
import ij.process.ShortProcessor;

import java.awt.Image;
import java.awt.image.BufferedImage;
import java.io.File;
import java.io.IOException;
import java.util.ArrayList;
import java.util.List;

import javax.swing.JFileChooser;
import javax.swing.JOptionPane;
import javax.swing.filechooser.FileFilter;

import loci.common.DataTools;
import loci.common.services.DependencyException;
import loci.common.services.ServiceException;
import loci.common.services.ServiceFactory;
import loci.formats.FormatException;
import loci.formats.FormatTools;
import loci.formats.IFormatWriter;
import loci.formats.ImageWriter;
import loci.formats.MetadataTools;
import loci.formats.gui.AWTImageTools;
import loci.formats.gui.ExtensionFileFilter;
import loci.formats.gui.GUITools;
import loci.formats.gui.Index16ColorModel;
import loci.formats.meta.IMetadata;
import loci.formats.services.OMEXMLService;
import loci.plugins.BF;
import loci.plugins.LociExporter;
import loci.plugins.util.ROIHandler;
import loci.plugins.util.RecordedImageProcessor;
import loci.plugins.util.WindowTools;
import ome.units.UNITS;
import ome.units.quantity.Time;
import ome.xml.meta.OMEXMLMetadataRoot;
import ome.xml.model.enums.DimensionOrder;
import ome.xml.model.enums.EnumerationException;
import ome.xml.model.enums.PixelType;
import ome.xml.model.primitives.PositiveInteger;

/**
 * Core logic for the Bio-Formats Exporter ImageJ plugin.
 *
 * @author Melissa Linkert melissa at glencoesoftware.com
 */
public class Exporter {

    // -- Constants --

    private static final String ORDER = "XYCZT";

    // -- Fields --

    /** Current stack. */
    private ImagePlus imp;

    private LociExporter plugin;

    // -- Constructor --

    public Exporter(LociExporter plugin, ImagePlus imp) {
        this.plugin = plugin;
        this.imp = imp;
    }
<<<<<<< HEAD

    // -- Exporter API methods --

    /** Executes the plugin. */
    public void run() {
        String outfile = null;
        Boolean splitZ = null;
        Boolean splitC = null;
        Boolean splitT = null;
        Boolean saveRoi = null;

        if (plugin.arg != null) {
            outfile = Macro.getValue(plugin.arg, "outfile", null);

            String z = Macro.getValue(plugin.arg, "splitZ", null);
            String c = Macro.getValue(plugin.arg, "splitC", null);
            String t = Macro.getValue(plugin.arg, "splitT", null);
            String sr = Macro.getValue(plugin.arg, "saveRoi", null);

            splitZ = z == null ? null : Boolean.valueOf(z);
            splitC = c == null ? null : Boolean.valueOf(c);
            splitT = t == null ? null : Boolean.valueOf(t);
            saveRoi = sr == null ? null : Boolean.valueOf(sr);
            plugin.arg = null;
        }

        if (outfile == null) {
            String options = Macro.getOptions();
            if (options != null) {
                String save = Macro.getValue(options, "save", null);
                if (save != null) outfile = save;
            }
        }

        if (outfile == null || outfile.length() == 0) {
            // open a dialog prompting for the filename to save

            //SaveDialog sd = new SaveDialog("Bio-Formats Exporter", "", "");
            //String dir = sd.getDirectory();
            //String name = sd.getFileName();

            // NB: Copied and adapted from ij.io.SaveDIalog.jSaveDispatchThread,
            // so that the save dialog has a file filter for choosing output format.

            String dir = null, name = null;
            JFileChooser fc = GUITools.buildFileChooser(new ImageWriter(), false);
            fc.setDialogTitle("Bio-Formats Exporter");
            String defaultDir = OpenDialog.getDefaultDirectory();
            if (defaultDir != null) fc.setCurrentDirectory(new File(defaultDir));

            // set OME-TIFF as the default output format
            FileFilter[] ff = fc.getChoosableFileFilters();
            FileFilter defaultFilter = null;
            for (int i=0; i<ff.length; i++) {
                if (ff[i] instanceof ExtensionFileFilter) {
                    ExtensionFileFilter eff = (ExtensionFileFilter) ff[i];
                    if (i == 0 || eff.getExtension().equals("ome.tif")) {
                        defaultFilter = eff;
                        break;
                    }
                }
            }
            if (defaultFilter != null) fc.setFileFilter(defaultFilter);

            int returnVal = fc.showSaveDialog(IJ.getInstance());
            if (returnVal != JFileChooser.APPROVE_OPTION) {
                Macro.abort();
                return;
            }
            File f = fc.getSelectedFile();

            if (f.exists()) {
                int ret = JOptionPane.showConfirmDialog(fc,
                        "The file " + f.getName() + " already exists. \n" +
                                "Would you like to replace it?", "Replace?",
                                JOptionPane.YES_NO_OPTION, JOptionPane.WARNING_MESSAGE);
                if (ret != JOptionPane.OK_OPTION) f = null;
            }
            if (f == null) Macro.abort();
            else {
                dir = fc.getCurrentDirectory().getPath() + File.separator;
                name = fc.getName(f);

                // ensure filename matches selected filter
                FileFilter filter = fc.getFileFilter();
                if (filter instanceof ExtensionFileFilter) {
                    ExtensionFileFilter eff = (ExtensionFileFilter) filter;
                    String[] ext = eff.getExtensions();
                    String lName = name.toLowerCase();
                    boolean hasExtension = false;
                    for (int i=0; i<ext.length; i++) {
                        if (lName.endsWith("." + ext[i])) {
                            hasExtension = true;
                            break;
                        }
                    }
                    if (!hasExtension && ext.length > 0) {
                        // append chosen extension
                        name = name + "." + ext[0];
                    }

                    f = fc.getSelectedFile();
                    String filePath = f.getAbsolutePath();
                    if(!filePath.endsWith("." + ext[0])) {
                        f = new File(filePath + '.' + ext[0]);
                    }
                    if (f.exists()) {
                        int ret1 = JOptionPane.showConfirmDialog(fc,
                                "The file " + f.getName() + " already exists. \n" +
                                        "Would you like to replace it?", "Replace?",
                                        JOptionPane.YES_NO_OPTION, JOptionPane.WARNING_MESSAGE);
                        if (ret1 != JOptionPane.OK_OPTION) f = null;
                    }

                }
                if (f == null) {
                    Macro.abort();
                    return;
                }
                else{
                    // do some ImageJ bookkeeping
                    OpenDialog.setDefaultDirectory(dir);
                    if (Recorder.record) Recorder.recordPath("save", dir+name);
                }
            }

            if (dir == null || name == null) return;
            outfile = new File(dir, name).getAbsolutePath();
            if (outfile == null) return;
        }

        if (splitZ == null || splitC == null || splitT == null) {
            // ask if we want to export multiple files

            GenericDialog multiFile =
                    new GenericDialog("Bio-Formats Exporter - Multiple Files");
            multiFile.addCheckbox("Write_each_Z_section to a separate file", false);
            multiFile.addCheckbox("Write_each_timepoint to a separate file", false);
            multiFile.addCheckbox("Write_each_channel to a separate file", false);
            multiFile.showDialog();

            splitZ = multiFile.getNextBoolean();
            splitT = multiFile.getNextBoolean();
            splitC = multiFile.getNextBoolean();
        }

        try {
            int ptype = 0;
            int channels = 1;
            switch (imp.getType()) {
                case ImagePlus.GRAY8:
                case ImagePlus.COLOR_256:
                    ptype = FormatTools.UINT8;
                    break;
                case ImagePlus.COLOR_RGB:
                    channels = 3;
                    ptype = FormatTools.UINT8;
                    break;
                case ImagePlus.GRAY16:
                    ptype = FormatTools.UINT16;
                    break;
                case ImagePlus.GRAY32:
                    ptype = FormatTools.FLOAT;
                    break;
            }
            String title = imp.getTitle();

            IFormatWriter w = new ImageWriter().getWriter(outfile);
            w.setWriteSequentially(true);
            FileInfo fi = imp.getOriginalFileInfo();
            String xml = fi == null ? null : fi.description == null ? null :
                fi.description.indexOf("xml") == -1 ? null : fi.description;

            OMEXMLService service = null;
            IMetadata store = null;

            try {
                ServiceFactory factory = new ServiceFactory();
                service = factory.getInstance(OMEXMLService.class);
                store = service.createOMEXMLMetadata(xml);
            }
            catch (DependencyException de) { }
            catch (ServiceException se) { }

            if (store == null) IJ.error("OME-XML Java library not found.");
            if (xml == null) {
                store.createRoot();
            }
            else if (store.getImageCount() > 1) {
                // the original dataset had multiple series
                // we need to modify the IMetadata to represent the correct series

                ArrayList<Integer> matchingSeries = new ArrayList<Integer>();
                for (int series=0; series<store.getImageCount(); series++) {
                    String type = store.getPixelsType(series).toString();
                    int pixelType = FormatTools.pixelTypeFromString(type);
                    if (pixelType == ptype) {
                        String imageName = store.getImageName(series);
                        if (title.indexOf(imageName) >= 0) {
                            matchingSeries.add(series);
                        }
                    }
                }

                int series = 0;
                if (matchingSeries.size() > 1) {
                    for (int i=0; i<matchingSeries.size(); i++) {
                        int index = matchingSeries.get(i);
                        String name = store.getImageName(index);
                        boolean valid = true;
                        for (int j=0; j<matchingSeries.size(); j++) {
                            if (i != j) {
                                String compName = store.getImageName(matchingSeries.get(j));
                                if (compName.indexOf(name) >= 0) {
                                    valid = false;
                                    break;
                                }
                            }
                        }
                        if (valid) {
                            series = index;
                            break;
                        }
                    }
                }
                else if (matchingSeries.size() == 1) series = matchingSeries.get(0);

                OMEXMLMetadataRoot root = (OMEXMLMetadataRoot) store.getRoot();
                ome.xml.model.Image exportImage = root.getImage(series);
                List<ome.xml.model.Image> allImages = root.copyImageList();
                for (ome.xml.model.Image img : allImages) {
                    if (!img.equals(exportImage)) {
                        root.removeImage(img);
                    }
                }
                store.setRoot(root);
            }

            store.setPixelsSizeX(new PositiveInteger(imp.getWidth()), 0);
            store.setPixelsSizeY(new PositiveInteger(imp.getHeight()), 0);
            store.setPixelsSizeZ(new PositiveInteger(imp.getNSlices()), 0);
            store.setPixelsSizeC(new PositiveInteger(channels*imp.getNChannels()), 0);
            store.setPixelsSizeT(new PositiveInteger(imp.getNFrames()), 0);

=======

    // -- Exporter API methods --

    /** Executes the plugin. */
    public void run() {
        String outfile = null;
        Boolean splitZ = null;
        Boolean splitC = null;
        Boolean splitT = null;
        Boolean saveRoi = null;
        String compression = null;

        if (plugin.arg != null) {
            outfile = Macro.getValue(plugin.arg, "outfile", null);

            String z = Macro.getValue(plugin.arg, "splitZ", null);
            String c = Macro.getValue(plugin.arg, "splitC", null);
            String t = Macro.getValue(plugin.arg, "splitT", null);
            String sr = Macro.getValue(plugin.arg, "saveRoi", null);
            compression = Macro.getValue(plugin.arg, "compression", null);
            String id = Macro.getValue(plugin.arg, "imageid", null);
            splitZ = z == null ? null : Boolean.valueOf(z);
            splitC = c == null ? null : Boolean.valueOf(c);
            splitT = t == null ? null : Boolean.valueOf(t);
            saveRoi = sr == null ? null : Boolean.valueOf(sr);
            if (id != null) {
                try {
                    int imageID = Integer.parseInt(id);
                    ImagePlus plus = WindowManager.getImage(imageID);
                    if (plus != null) imp = plus;
                } catch (Exception e) {
                    //nothing to do, we use the current imagePlus
                }
            }
            plugin.arg = null;
        }

        if (outfile == null) {
            String options = Macro.getOptions();
            if (options != null) {
                String save = Macro.getValue(options, "save", null);
                if (save != null) outfile = save;
            }
        }

        File f = null;
        if (outfile == null || outfile.length() == 0) {
            // open a dialog prompting for the filename to save

            //SaveDialog sd = new SaveDialog("Bio-Formats Exporter", "", "");
            //String dir = sd.getDirectory();
            //String name = sd.getFileName();

            // NB: Copied and adapted from ij.io.SaveDIalog.jSaveDispatchThread,
            // so that the save dialog has a file filter for choosing output format.

            String dir = null, name = null;
            JFileChooser fc = GUITools.buildFileChooser(new ImageWriter(), false);
            fc.setDialogTitle("Bio-Formats Exporter");
            String defaultDir = OpenDialog.getDefaultDirectory();
            if (defaultDir != null) fc.setCurrentDirectory(new File(defaultDir));

            // set OME-TIFF as the default output format
            FileFilter[] ff = fc.getChoosableFileFilters();
            FileFilter defaultFilter = null;
            for (int i=0; i<ff.length; i++) {
                if (ff[i] instanceof ExtensionFileFilter) {
                    ExtensionFileFilter eff = (ExtensionFileFilter) ff[i];
                    if (i == 0 || eff.getExtension().equals("ome.tif")) {
                        defaultFilter = eff;
                        break;
                    }
                }
            }
            if (defaultFilter != null) fc.setFileFilter(defaultFilter);

            int returnVal = fc.showSaveDialog(IJ.getInstance());
            if (returnVal != JFileChooser.APPROVE_OPTION) {
                Macro.abort();
                return;
            }
            f = fc.getSelectedFile();
            dir = fc.getCurrentDirectory().getPath() + File.separator;
            name = fc.getName(f);
            if (f.exists()) {
                int ret = JOptionPane.showConfirmDialog(fc,
                        "The file " + f.getName() + " already exists. \n" +
                                "Would you like to replace it?", "Replace?",
                                JOptionPane.YES_NO_OPTION, JOptionPane.WARNING_MESSAGE);
                if (ret != JOptionPane.OK_OPTION) f = null;
            } else {
                // ensure filename matches selected filter
                FileFilter filter = fc.getFileFilter();
                if (filter instanceof ExtensionFileFilter) {
                    ExtensionFileFilter eff = (ExtensionFileFilter) filter;
                    String[] ext = eff.getExtensions();
                    String lName = name.toLowerCase();
                    boolean hasExtension = false;
                    for (int i=0; i<ext.length; i++) {
                        if (lName.endsWith("." + ext[i])) {
                            hasExtension = true;
                            break;
                        }
                    }
                    if (!hasExtension && ext.length > 0) {
                        // append chosen extension
                        name = name + "." + ext[0];
                    }

                    f = fc.getSelectedFile();
                    String filePath = f.getAbsolutePath();
                    if(!filePath.endsWith("." + ext[0])) {
                        f = new File(filePath + '.' + ext[0]);
                    }
                    if (f.exists()) {
                        int ret1 = JOptionPane.showConfirmDialog(fc,
                                "The file " + f.getName() + " already exists. \n" +
                                        "Would you like to replace it?", "Replace?",
                                        JOptionPane.YES_NO_OPTION, JOptionPane.WARNING_MESSAGE);
                        if (ret1 != JOptionPane.OK_OPTION) f = null;
                    }

                }
            }
            if (f == null) Macro.abort();
            else {
                // do some ImageJ bookkeeping
                OpenDialog.setDefaultDirectory(dir);
                if (Recorder.record) Recorder.recordPath("save", dir+name);
            }

            if (dir == null || name == null) return;
            outfile = new File(dir, name).getAbsolutePath();
            if (outfile == null) return;
        }

        if (splitZ == null || splitC == null || splitT == null) {
            // ask if we want to export multiple files

            GenericDialog multiFile =
                    new GenericDialog("Bio-Formats Exporter - Multiple Files");
            multiFile.addCheckbox("Write_each_Z_section to a separate file", false);
            multiFile.addCheckbox("Write_each_timepoint to a separate file", false);
            multiFile.addCheckbox("Write_each_channel to a separate file", false);
            multiFile.showDialog();

            splitZ = multiFile.getNextBoolean();
            splitT = multiFile.getNextBoolean();
            splitC = multiFile.getNextBoolean();
            if (multiFile.wasCanceled()) return;
        }

        try {
            int ptype = 0;
            int channels = 1;
            switch (imp.getType()) {
                case ImagePlus.GRAY8:
                case ImagePlus.COLOR_256:
                    ptype = FormatTools.UINT8;
                    break;
                case ImagePlus.COLOR_RGB:
                    channels = 3;
                    ptype = FormatTools.UINT8;
                    break;
                case ImagePlus.GRAY16:
                    ptype = FormatTools.UINT16;
                    break;
                case ImagePlus.GRAY32:
                    ptype = FormatTools.FLOAT;
                    break;
            }
            String title = imp.getTitle();

            IFormatWriter w = new ImageWriter().getWriter(outfile);
            w.setWriteSequentially(true);
            FileInfo fi = imp.getOriginalFileInfo();
            String xml = fi == null ? null : fi.description == null ? null :
                fi.description.indexOf("xml") == -1 ? null : fi.description;

            OMEXMLService service = null;
            IMetadata store = null;

            try {
                ServiceFactory factory = new ServiceFactory();
                service = factory.getInstance(OMEXMLService.class);
                store = service.createOMEXMLMetadata(xml);
            }
            catch (DependencyException de) { }
            catch (ServiceException se) { }

            if (store == null) IJ.error("OME-XML Java library not found.");
            if (xml == null) {
                store.createRoot();
            }
            else if (store.getImageCount() > 1) {
                // the original dataset had multiple series
                // we need to modify the IMetadata to represent the correct series

                ArrayList<Integer> matchingSeries = new ArrayList<Integer>();
                for (int series=0; series<store.getImageCount(); series++) {
                    String type = store.getPixelsType(series).toString();
                    int pixelType = FormatTools.pixelTypeFromString(type);
                    if (pixelType == ptype) {
                        String imageName = store.getImageName(series);
                        if (title.indexOf(imageName) >= 0) {
                            matchingSeries.add(series);
                        }
                    }
                }

                int series = 0;
                if (matchingSeries.size() > 1) {
                    for (int i=0; i<matchingSeries.size(); i++) {
                        int index = matchingSeries.get(i);
                        String name = store.getImageName(index);
                        boolean valid = true;
                        for (int j=0; j<matchingSeries.size(); j++) {
                            if (i != j) {
                                String compName = store.getImageName(matchingSeries.get(j));
                                if (compName.indexOf(name) >= 0) {
                                    valid = false;
                                    break;
                                }
                            }
                        }
                        if (valid) {
                            series = index;
                            break;
                        }
                    }
                }
                else if (matchingSeries.size() == 1) series = matchingSeries.get(0);

                OMEXMLMetadataRoot root = (OMEXMLMetadataRoot) store.getRoot();
                ome.xml.model.Image exportImage = root.getImage(series);
                List<ome.xml.model.Image> allImages = root.copyImageList();
                for (ome.xml.model.Image img : allImages) {
                    if (!img.equals(exportImage)) {
                        root.removeImage(img);
                    }
                }
                store.setRoot(root);
            }

            store.setPixelsSizeX(new PositiveInteger(imp.getWidth()), 0);
            store.setPixelsSizeY(new PositiveInteger(imp.getHeight()), 0);
            store.setPixelsSizeZ(new PositiveInteger(imp.getNSlices()), 0);
            store.setPixelsSizeC(new PositiveInteger(channels*imp.getNChannels()), 0);
            store.setPixelsSizeT(new PositiveInteger(imp.getNFrames()), 0);

>>>>>>> 78e4fcb3
            if (store.getImageID(0) == null) {
                store.setImageID(MetadataTools.createLSID("Image", 0), 0);
            }
            if (store.getPixelsID(0) == null) {
                store.setPixelsID(MetadataTools.createLSID("Pixels", 0), 0);
            }
<<<<<<< HEAD

            // always reset the pixel type
            // this prevents problems if the user changed the bit depth of the image
            try {
                store.setPixelsType(PixelType.fromString(
                        FormatTools.getPixelTypeString(ptype)), 0);
            }
            catch (EnumerationException e) { }

=======

            // always reset the pixel type
            // this prevents problems if the user changed the bit depth of the image
            try {
                store.setPixelsType(PixelType.fromString(
                        FormatTools.getPixelTypeString(ptype)), 0);
            }
            catch (EnumerationException e) { }

>>>>>>> 78e4fcb3
            if (store.getPixelsBinDataCount(0) == 0 ||
                    store.getPixelsBinDataBigEndian(0, 0) == null)
            {
                store.setPixelsBinDataBigEndian(Boolean.FALSE, 0, 0);
            }
            if (store.getPixelsDimensionOrder(0) == null) {
                try {
                    store.setPixelsDimensionOrder(DimensionOrder.fromString(ORDER), 0);
                }
                catch (EnumerationException e) { }
            }

            LUT[] luts = new LUT[imp.getNChannels()];

            for (int c=0; c<imp.getNChannels(); c++) {
                if (c >= store.getChannelCount(0) || store.getChannelID(0, c) == null) {
                    String lsid = MetadataTools.createLSID("Channel", 0, c);
                    store.setChannelID(lsid, 0, c);
                }
                store.setChannelSamplesPerPixel(new PositiveInteger(channels), 0, 0);

                if (imp instanceof CompositeImage) {
                    luts[c] = ((CompositeImage) imp).getChannelLut(c + 1);
                }
            }

            Calibration cal = imp.getCalibration();

            store.setPixelsPhysicalSizeX(FormatTools.getPhysicalSizeX(cal.pixelWidth), 0);
            store.setPixelsPhysicalSizeY(FormatTools.getPhysicalSizeY(cal.pixelHeight), 0);
            store.setPixelsPhysicalSizeZ(FormatTools.getPhysicalSizeZ(cal.pixelDepth), 0);
            store.setPixelsTimeIncrement(new Time(new Double(cal.frameInterval), UNITS.S), 0);

            if (imp.getImageStackSize() !=
                    imp.getNChannels() * imp.getNSlices() * imp.getNFrames())
            {
                IJ.showMessageWithCancel("Bio-Formats Exporter Warning",
                        "The number of planes in the stack (" + imp.getImageStackSize() +
                        ") does not match the number of expected planes (" +
                        (imp.getNChannels() * imp.getNSlices() * imp.getNFrames()) + ")." +
                        "\nIf you select 'OK', only " + imp.getImageStackSize() +
                        " planes will be exported. If you wish to export all of the " +
                        "planes,\nselect 'Cancel' and convert the Image5D window " +
                        "to a stack.");
                store.setPixelsSizeZ(new PositiveInteger(imp.getImageStackSize()), 0);
                store.setPixelsSizeC(new PositiveInteger(1), 0);
                store.setPixelsSizeT(new PositiveInteger(1), 0);
            }

            Object info = imp.getProperty("Info");
            if (info != null) {
                String imageInfo = info.toString();
                if (imageInfo != null) {
                    String[] lines = imageInfo.split("\n");
                    for (String line : lines) {
                        int eq = line.lastIndexOf("=");
                        if (eq > 0) {
                            String key = line.substring(0, eq).trim();
                            String value = line.substring(eq + 1).trim();

                            if (key.endsWith("BitsPerPixel")) {
                                w.setValidBitsPerPixel(Integer.parseInt(value));
                                break;
                            }
                        }
                    }
                }
            }

            // NB: Animation rate code copied from ij.plugin.Animator#doOptions().
            final int rate;
            if (cal.fps != 0.0) {
                rate = (int) cal.fps;
            }
            else if (cal.frameInterval != 0.0 && cal.getTimeUnit().equals("sec")) {
                rate = (int) (1.0 / cal.frameInterval);
            }
            else {
                // NB: Code from ij.plugin.Animator#animationRate initializer.
                // The value is 7 by default in ImageJ, so must be 7 here as well.
                rate = (int) Prefs.getDouble(Prefs.FPS, 7.0);
            }
            if (rate > 0) w.setFramesPerSecond(rate);
<<<<<<< HEAD

            String[] outputFiles = new String[] {outfile};

            int sizeZ = store.getPixelsSizeZ(0).getValue();
            int sizeC = store.getPixelsSizeC(0).getValue();
            int sizeT = store.getPixelsSizeT(0).getValue();

            if (splitZ || splitC || splitT) {
                int nFiles = 1;
                if (splitZ) {
                    nFiles *= sizeZ;
                }
                if (splitC) {
                    nFiles *= sizeC;
                }
                if (splitT) {
                    nFiles *= sizeT;
                }

                outputFiles = new String[nFiles];

                int dot = outfile.indexOf(".", outfile.lastIndexOf(File.separator));
                String base = outfile.substring(0, dot);
                String ext = outfile.substring(dot);

=======

            String[] outputFiles = new String[] {outfile};

            int sizeZ = store.getPixelsSizeZ(0).getValue();
            int sizeC = store.getPixelsSizeC(0).getValue();
            int sizeT = store.getPixelsSizeT(0).getValue();

            if (splitZ || splitC || splitT) {
                int nFiles = 1;
                if (splitZ) {
                    nFiles *= sizeZ;
                }
                if (splitC) {
                    nFiles *= sizeC;
                }
                if (splitT) {
                    nFiles *= sizeT;
                }

                outputFiles = new String[nFiles];

                int dot = outfile.indexOf(".", outfile.lastIndexOf(File.separator));
                String base = outfile.substring(0, dot);
                String ext = outfile.substring(dot);

>>>>>>> 78e4fcb3
                int nextFile = 0;
                for (int z=0; z<(splitZ ? sizeZ : 1); z++) {
                    for (int c=0; c<(splitC ? sizeC : 1); c++) {
                        for (int t=0; t<(splitT ? sizeT : 1); t++) {
                            outputFiles[nextFile++] = base + (splitZ ? "_Z" + z : "") +
                                    (splitC ? "_C" + c : "") + (splitT ? "_T" + t : "") + ext;
                        }
                    }
                }
            }

            if (!w.getFormat().startsWith("OME")) {
                if (splitZ) {
                    store.setPixelsSizeZ(new PositiveInteger(1), 0);
                }
                if (splitC) {
                    store.setPixelsSizeC(new PositiveInteger(1), 0);
                }
                if (splitT) {
                    store.setPixelsSizeT(new PositiveInteger(1), 0);
                }
            }

            // prompt for options
<<<<<<< HEAD

            String[] codecs = w.getCompressionTypes();
            ImageProcessor proc = imp.getImageStack().getProcessor(1);
            Image firstImage = proc.createImage();
            firstImage = AWTImageTools.makeBuffered(firstImage, proc.getColorModel());
            int thisType = AWTImageTools.getPixelType((BufferedImage) firstImage);
            if (proc instanceof ColorProcessor) {
                thisType = FormatTools.UINT8;
            }
            else if (proc instanceof ShortProcessor) {
                thisType = FormatTools.UINT16;
            }

            boolean notSupportedType = !w.isSupportedType(thisType);
            if (notSupportedType) {
                IJ.error("Pixel type (" + FormatTools.getPixelTypeString(thisType) +
                        ") not supported by this format.");
            }

            if (codecs != null && codecs.length > 1) {
                GenericDialog gd =
                        new GenericDialog("Bio-Formats Exporter Options");


                gd.addChoice("Compression type: ", codecs, codecs[0]);
                gd.addCheckbox("Export ROI's", false);
                gd.showDialog();
                saveRoi = gd.getNextBoolean();

                if (gd.wasCanceled()) return;

                w.setCompression(gd.getNextChoice());
            }

            //Save ROI's
            if (saveRoi.booleanValue()==true){
                ROIHandler.saveROIs(store);
            }
            w.setMetadataRetrieve(store);
            // convert and save slices

            int size = imp.getImageStackSize();
            ImageStack is = imp.getImageStack();
            boolean doStack = w.canDoStacks() && size > 1;
            int start = doStack ? 0 : imp.getCurrentSlice() - 1;
            int end = doStack ? size : start + 1;

            boolean littleEndian =
                    !w.getMetadataRetrieve().getPixelsBinDataBigEndian(0, 0).booleanValue();
            byte[] plane = null;
            w.setInterleaved(false);

            int[] no = new int[outputFiles.length];
            for (int i=start; i<end; i++) {
                if (doStack) {
                    BF.status(false, "Saving plane " + (i + 1) + "/" + size);
                    BF.progress(false, i, size);
                }
                else BF.status(false, "Saving image");
                proc = is.getProcessor(i + 1);

=======

            String[] codecs = w.getCompressionTypes();
            ImageProcessor proc = imp.getImageStack().getProcessor(1);
            Image firstImage = proc.createImage();
            firstImage = AWTImageTools.makeBuffered(firstImage, proc.getColorModel());
            int thisType = AWTImageTools.getPixelType((BufferedImage) firstImage);
            if (proc instanceof ColorProcessor) {
                thisType = FormatTools.UINT8;
            }
            else if (proc instanceof ShortProcessor) {
                thisType = FormatTools.UINT16;
            }

            boolean notSupportedType = !w.isSupportedType(thisType);
            if (notSupportedType) {
                IJ.error("Pixel type (" + FormatTools.getPixelTypeString(thisType) +
                        ") not supported by this format.");
            }

            if (codecs != null && codecs.length > 1) {
                boolean selected = false;
                if (compression != null) {
                    for (int i = 0; i < codecs.length; i++) {
                        if (codecs[i].equals(compression)) {
                            selected = true;
                            break;
                        }
                    }
                }
                if (!selected) {
                    GenericDialog gd =
                            new GenericDialog("Bio-Formats Exporter Options");

                    gd.addChoice("Compression type: ", codecs, codecs[0]);
                    if (saveRoi != null) {
                        gd.addCheckbox("Export ROIs", saveRoi.booleanValue());
                    } else {
                        gd.addCheckbox("Export ROIs", true);
                    }
                    gd.showDialog();
                    saveRoi = gd.getNextBoolean();

                    if (gd.wasCanceled()) return;
                    compression = gd.getNextChoice();
                }
            }
            boolean in = false;
            if (outputFiles.length > 1) {
                for (int i = 0; i < outputFiles.length; i++) {
                    if (new File(outputFiles[i]).exists()) {
                        in = true;
                        break;
                    }
                }
            }
            if (in) {
                int ret1 = JOptionPane.showConfirmDialog(null,
                        "Some files already exist. \n" +
                                "Would you like to replace them?", "Replace?",
                                JOptionPane.YES_NO_OPTION, JOptionPane.WARNING_MESSAGE);
                if (ret1 != JOptionPane.OK_OPTION) {
                    return;
                }
                //Delete the files overwrite does not correctly work
                for (int i = 0; i < outputFiles.length; i++) {
                    new File(outputFiles[i]).delete();
                }
            }
            //We are now ready to write the image
            if (f != null) f.delete(); //delete the file.
            if (compression != null) {
                w.setCompression(compression);
            }
            //Save ROI's
            if (saveRoi.booleanValue()) {
                ROIHandler.saveROIs(store);
            }
            w.setMetadataRetrieve(store);
            // convert and save slices

            int size = imp.getImageStackSize();
            ImageStack is = imp.getImageStack();
            boolean doStack = w.canDoStacks() && size > 1;
            int start = doStack ? 0 : imp.getCurrentSlice() - 1;
            int end = doStack ? size : start + 1;

            boolean littleEndian =
                    !w.getMetadataRetrieve().getPixelsBinDataBigEndian(0, 0).booleanValue();
            byte[] plane = null;
            w.setInterleaved(false);

            int[] no = new int[outputFiles.length];
            for (int i=start; i<end; i++) {
                if (doStack) {
                    BF.status(false, "Saving plane " + (i + 1) + "/" + size);
                    BF.progress(false, i, size);
                }
                else BF.status(false, "Saving image");
                proc = is.getProcessor(i + 1);

>>>>>>> 78e4fcb3
                if (proc instanceof RecordedImageProcessor) {
                    proc = ((RecordedImageProcessor) proc).getChild();
                }

                int x = proc.getWidth();
                int y = proc.getHeight();

                if (proc instanceof ByteProcessor) {
                    plane = (byte[]) proc.getPixels();
                }
                else if (proc instanceof ShortProcessor) {
                    plane = DataTools.shortsToBytes(
                            (short[]) proc.getPixels(), littleEndian);
                }
                else if (proc instanceof FloatProcessor) {
                    plane = DataTools.floatsToBytes(
                            (float[]) proc.getPixels(), littleEndian);
                }
                else if (proc instanceof ColorProcessor) {
                    byte[][] pix = new byte[3][x*y];
                    ((ColorProcessor) proc).getRGB(pix[0], pix[1], pix[2]);
                    plane = new byte[3 * x * y];
                    System.arraycopy(pix[0], 0, plane, 0, x * y);
                    System.arraycopy(pix[1], 0, plane, x * y, x * y);
                    System.arraycopy(pix[2], 0, plane, 2 * x * y, x * y);

                    if (i == start) {
                        sizeC /= 3;
                    }
                }

                int fileIndex = 0;
                if (doStack) {
                    int[] coords =
                            FormatTools.getZCTCoords(ORDER, sizeZ, sizeC, sizeT, size, i);
                    int realZ = sizeZ;
                    int realC = sizeC;
                    int realT = sizeT;

                    if (!splitZ) {
                        coords[0] = 0;
                        realZ = 1;
                    }
                    if (!splitC) {
                        coords[1] = 0;
                        realC = 1;
                    }
                    if (!splitT) {
                        coords[2] = 0;
                        realT = 1;
                    }
                    fileIndex = FormatTools.getIndex(ORDER, realZ, realC, realT,
                            realZ * realC * realT, coords[0], coords[1], coords[2]);
                }

                if (notSupportedType) {
                    IJ.error("Pixel type not supported by this format.");
                }
                else {
                    w.changeOutputFile(outputFiles[fileIndex]);

                    int currentChannel = FormatTools.getZCTCoords(
                            ORDER, sizeZ, sizeC, sizeT, imp.getStackSize(), i)[1];

                    if (luts[currentChannel] != null) {
                        // expand to 16-bit LUT if necessary

                        int bpp = FormatTools.getBytesPerPixel(thisType);
                        if (bpp == 1) {
                            w.setColorModel(luts[currentChannel]);
                        }
                        else if (bpp == 2) {
                            int lutSize = luts[currentChannel].getMapSize();
                            byte[][] lut = new byte[3][lutSize];
                            luts[currentChannel].getReds(lut[0]);
                            luts[currentChannel].getGreens(lut[1]);
                            luts[currentChannel].getBlues(lut[2]);

                            short[][] newLut = new short[3][65536];
                            int bins = newLut[0].length / lut[0].length;
                            for (int c=0; c<newLut.length; c++) {
                                for (int q=0; q<newLut[c].length; q++) {
                                    int index = q / bins;
                                    newLut[c][q] = (short) ((lut[c][index] * lut[0].length) + (q % bins));
                                }
                            }

                            w.setColorModel(new Index16ColorModel(16, newLut[0].length,
                                    newLut, littleEndian));
                        }
                    }
                    else if (!proc.isDefaultLut()) {
                        w.setColorModel(proc.getColorModel());
                    }
                    w.saveBytes(no[fileIndex]++, plane);
                }
            }
            w.close();
        }
        catch (FormatException e) {
            WindowTools.reportException(e);
        }
        catch (IOException e) {
            WindowTools.reportException(e);
        }
    }

}<|MERGE_RESOLUTION|>--- conflicted
+++ resolved
@@ -109,252 +109,6 @@
         this.plugin = plugin;
         this.imp = imp;
     }
-<<<<<<< HEAD
-
-    // -- Exporter API methods --
-
-    /** Executes the plugin. */
-    public void run() {
-        String outfile = null;
-        Boolean splitZ = null;
-        Boolean splitC = null;
-        Boolean splitT = null;
-        Boolean saveRoi = null;
-
-        if (plugin.arg != null) {
-            outfile = Macro.getValue(plugin.arg, "outfile", null);
-
-            String z = Macro.getValue(plugin.arg, "splitZ", null);
-            String c = Macro.getValue(plugin.arg, "splitC", null);
-            String t = Macro.getValue(plugin.arg, "splitT", null);
-            String sr = Macro.getValue(plugin.arg, "saveRoi", null);
-
-            splitZ = z == null ? null : Boolean.valueOf(z);
-            splitC = c == null ? null : Boolean.valueOf(c);
-            splitT = t == null ? null : Boolean.valueOf(t);
-            saveRoi = sr == null ? null : Boolean.valueOf(sr);
-            plugin.arg = null;
-        }
-
-        if (outfile == null) {
-            String options = Macro.getOptions();
-            if (options != null) {
-                String save = Macro.getValue(options, "save", null);
-                if (save != null) outfile = save;
-            }
-        }
-
-        if (outfile == null || outfile.length() == 0) {
-            // open a dialog prompting for the filename to save
-
-            //SaveDialog sd = new SaveDialog("Bio-Formats Exporter", "", "");
-            //String dir = sd.getDirectory();
-            //String name = sd.getFileName();
-
-            // NB: Copied and adapted from ij.io.SaveDIalog.jSaveDispatchThread,
-            // so that the save dialog has a file filter for choosing output format.
-
-            String dir = null, name = null;
-            JFileChooser fc = GUITools.buildFileChooser(new ImageWriter(), false);
-            fc.setDialogTitle("Bio-Formats Exporter");
-            String defaultDir = OpenDialog.getDefaultDirectory();
-            if (defaultDir != null) fc.setCurrentDirectory(new File(defaultDir));
-
-            // set OME-TIFF as the default output format
-            FileFilter[] ff = fc.getChoosableFileFilters();
-            FileFilter defaultFilter = null;
-            for (int i=0; i<ff.length; i++) {
-                if (ff[i] instanceof ExtensionFileFilter) {
-                    ExtensionFileFilter eff = (ExtensionFileFilter) ff[i];
-                    if (i == 0 || eff.getExtension().equals("ome.tif")) {
-                        defaultFilter = eff;
-                        break;
-                    }
-                }
-            }
-            if (defaultFilter != null) fc.setFileFilter(defaultFilter);
-
-            int returnVal = fc.showSaveDialog(IJ.getInstance());
-            if (returnVal != JFileChooser.APPROVE_OPTION) {
-                Macro.abort();
-                return;
-            }
-            File f = fc.getSelectedFile();
-
-            if (f.exists()) {
-                int ret = JOptionPane.showConfirmDialog(fc,
-                        "The file " + f.getName() + " already exists. \n" +
-                                "Would you like to replace it?", "Replace?",
-                                JOptionPane.YES_NO_OPTION, JOptionPane.WARNING_MESSAGE);
-                if (ret != JOptionPane.OK_OPTION) f = null;
-            }
-            if (f == null) Macro.abort();
-            else {
-                dir = fc.getCurrentDirectory().getPath() + File.separator;
-                name = fc.getName(f);
-
-                // ensure filename matches selected filter
-                FileFilter filter = fc.getFileFilter();
-                if (filter instanceof ExtensionFileFilter) {
-                    ExtensionFileFilter eff = (ExtensionFileFilter) filter;
-                    String[] ext = eff.getExtensions();
-                    String lName = name.toLowerCase();
-                    boolean hasExtension = false;
-                    for (int i=0; i<ext.length; i++) {
-                        if (lName.endsWith("." + ext[i])) {
-                            hasExtension = true;
-                            break;
-                        }
-                    }
-                    if (!hasExtension && ext.length > 0) {
-                        // append chosen extension
-                        name = name + "." + ext[0];
-                    }
-
-                    f = fc.getSelectedFile();
-                    String filePath = f.getAbsolutePath();
-                    if(!filePath.endsWith("." + ext[0])) {
-                        f = new File(filePath + '.' + ext[0]);
-                    }
-                    if (f.exists()) {
-                        int ret1 = JOptionPane.showConfirmDialog(fc,
-                                "The file " + f.getName() + " already exists. \n" +
-                                        "Would you like to replace it?", "Replace?",
-                                        JOptionPane.YES_NO_OPTION, JOptionPane.WARNING_MESSAGE);
-                        if (ret1 != JOptionPane.OK_OPTION) f = null;
-                    }
-
-                }
-                if (f == null) {
-                    Macro.abort();
-                    return;
-                }
-                else{
-                    // do some ImageJ bookkeeping
-                    OpenDialog.setDefaultDirectory(dir);
-                    if (Recorder.record) Recorder.recordPath("save", dir+name);
-                }
-            }
-
-            if (dir == null || name == null) return;
-            outfile = new File(dir, name).getAbsolutePath();
-            if (outfile == null) return;
-        }
-
-        if (splitZ == null || splitC == null || splitT == null) {
-            // ask if we want to export multiple files
-
-            GenericDialog multiFile =
-                    new GenericDialog("Bio-Formats Exporter - Multiple Files");
-            multiFile.addCheckbox("Write_each_Z_section to a separate file", false);
-            multiFile.addCheckbox("Write_each_timepoint to a separate file", false);
-            multiFile.addCheckbox("Write_each_channel to a separate file", false);
-            multiFile.showDialog();
-
-            splitZ = multiFile.getNextBoolean();
-            splitT = multiFile.getNextBoolean();
-            splitC = multiFile.getNextBoolean();
-        }
-
-        try {
-            int ptype = 0;
-            int channels = 1;
-            switch (imp.getType()) {
-                case ImagePlus.GRAY8:
-                case ImagePlus.COLOR_256:
-                    ptype = FormatTools.UINT8;
-                    break;
-                case ImagePlus.COLOR_RGB:
-                    channels = 3;
-                    ptype = FormatTools.UINT8;
-                    break;
-                case ImagePlus.GRAY16:
-                    ptype = FormatTools.UINT16;
-                    break;
-                case ImagePlus.GRAY32:
-                    ptype = FormatTools.FLOAT;
-                    break;
-            }
-            String title = imp.getTitle();
-
-            IFormatWriter w = new ImageWriter().getWriter(outfile);
-            w.setWriteSequentially(true);
-            FileInfo fi = imp.getOriginalFileInfo();
-            String xml = fi == null ? null : fi.description == null ? null :
-                fi.description.indexOf("xml") == -1 ? null : fi.description;
-
-            OMEXMLService service = null;
-            IMetadata store = null;
-
-            try {
-                ServiceFactory factory = new ServiceFactory();
-                service = factory.getInstance(OMEXMLService.class);
-                store = service.createOMEXMLMetadata(xml);
-            }
-            catch (DependencyException de) { }
-            catch (ServiceException se) { }
-
-            if (store == null) IJ.error("OME-XML Java library not found.");
-            if (xml == null) {
-                store.createRoot();
-            }
-            else if (store.getImageCount() > 1) {
-                // the original dataset had multiple series
-                // we need to modify the IMetadata to represent the correct series
-
-                ArrayList<Integer> matchingSeries = new ArrayList<Integer>();
-                for (int series=0; series<store.getImageCount(); series++) {
-                    String type = store.getPixelsType(series).toString();
-                    int pixelType = FormatTools.pixelTypeFromString(type);
-                    if (pixelType == ptype) {
-                        String imageName = store.getImageName(series);
-                        if (title.indexOf(imageName) >= 0) {
-                            matchingSeries.add(series);
-                        }
-                    }
-                }
-
-                int series = 0;
-                if (matchingSeries.size() > 1) {
-                    for (int i=0; i<matchingSeries.size(); i++) {
-                        int index = matchingSeries.get(i);
-                        String name = store.getImageName(index);
-                        boolean valid = true;
-                        for (int j=0; j<matchingSeries.size(); j++) {
-                            if (i != j) {
-                                String compName = store.getImageName(matchingSeries.get(j));
-                                if (compName.indexOf(name) >= 0) {
-                                    valid = false;
-                                    break;
-                                }
-                            }
-                        }
-                        if (valid) {
-                            series = index;
-                            break;
-                        }
-                    }
-                }
-                else if (matchingSeries.size() == 1) series = matchingSeries.get(0);
-
-                OMEXMLMetadataRoot root = (OMEXMLMetadataRoot) store.getRoot();
-                ome.xml.model.Image exportImage = root.getImage(series);
-                List<ome.xml.model.Image> allImages = root.copyImageList();
-                for (ome.xml.model.Image img : allImages) {
-                    if (!img.equals(exportImage)) {
-                        root.removeImage(img);
-                    }
-                }
-                store.setRoot(root);
-            }
-
-            store.setPixelsSizeX(new PositiveInteger(imp.getWidth()), 0);
-            store.setPixelsSizeY(new PositiveInteger(imp.getHeight()), 0);
-            store.setPixelsSizeZ(new PositiveInteger(imp.getNSlices()), 0);
-            store.setPixelsSizeC(new PositiveInteger(channels*imp.getNChannels()), 0);
-            store.setPixelsSizeT(new PositiveInteger(imp.getNFrames()), 0);
-
-=======
 
     // -- Exporter API methods --
 
@@ -605,14 +359,12 @@
             store.setPixelsSizeC(new PositiveInteger(channels*imp.getNChannels()), 0);
             store.setPixelsSizeT(new PositiveInteger(imp.getNFrames()), 0);
 
->>>>>>> 78e4fcb3
             if (store.getImageID(0) == null) {
                 store.setImageID(MetadataTools.createLSID("Image", 0), 0);
             }
             if (store.getPixelsID(0) == null) {
                 store.setPixelsID(MetadataTools.createLSID("Pixels", 0), 0);
             }
-<<<<<<< HEAD
 
             // always reset the pixel type
             // this prevents problems if the user changed the bit depth of the image
@@ -622,17 +374,6 @@
             }
             catch (EnumerationException e) { }
 
-=======
-
-            // always reset the pixel type
-            // this prevents problems if the user changed the bit depth of the image
-            try {
-                store.setPixelsType(PixelType.fromString(
-                        FormatTools.getPixelTypeString(ptype)), 0);
-            }
-            catch (EnumerationException e) { }
-
->>>>>>> 78e4fcb3
             if (store.getPixelsBinDataCount(0) == 0 ||
                     store.getPixelsBinDataBigEndian(0, 0) == null)
             {
@@ -716,7 +457,6 @@
                 rate = (int) Prefs.getDouble(Prefs.FPS, 7.0);
             }
             if (rate > 0) w.setFramesPerSecond(rate);
-<<<<<<< HEAD
 
             String[] outputFiles = new String[] {outfile};
 
@@ -742,33 +482,6 @@
                 String base = outfile.substring(0, dot);
                 String ext = outfile.substring(dot);
 
-=======
-
-            String[] outputFiles = new String[] {outfile};
-
-            int sizeZ = store.getPixelsSizeZ(0).getValue();
-            int sizeC = store.getPixelsSizeC(0).getValue();
-            int sizeT = store.getPixelsSizeT(0).getValue();
-
-            if (splitZ || splitC || splitT) {
-                int nFiles = 1;
-                if (splitZ) {
-                    nFiles *= sizeZ;
-                }
-                if (splitC) {
-                    nFiles *= sizeC;
-                }
-                if (splitT) {
-                    nFiles *= sizeT;
-                }
-
-                outputFiles = new String[nFiles];
-
-                int dot = outfile.indexOf(".", outfile.lastIndexOf(File.separator));
-                String base = outfile.substring(0, dot);
-                String ext = outfile.substring(dot);
-
->>>>>>> 78e4fcb3
                 int nextFile = 0;
                 for (int z=0; z<(splitZ ? sizeZ : 1); z++) {
                     for (int c=0; c<(splitC ? sizeC : 1); c++) {
@@ -793,7 +506,6 @@
             }
 
             // prompt for options
-<<<<<<< HEAD
 
             String[] codecs = w.getCompressionTypes();
             ImageProcessor proc = imp.getImageStack().getProcessor(1);
@@ -814,68 +526,6 @@
             }
 
             if (codecs != null && codecs.length > 1) {
-                GenericDialog gd =
-                        new GenericDialog("Bio-Formats Exporter Options");
-
-
-                gd.addChoice("Compression type: ", codecs, codecs[0]);
-                gd.addCheckbox("Export ROI's", false);
-                gd.showDialog();
-                saveRoi = gd.getNextBoolean();
-
-                if (gd.wasCanceled()) return;
-
-                w.setCompression(gd.getNextChoice());
-            }
-
-            //Save ROI's
-            if (saveRoi.booleanValue()==true){
-                ROIHandler.saveROIs(store);
-            }
-            w.setMetadataRetrieve(store);
-            // convert and save slices
-
-            int size = imp.getImageStackSize();
-            ImageStack is = imp.getImageStack();
-            boolean doStack = w.canDoStacks() && size > 1;
-            int start = doStack ? 0 : imp.getCurrentSlice() - 1;
-            int end = doStack ? size : start + 1;
-
-            boolean littleEndian =
-                    !w.getMetadataRetrieve().getPixelsBinDataBigEndian(0, 0).booleanValue();
-            byte[] plane = null;
-            w.setInterleaved(false);
-
-            int[] no = new int[outputFiles.length];
-            for (int i=start; i<end; i++) {
-                if (doStack) {
-                    BF.status(false, "Saving plane " + (i + 1) + "/" + size);
-                    BF.progress(false, i, size);
-                }
-                else BF.status(false, "Saving image");
-                proc = is.getProcessor(i + 1);
-
-=======
-
-            String[] codecs = w.getCompressionTypes();
-            ImageProcessor proc = imp.getImageStack().getProcessor(1);
-            Image firstImage = proc.createImage();
-            firstImage = AWTImageTools.makeBuffered(firstImage, proc.getColorModel());
-            int thisType = AWTImageTools.getPixelType((BufferedImage) firstImage);
-            if (proc instanceof ColorProcessor) {
-                thisType = FormatTools.UINT8;
-            }
-            else if (proc instanceof ShortProcessor) {
-                thisType = FormatTools.UINT16;
-            }
-
-            boolean notSupportedType = !w.isSupportedType(thisType);
-            if (notSupportedType) {
-                IJ.error("Pixel type (" + FormatTools.getPixelTypeString(thisType) +
-                        ") not supported by this format.");
-            }
-
-            if (codecs != null && codecs.length > 1) {
                 boolean selected = false;
                 if (compression != null) {
                     for (int i = 0; i < codecs.length; i++) {
@@ -956,7 +606,6 @@
                 else BF.status(false, "Saving image");
                 proc = is.getProcessor(i + 1);
 
->>>>>>> 78e4fcb3
                 if (proc instanceof RecordedImageProcessor) {
                     proc = ((RecordedImageProcessor) proc).getChild();
                 }
