/*
 * #%L
 * Bio-Formats Plugins for ImageJ: a collection of ImageJ plugins including the
 * Bio-Formats Importer, Bio-Formats Exporter, Bio-Formats Macro Extensions,
 * Data Browser and Stack Slicer.
 * %%
 * Copyright (C) 2006 - 2016 Open Microscopy Environment:
 *   - Board of Regents of the University of Wisconsin-Madison
 *   - Glencoe Software, Inc.
 *   - University of Dundee
 * %%
 * This program is free software: you can redistribute it and/or modify
 * it under the terms of the GNU General Public License as
 * published by the Free Software Foundation, either version 2 of the 
 * License, or (at your option) any later version.
 * 
 * This program is distributed in the hope that it will be useful,
 * but WITHOUT ANY WARRANTY; without even the implied warranty of
 * MERCHANTABILITY or FITNESS FOR A PARTICULAR PURPOSE.  See the
 * GNU General Public License for more details.
 * 
 * You should have received a copy of the GNU General Public 
 * License along with this program.  If not, see
 * <http://www.gnu.org/licenses/gpl-2.0.html>.
 * #L%
 */

package loci.plugins.util;

import ij.Prefs;

import loci.formats.ClassList;
import loci.formats.IFormatReader;
import loci.formats.ImageReader;
import loci.formats.in.DynamicMetadataOptions;
import loci.formats.in.LIFReader;
import loci.formats.in.MetadataOptions;
import loci.formats.in.NativeND2Reader;
import loci.formats.in.ND2Reader;
import loci.formats.in.PictReader;
import loci.formats.in.QTReader;
import loci.formats.in.SDTReader;
import loci.formats.in.TiffDelegateReader;
import loci.formats.in.ZeissCZIReader;


/**
 * Utility methods for ImageJ preferences for Bio-Formats plugins.
 */
public final class LociPrefs {

  // -- Constants --

  public static final String PREF_READER_ENABLED = "bioformats.enabled";
  public static final String PREF_READER_WINDOWLESS = "bioformats.windowless";

  public static final String PREF_ND2_NIKON = "bioformats.nd2.nikon";
  public static final String PREF_PICT_QTJAVA = "bioformats.pict.qtjava";
  public static final String PREF_QT_QTJAVA = "bioformats.qt.qtjava";
  public static final String PREF_SDT_INTENSITY = "bioformats.sdt.intensity";
  public static final String PREF_TIFF_IMAGEIO = "bioformats.tiff.imageio";
  public static final String PREF_CZI_AUTOSTITCH =
    "bioformats.zeissczi.allow.autostitch";
  public static final String PREF_CZI_ATTACHMENT =
    "bioformats.zeissczi.include.attachments";
<<<<<<< HEAD
  public static final String PREF_ND2_CHUNKMAP =
    "bioformats.nativend2.chunkmap";
=======
  public static final String PREF_LEICA_LIF_PHYSICAL_SIZE =
    "bioformats.leicalif.physicalsize.compatibility";
>>>>>>> 996a26b0

  // -- Constructor --

  private LociPrefs() { }

  // -- Utility methods --

  /**
   * Creates an image reader according to the current configuration settings,
   * including which format readers are currently enabled, as well as
   * format-specific configuration settings.
   */
  public static ImageReader makeImageReader() {
    ClassList<IFormatReader> defaultClasses =
      ImageReader.getDefaultReaderClasses();
    Class<? extends IFormatReader>[] c = defaultClasses.getClasses();

    // include only enabled classes
    ClassList<IFormatReader> enabledClasses =
      new ClassList<IFormatReader>(IFormatReader.class);
    for (int i=0; i<c.length; i++) {
      boolean on = LociPrefs.isReaderEnabled(c[i]);
      if (on) enabledClasses.addClass(c[i]);
    }
    ImageReader reader = new ImageReader(enabledClasses);

    MetadataOptions options = reader.getMetadataOptions();
    if (options instanceof DynamicMetadataOptions) {
      ((DynamicMetadataOptions) options).setBoolean(
        ZeissCZIReader.ALLOW_AUTOSTITCHING_KEY, allowCZIAutostitch());
      ((DynamicMetadataOptions) options).setBoolean(
        ZeissCZIReader.INCLUDE_ATTACHMENTS_KEY, includeCZIAttachments());
      ((DynamicMetadataOptions) options).setBoolean(
<<<<<<< HEAD
        NativeND2Reader.USE_CHUNKMAP_KEY, useND2Chunkmap());
=======
        LIFReader.OLD_PHYSICAL_SIZE_KEY, isLeicaLIFPhysicalSizeBackwardsCompatible());
>>>>>>> 996a26b0
      reader.setMetadataOptions(options);
    }

    // toggle reader-specific options
    boolean nd2Nikon = LociPrefs.isND2Nikon();
    boolean pictQTJava = LociPrefs.isPictQTJava();
    boolean qtQTJava = LociPrefs.isQTQTJava();
    boolean sdtIntensity = LociPrefs.isSDTIntensity();
    boolean tiffImageIO = LociPrefs.isTiffImageIO();
    IFormatReader[] r = reader.getReaders();
    for (int i=0; i<r.length; i++) {
      if (r[i] instanceof ND2Reader) {
        ND2Reader nd2 = (ND2Reader) r[i];
        nd2.setLegacy(nd2Nikon);
      }
      else if (r[i] instanceof PictReader) {
        PictReader pict = (PictReader) r[i];
        pict.setLegacy(pictQTJava);
      }
      else if (r[i] instanceof QTReader) {
        QTReader qt = (QTReader) r[i];
        qt.setLegacy(qtQTJava);
      }
      else if (r[i] instanceof SDTReader) {
        SDTReader sdt = (SDTReader) r[i];
        sdt.setIntensity(sdtIntensity);
      }
      else if (r[i] instanceof TiffDelegateReader) {
        TiffDelegateReader tiff = (TiffDelegateReader) r[i];
        tiff.setLegacy(tiffImageIO);
      }
    }

    return reader;
  }

  /**
   * Gets whether windowless mode should be used when
   * opening this reader's currently initialized dataset.
   */
  public static boolean isWindowless(IFormatReader r) {
    return getPref(PREF_READER_WINDOWLESS, r.getClass(), false);
  }

  public static boolean isReaderEnabled(Class<? extends IFormatReader> c) {
    return getPref(PREF_READER_ENABLED, c, true);
  }

  public static boolean isND2Nikon() {
    return Prefs.get(PREF_ND2_NIKON, false);
  }

  public static boolean isPictQTJava() {
    return Prefs.get(PREF_PICT_QTJAVA, false);
  }

  public static boolean isQTQTJava() {
    return Prefs.get(PREF_QT_QTJAVA, false);
  }

  public static boolean isSDTIntensity() {
    return Prefs.get(PREF_SDT_INTENSITY, false);
  }

  public static boolean isTiffImageIO() {
    return Prefs.get(PREF_TIFF_IMAGEIO, false);
  }

  public static boolean allowCZIAutostitch() {
    return Prefs.get(PREF_CZI_AUTOSTITCH,
                     ZeissCZIReader.ALLOW_AUTOSTITCHING_DEFAULT);
  }

  public static boolean includeCZIAttachments() {
    return Prefs.get(PREF_CZI_ATTACHMENT,
                     ZeissCZIReader.INCLUDE_ATTACHMENTS_DEFAULT);
  }

<<<<<<< HEAD
  public static boolean useND2Chunkmap() {
    return Prefs.get(PREF_ND2_CHUNKMAP, NativeND2Reader.USE_CHUNKMAP_DEFAULT);
=======
  public static boolean isLeicaLIFPhysicalSizeBackwardsCompatible() {
    return Prefs.get(PREF_LEICA_LIF_PHYSICAL_SIZE,
      LIFReader.OLD_PHYSICAL_SIZE_DEFAULT);
>>>>>>> 996a26b0
  }

  // -- Helper methods --

  private static boolean getPref(String pref,
    Class<? extends IFormatReader> c, boolean defaultValue)
  {
    String n = c.getName();
    String readerName = n.substring(n.lastIndexOf(".") + 1, n.length() - 6);
    String key = pref + "." + readerName;
    return Prefs.get(key, defaultValue);
  }

}<|MERGE_RESOLUTION|>--- conflicted
+++ resolved
@@ -63,13 +63,10 @@
     "bioformats.zeissczi.allow.autostitch";
   public static final String PREF_CZI_ATTACHMENT =
     "bioformats.zeissczi.include.attachments";
-<<<<<<< HEAD
   public static final String PREF_ND2_CHUNKMAP =
     "bioformats.nativend2.chunkmap";
-=======
   public static final String PREF_LEICA_LIF_PHYSICAL_SIZE =
     "bioformats.leicalif.physicalsize.compatibility";
->>>>>>> 996a26b0
 
   // -- Constructor --
 
@@ -103,11 +100,9 @@
       ((DynamicMetadataOptions) options).setBoolean(
         ZeissCZIReader.INCLUDE_ATTACHMENTS_KEY, includeCZIAttachments());
       ((DynamicMetadataOptions) options).setBoolean(
-<<<<<<< HEAD
         NativeND2Reader.USE_CHUNKMAP_KEY, useND2Chunkmap());
-=======
+      ((DynamicMetadataOptions) options).setBoolean(
         LIFReader.OLD_PHYSICAL_SIZE_KEY, isLeicaLIFPhysicalSizeBackwardsCompatible());
->>>>>>> 996a26b0
       reader.setMetadataOptions(options);
     }
 
@@ -186,14 +181,13 @@
                      ZeissCZIReader.INCLUDE_ATTACHMENTS_DEFAULT);
   }
 
-<<<<<<< HEAD
   public static boolean useND2Chunkmap() {
     return Prefs.get(PREF_ND2_CHUNKMAP, NativeND2Reader.USE_CHUNKMAP_DEFAULT);
-=======
+  }
+
   public static boolean isLeicaLIFPhysicalSizeBackwardsCompatible() {
     return Prefs.get(PREF_LEICA_LIF_PHYSICAL_SIZE,
       LIFReader.OLD_PHYSICAL_SIZE_DEFAULT);
->>>>>>> 996a26b0
   }
 
   // -- Helper methods --
