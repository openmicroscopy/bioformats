/*
 * #%L
 * Bio-Formats Plugins for ImageJ: a collection of ImageJ plugins including the
 * Bio-Formats Importer, Bio-Formats Exporter, Bio-Formats Macro Extensions,
 * Data Browser and Stack Slicer.
 * %%
 * Copyright (C) 2006 - 2014 Open Microscopy Environment:
 *   - Board of Regents of the University of Wisconsin-Madison
 *   - Glencoe Software, Inc.
 *   - University of Dundee
 * %%
 * This program is free software: you can redistribute it and/or modify
 * it under the terms of the GNU General Public License as
 * published by the Free Software Foundation, either version 2 of the 
 * License, or (at your option) any later version.
 * 
 * This program is distributed in the hope that it will be useful,
 * but WITHOUT ANY WARRANTY; without even the implied warranty of
 * MERCHANTABILITY or FITNESS FOR A PARTICULAR PURPOSE.  See the
 * GNU General Public License for more details.
 * 
 * You should have received a copy of the GNU General Public 
 * License along with this program.  If not, see
 * <http://www.gnu.org/licenses/gpl-2.0.html>.
 * #L%
 */

package loci.plugins.util;

import ij.IJ;
import ij.ImagePlus;
import ij.gui.EllipseRoi;
import ij.gui.Line;
import ij.gui.MessageDialog;
import ij.gui.OvalRoi;
import ij.gui.PointRoi;
import ij.gui.PolygonRoi;
import ij.gui.Roi;
import ij.gui.ShapeRoi;
import ij.gui.TextRoi;
import ij.plugin.frame.RoiManager;

import java.awt.Color;
<<<<<<< HEAD
import java.awt.Frame;
=======
import java.awt.Font;
>>>>>>> 78e4fcb3
import java.awt.Rectangle;
import java.util.ArrayList;
import java.util.List;

import loci.formats.MetadataTools;
import loci.formats.meta.IMetadata;
import loci.formats.meta.MetadataStore;
import loci.formats.ome.OMEXMLMetadata;
<<<<<<< HEAD
=======
import ome.units.quantity.Length;
import ome.units.UNITS;
>>>>>>> 78e4fcb3
import ome.xml.model.Ellipse;
import ome.xml.model.OME;
import ome.xml.model.Point;
import ome.xml.model.Polygon;
import ome.xml.model.Polyline;
import ome.xml.model.Shape;
import ome.xml.model.Union;


// TODO: Stored ROIs are not correctly linked to Image.

/**
 * Utility class for managing regions of interest within ImageJ.
 * Capable of constructing ROIs within ImageJ's ROI manager matching
 * those specified in an OME metadata store, and vice versa.
 *
 * @author Melissa Linkert melissa at glencoesoftware.com
 */
public class ROIHandler {

    // -- ROIHandler API methods --

    /**
     * Look for ROIs in the given OMEXMLMetadata; if any are present, apply
     * them to the given images and display them in the ROI manager.
     */
    public static void openROIs(IMetadata retrieve, ImagePlus[] images) {
        if (!(retrieve instanceof OMEXMLMetadata)) return;
        int nextRoi = 0;
        RoiManager manager = RoiManager.getInstance();

        OME root = (OME) retrieve.getRoot();
<<<<<<< HEAD
=======
        Color sc = null;
        Color fc = null;
        Float sw = null;
>>>>>>> 78e4fcb3

        int imageCount = images.length;
        for (int imageNum=0; imageNum<imageCount; imageNum++) {
            int roiCount = root.sizeOfROIList();
            if (roiCount > 0 && manager == null) {
                manager = new RoiManager();
            }
            for (int roiNum=0; roiNum<roiCount; roiNum++) {
                Union shapeSet = root.getROI(roiNum).getUnion();
                int shapeCount = shapeSet.sizeOfShapeList();

                for (int shape=0; shape<shapeCount; shape++) {
                    Shape shapeObject = shapeSet.getShape(shape);

                    Roi roi = null;

                    if (shapeObject instanceof Ellipse) {
                        Ellipse ellipse = (Ellipse) shapeObject;
                        int cx = ellipse.getX().intValue();
                        int cy = ellipse.getY().intValue();
                        int rx = ellipse.getRadiusX().intValue();
                        int ry = ellipse.getRadiusY().intValue();
                        roi = new OvalRoi(cx - rx, cy - ry, rx * 2, ry * 2);
<<<<<<< HEAD
=======

                        if( ellipse.getStrokeColor() != null){
                            ome.xml.model.primitives.Color StrokeColor = ellipse.getStrokeColor();
                            sc = new Color(StrokeColor.getGreen(),StrokeColor.getBlue(),StrokeColor.getAlpha(),StrokeColor.getRed());
                        }
                        if(ellipse.getFillColor() != null){
                            ome.xml.model.primitives.Color FillColor = ellipse.getFillColor();
                            fc = new Color(FillColor.getGreen(),FillColor.getBlue(),FillColor.getAlpha(),FillColor.getRed());
                        }
                        if(ellipse.getStrokeWidth() != null){
                            sw = ellipse.getStrokeWidth().value().floatValue();
                        }
>>>>>>> 78e4fcb3
                    }
                    else if (shapeObject instanceof ome.xml.model.Line) {
                        ome.xml.model.Line line = (ome.xml.model.Line) shapeObject;
                        int x1 = line.getX1().intValue();
                        int x2 = line.getX2().intValue();
                        int y1 = line.getY1().intValue();
                        int y2 = line.getY2().intValue();
                        roi = new Line(x1, y1, x2, y2);
<<<<<<< HEAD
=======

                        if(line.getStrokeColor() != null){
                            ome.xml.model.primitives.Color StrokeColor = line.getStrokeColor();
                            sc = new Color(StrokeColor.getGreen(),StrokeColor.getBlue(),StrokeColor.getAlpha(),StrokeColor.getRed());
                        }
                        if(line.getFillColor() != null){
                            ome.xml.model.primitives.Color FillColor = line.getFillColor();
                            fc = new Color(FillColor.getGreen(),FillColor.getBlue(),FillColor.getAlpha(),FillColor.getRed());
                        }
                        if(line.getStrokeWidth() != null){
                            sw = line.getStrokeWidth().value().floatValue();
                        }
>>>>>>> 78e4fcb3
                    }
                    else if (shapeObject instanceof Point) {
                        Point point = (Point) shapeObject;
                        int x = point.getX().intValue();
                        int y = point.getY().intValue();
                        roi = new OvalRoi(x, y, 0, 0);
<<<<<<< HEAD
=======

                        if (point.getStrokeColor() != null){
                            ome.xml.model.primitives.Color StrokeColor = point.getStrokeColor();
                            sc = new Color(StrokeColor.getGreen(),StrokeColor.getBlue(),StrokeColor.getAlpha(),StrokeColor.getRed());
                        }
                        if (point.getFillColor() != null){
                            ome.xml.model.primitives.Color FillColor = point.getFillColor();
                            fc = new Color(FillColor.getGreen(),FillColor.getBlue(),FillColor.getAlpha(),FillColor.getRed());
                        }
                        if (point.getStrokeWidth() != null){
                            sw = point.getStrokeWidth().value().floatValue();
                        }
>>>>>>> 78e4fcb3
                    }
                    else if (shapeObject instanceof Polyline) {
                        Polyline polyline = (Polyline) shapeObject;
                        String points = polyline.getPoints();
                        int[][] coordinates = parsePoints(points);
                        roi = new PolygonRoi(coordinates[0], coordinates[1],
                                coordinates[0].length, Roi.POLYLINE);
<<<<<<< HEAD
=======

                        if (polyline.getStrokeColor() != null){
                            ome.xml.model.primitives.Color StrokeColor = polyline.getStrokeColor();
                            sc = new Color(StrokeColor.getGreen(),StrokeColor.getBlue(),StrokeColor.getAlpha(),StrokeColor.getRed());
                        }
                        if (polyline.getFillColor() != null){
                            ome.xml.model.primitives.Color FillColor = polyline.getFillColor();
                            fc = new Color(FillColor.getGreen(),FillColor.getBlue(),FillColor.getAlpha(),FillColor.getRed());
                        }
                        if (polyline.getStrokeWidth() != null){
                            sw = polyline.getStrokeWidth().value().floatValue();
                        }
>>>>>>> 78e4fcb3
                    }
                    else if (shapeObject instanceof Polygon) {
                        Polygon polygon = (Polygon) shapeObject;
                        String points = polygon.getPoints();
                        int[][] coordinates = parsePoints(points);
                        roi = new PolygonRoi(coordinates[0], coordinates[1],
                                coordinates[0].length, Roi.POLYGON);
<<<<<<< HEAD
=======

                        if (polygon.getStrokeColor() != null){
                            ome.xml.model.primitives.Color StrokeColor = polygon.getStrokeColor();
                            sc = new Color(StrokeColor.getGreen(),StrokeColor.getBlue(),StrokeColor.getAlpha(),StrokeColor.getRed());
                        }
                        if (polygon.getFillColor() != null){
                            ome.xml.model.primitives.Color FillColor = polygon.getFillColor();
                            fc = new Color(FillColor.getGreen(),FillColor.getBlue(),FillColor.getAlpha(),FillColor.getRed());
                        }
                        if (polygon.getStrokeWidth() != null){
                            sw = polygon.getStrokeWidth().value().floatValue();
                        }
                    }
                    else if (shapeObject instanceof ome.xml.model.Label){
                        //add support for TextROI's
                        ome.xml.model.Label label =
                                (ome.xml.model.Label) shapeObject;
                        double x = label.getX().doubleValue();
                        double y = label.getY().doubleValue();
                        String labelText = label.getText();

                        int size = label.getFontSize().value().intValue();
                        java.awt.Font font = new Font(labelText, Font.PLAIN, size);
                        roi = new TextRoi((int) x,(int) y, labelText,font);

                        if (label.getStrokeColor() != null){
                            ome.xml.model.primitives.Color StrokeColor = label.getStrokeColor();
                            sc = new Color(StrokeColor.getGreen(),StrokeColor.getBlue(),StrokeColor.getAlpha(),StrokeColor.getRed());
                        }
                        if (label.getFillColor() != null){
                            ome.xml.model.primitives.Color FillColor = label.getFillColor();
                            fc = new Color(FillColor.getGreen(),FillColor.getBlue(),FillColor.getAlpha(),FillColor.getRed());
                        }
                        if (label.getStrokeWidth() != null){
                            sw = label.getStrokeWidth().value().floatValue();
                        }

>>>>>>> 78e4fcb3
                    }
                    else if (shapeObject instanceof ome.xml.model.Rectangle) {
                        ome.xml.model.Rectangle rectangle =
                                (ome.xml.model.Rectangle) shapeObject;
                        int x = rectangle.getX().intValue();
                        int y = rectangle.getY().intValue();
                        int w = rectangle.getWidth().intValue();
                        int h = rectangle.getHeight().intValue();
<<<<<<< HEAD
                        String label = shapeObject.getText();
                        if (label != null) {
                            roi = new TextRoi(x, y, label);
                        }
                        else {
                            roi = new Roi(x, y, w, h);
                        }
                    }
                    else if (shapeObject instanceof ome.xml.model.Label){
                        //add support for TextROI's
                    }

                    if (roi != null) {
                        roi.setName(shapeObject.getID());
                        Roi.setColor(Color.WHITE);
                        // Localize ROI with channel, zslice and time
                        int c = shapeObject.getTheC().getValue();
                        int z = shapeObject.getTheZ().getValue();
                        int t = shapeObject.getTheT().getValue();
                        roi.setPosition(c, z, t);

                        // Forward stroke color
                        int r = shapeObject.getStrokeColor().getRed();
                        int g = shapeObject.getStrokeColor().getGreen();
                        int b = shapeObject.getStrokeColor().getBlue();
                        int a = shapeObject.getStrokeColor().getAlpha();
                        roi.setStrokeColor(new Color(r,g,b,a));
            
            
                        roi.setImage(images[imageNum]);
                        manager.add(images[imageNum], roi, nextRoi++);
=======

                        roi = new Roi(x, y, w, h);

                        if (rectangle.getStrokeColor() != null){
                            ome.xml.model.primitives.Color StrokeColor = rectangle.getStrokeColor();
                            sc = new Color(StrokeColor.getGreen(),StrokeColor.getBlue(),StrokeColor.getAlpha(),StrokeColor.getRed());
                        }
                        if (rectangle.getFillColor() != null){
                            ome.xml.model.primitives.Color FillColor = rectangle.getFillColor();
                            fc = new Color(FillColor.getGreen(),FillColor.getBlue(),FillColor.getAlpha(),FillColor.getRed());
                        }
                        if (rectangle.getStrokeWidth() != null){
                            sw = rectangle.getStrokeWidth().value().floatValue();
                        }
                    }


                    if (roi != null) {

                        roi.setImage(images[imageNum]);

                        if (sw != null) {
                            if(sw==0) sw=(float) 1; 
                            roi.setStrokeWidth(sw);

                        }
                        if (sc != null) roi.setStrokeColor(sc);
                        manager.add(images[imageNum], roi, nextRoi++);

>>>>>>> 78e4fcb3
                    }
                }
            }
        }
    }

    public static Roi[] readFromRoiManager(){

        RoiManager manager = RoiManager.getInstance();
<<<<<<< HEAD
=======
        if (manager == null) return null;
>>>>>>> 78e4fcb3
        Roi[] rois = manager.getRoisAsArray();
        return rois;
    }

    /** Save ROIs in the ROI manager to the given MetadataStore. */
    public static void saveROIs(MetadataStore store) {
        Roi[] rois = readFromRoiManager();

<<<<<<< HEAD
=======
        if (rois == null || rois.length == 0) return;
>>>>>>> 78e4fcb3
        List<String> discardList = new ArrayList<String>();
        String roiID = null;int cntr = 0;
        for (int i=0; i<rois.length; i++) {

            String polylineID = MetadataTools.createLSID("Shape", cntr, 0);
            roiID = MetadataTools.createLSID("ROI", cntr, 0);
            Roi ijRoi = rois[i];

            if (ijRoi.isDrawingTool()){//Checks if the given roi is a Text box/Arrow/Rounded Rectangle
                if (ijRoi.getTypeAsString().matches("Text")){
<<<<<<< HEAD
                    store.setLabelID(polylineID, cntr, 0);
                    TextRoi c1 = (TextRoi) ijRoi;

                    store.setLabelText(c1.getText(), cntr, 0);
                    store.setLabelX(c1.getPolygon().getBounds().getX(), cntr, 0);
                    store.setLabelY(c1.getPolygon().getBounds().getY(), cntr, 0);

                }
                else if (rois[cntr].getTypeAsString().matches("Rectangle")){
                    store.setRectangleID(polylineID, cntr, 0);
                    storeRectangle(ijRoi, store, cntr, 0);
=======
                    if (ijRoi instanceof TextRoi){
                        store.setLabelID(polylineID, cntr, 0);
                        storeText((TextRoi) ijRoi, store, cntr, 0);
                    }

                }
                else if (ijRoi.getTypeAsString().matches("Rectangle")){
                    if (ijRoi instanceof Roi){
                        store.setRectangleID(polylineID, cntr, 0);
                        storeRectangle(ijRoi, store, cntr, 0);
                    }
>>>>>>> 78e4fcb3
                }
                else {
                    roiID = null;
                    String type = ijRoi.getName();
                    IJ.log("ROI ID : " + type + " ROI type : " +  "Arrow (Drawing Tool) is not supported");
                }
            }
            else if (ijRoi instanceof OvalRoi) {//Check if its an oval or ellipse ROI
                store.setEllipseID(polylineID, cntr, 0);
                storeOval((OvalRoi) ijRoi, store, cntr, 0);
            }


            else if (ijRoi instanceof Line) { //Check if its a Line or Arrow ROI
                boolean checkpoint = ijRoi.isDrawingTool();
<<<<<<< HEAD
                if (checkpoint != true){
=======
                if (!checkpoint){
>>>>>>> 78e4fcb3
                    store.setLineID(polylineID, cntr, 0);
                    storeLine((Line) ijRoi, store, cntr, 0);
                }
                else {
                    roiID = null;
                    String type = ijRoi.getName();
                    IJ.log("ROI ID : " + type + " ROI type : " +  "Arrow (Drawing Tool) is not supported");
                }
            }
            else if (ijRoi instanceof PolygonRoi || ijRoi instanceof EllipseRoi) {
                if (ijRoi.getTypeAsString().matches("Polyline") || ijRoi.getTypeAsString().matches("Freeline") || ijRoi.getTypeAsString().matches("Angle")){
                    store.setPolylineID(polylineID, cntr, 0);
                    storePolygon((PolygonRoi) ijRoi, store, cntr, 0);
                }
                else if (ijRoi.getTypeAsString().matches("Point")){
                    store.setPointID(polylineID, cntr, 0);
                    storePoint((PointRoi) ijRoi, store, cntr, 0);
                }
                else if (ijRoi.getTypeAsString().matches("Polygon") || ijRoi.getTypeAsString().matches("Freehand") || ijRoi.getTypeAsString().matches("Traced") || ijRoi.getTypeAsString().matches("Oval")){
                    store.setPolygonID(polylineID, cntr, 0);
                    storePolygon((PolygonRoi) ijRoi, store, cntr, 0);
                }
            }
            else if (ijRoi instanceof ShapeRoi) {
                Roi[] subRois = ((ShapeRoi) ijRoi).getRois();
                for (int q=0; q<subRois.length; q++) {

                    polylineID = MetadataTools.createLSID("Shape", cntr, q);
                    roiID = MetadataTools.createLSID("ROI", cntr, q);
                    Roi ijShape = subRois[q];

<<<<<<< HEAD
                    if (ijShape instanceof Line) {
                        boolean checkpoint = ijShape.isDrawingTool();
                        if (checkpoint != true){
=======
                    if (ijShape.isDrawingTool()){//Checks if the given roi is a Text box/Arrow/Rounded Rectangle
                        if (ijShape.getTypeAsString().matches("Text")){
                            if (ijShape instanceof TextRoi){
                                store.setLabelID(polylineID, cntr, q);
                                storeText((TextRoi) ijShape, store, cntr, q);
                            }
                        }
                        else if (ijShape.getTypeAsString().matches("Rectangle")){
                            if (ijShape instanceof Roi){
                                store.setRectangleID(polylineID, cntr, q);
                                storeRectangle(ijShape, store, cntr, q);
                            }
                        }
                        else {
                            roiID = null;
                            String type = ijShape.getName();
                            IJ.log("ROI ID : " + type + " ROI type : " +  "Arrow (Drawing Tool) is not supported");
                        }
                    }

                    else if (ijShape instanceof Line) {
                        boolean checkpoint = ijShape.isDrawingTool();
                        if (!checkpoint){
>>>>>>> 78e4fcb3
                            store.setLineID(polylineID, cntr, 0);
                            storeLine((Line) ijShape, store, cntr, 0);
                        }
                        else {
                            roiID = null;
                            String type1 = ijShape.getName();
                            discardList.add(type1);
                            IJ.log("ROI ID : " + type1 + " ROI type : " + "Arrow (DrawingTool) is not supported");
                        }
                    }
                    else if (ijShape instanceof OvalRoi) {
                        store.setEllipseID(polylineID, cntr, q);
                        storeOval((OvalRoi) ijShape, store, cntr, q);
                    }
                    else if (ijShape instanceof PolygonRoi || ijShape instanceof EllipseRoi) {
                        if (ijShape.getTypeAsString().matches("Polyline") || ijShape.getTypeAsString().matches("Freeline") || ijShape.getTypeAsString().matches("Angle")){
                            store.setPolylineID(polylineID, cntr, q);
                            storePolygon((PolygonRoi) ijShape, store, cntr, q);
                        }
                        else if (ijShape.getTypeAsString().matches("Point")){
                            store.setPointID(polylineID, cntr, q);
                            storePoint((PointRoi) ijShape, store, cntr, q);
                        }
                        else if (ijShape.getTypeAsString().matches("Polygon") || ijShape.getTypeAsString().matches("Freehand") || ijShape.getTypeAsString().matches("Traced") || ijShape.getTypeAsString().matches("Oval")){

                            store.setPolygonID(polylineID, cntr, q);
                            storePolygon((PolygonRoi) ijShape, store, cntr, q);
                        }
                    }
                    else if (ijShape.getTypeAsString().matches("Rectangle")){
                        store.setRectangleID(polylineID, cntr, q);
                        storeRectangle(ijShape, store, cntr, q);
                    }
                    else {
                        roiID = null;
                        String type = ijShape.getName();
                        IJ.log("ROI ID : " + type + " ROI type : " + ijShape.getTypeAsString() + "is not supported");
                    }
                }
            }

            else if(ijRoi.getTypeAsString().matches("Rectangle")){//Check if its a Rectangle or Rounded Rectangle ROI
                store.setRectangleID(polylineID, cntr, 0);
                storeRectangle(ijRoi, store, cntr, 0);
            }
            else {

                roiID = null;
                String type = ijRoi.getName();
                IJ.log("ROI ID : " + type + " ROI type : " + rois[cntr].getTypeAsString() + "is not supported");

<<<<<<< HEAD
            }

            //Save Roi's using ROIHandler
            if (roiID != null) {
                store.setROIID(roiID, cntr);
                store.setImageROIRef(roiID, 0, cntr);
                cntr++;
            }
        }
    }

    // -- Helper methods --

    private static void storePoint(PointRoi roi, MetadataStore store,
            int roiNum, int shape) {


        int[] xCoordinates = roi.getPolygon().xpoints;;
        int[] yCoordinates = roi.getPolygon().ypoints;;

        for (int cntr=0 ; cntr<xCoordinates.length; cntr++){
            String polylineID = MetadataTools.createLSID("Shape", roiNum, shape+cntr);
            store.setPointID(polylineID, roiNum, shape+cntr);
            store.setPointX((double) xCoordinates[cntr], roiNum, shape+cntr);
            store.setPointY((double) yCoordinates[cntr], roiNum, shape+cntr);
        }
    }

    /** Store a Line ROI in the given MetadataStore. */
    private static void storeLine(Line roi, MetadataStore store,
            int roiNum, int shape)
    {
        store.setLineX1(new Double(roi.x1), roiNum, shape);
        store.setLineX2(new Double(roi.x2), roiNum, shape);
        store.setLineY1(new Double(roi.y1), roiNum, shape);
        store.setLineY2(new Double(roi.y2), roiNum, shape);
    }

=======
            }

            //Save Roi's using ROIHandler
            if (roiID != null) {
                store.setROIID(roiID, cntr);
                store.setImageROIRef(roiID, 0, cntr);
                cntr++;
            }
        }
    }

    // -- Helper methods --

    private static void storeText(TextRoi roi, MetadataStore store, int roiNum, int shape) {

        store.setLabelX(roi.getPolygon().getBounds().getX(), roiNum, shape);
        store.setLabelY(roi.getPolygon().getBounds().getY(), roiNum, shape);

        store.setLabelText(roi.getText().trim(), roiNum, shape);
        store.setLabelFontSize(new Length(roi.getCurrentFont().getSize(), UNITS.PIXEL), roiNum, shape);

        if (roi.getStrokeWidth() > 0) {
            store.setLabelStrokeWidth( new Length((roi.getStrokeWidth()), UNITS.PIXEL), roiNum, shape);
        }
        if (roi.getStrokeColor() != null) {
            store.setLabelStrokeColor(toOMExmlColor(roi.getStrokeColor()) , roiNum, shape);
        }
        if (roi.getFillColor() != null){
            store.setLabelFillColor(toOMExmlColor(roi.getFillColor()) , roiNum, shape);
        }

    }

    private static void storePoint(PointRoi roi, MetadataStore store,
            int roiNum, int shape) {

        int[] xCoordinates = roi.getPolygon().xpoints;
        int[] yCoordinates = roi.getPolygon().ypoints;

        for (int cntr=0 ; cntr<xCoordinates.length; cntr++){
            String polylineID = MetadataTools.createLSID("Shape", roiNum, shape+cntr);
            store.setPointID(polylineID, roiNum, shape+cntr);
            store.setPointX((double) xCoordinates[cntr], roiNum, shape+cntr);
            store.setPointY((double) yCoordinates[cntr], roiNum, shape+cntr);
            store.setPointText(roi.getName(), roiNum, shape+cntr);
            if (roi.getStrokeWidth() > 0) {
                store.setPointStrokeWidth( new Length((roi.getStrokeWidth()), UNITS.PIXEL), roiNum, shape+cntr);
            }
            if (roi.getStrokeColor() != null) {
                store.setPointStrokeColor(toOMExmlColor(roi.getStrokeColor()) , roiNum, shape+cntr);
            }
            if (roi.getFillColor() != null){
                store.setPointFillColor(toOMExmlColor(roi.getFillColor()) , roiNum, shape+cntr);
            }

        }

    }

    /** Store a Line ROI in the given MetadataStore. */
    private static void storeLine(Line roi, MetadataStore store,
            int roiNum, int shape)
    {
        store.setLineX1(new Double(roi.x1), roiNum, shape);
        store.setLineX2(new Double(roi.x2), roiNum, shape);
        store.setLineY1(new Double(roi.y1), roiNum, shape);
        store.setLineY2(new Double(roi.y2), roiNum, shape);

        store.setLineText(roi.getName(), roiNum, shape);
        if (roi.getStrokeWidth() > 0) {
            store.setLineStrokeWidth( new Length((roi.getStrokeWidth()), UNITS.PIXEL), roiNum, shape);
        }
        if (roi.getStrokeColor() != null) {
            store.setLineStrokeColor(toOMExmlColor(roi.getStrokeColor()) , roiNum, shape);
        }
        if (roi.getFillColor() != null){
            store.setLineFillColor(toOMExmlColor(roi.getFillColor()) , roiNum, shape);
        }

    }

>>>>>>> 78e4fcb3
    /** Store an Roi (rectangle) in the given MetadataStore. */
    private static void storeRectangle(Roi roi, MetadataStore store,
            int roiNum, int shape)
    {
        Rectangle bounds = roi.getBounds();
        store.setRectangleX(new Double(bounds.x), roiNum, shape);
        store.setRectangleY(new Double(bounds.y), roiNum, shape);
        store.setRectangleWidth(new Double(bounds.width), roiNum, shape);
        store.setRectangleHeight(new Double(bounds.height), roiNum, shape);
<<<<<<< HEAD
=======

        store.setRectangleText(roi.getName(), roiNum, shape);
        if (roi.getStrokeWidth() > 0) {
            store.setRectangleStrokeWidth( new Length((roi.getStrokeWidth()), UNITS.PIXEL), roiNum, shape);
        }
        if (roi.getStrokeColor() != null) {
            store.setRectangleStrokeColor(toOMExmlColor(roi.getStrokeColor()) , roiNum, shape);
        }
        if (roi.getFillColor() != null){
            store.setRectangleFillColor(toOMExmlColor(roi.getFillColor()) , roiNum, shape);
        }

>>>>>>> 78e4fcb3
    }

    /** Store a Polygon ROI in the given MetadataStore. */
    private static void storePolygon(PolygonRoi roi, MetadataStore store,
            int roiNum, int shape)
    {
<<<<<<< HEAD
//        Rectangle bounds = roi.getBounds();
//        int[] xCoordinates = roi.getXCoordinates();
//        int[] yCoordinates = roi.getYCoordinates();
//        StringBuffer points = new StringBuffer();
//        for (int i=0; i<xCoordinates.length; i++) {
//            points.append(xCoordinates[i] + bounds.x);
//            points.append(",");
//            points.append(yCoordinates[i] + bounds.y);
//            if (i < xCoordinates.length - 1) points.append(" ");
//        }
        
=======
        //        Rectangle bounds = roi.getBounds();
        //        int[] xCoordinates = roi.getXCoordinates();
        //        int[] yCoordinates = roi.getYCoordinates();
        //        StringBuffer points = new StringBuffer();
        //        for (int i=0; i<xCoordinates.length; i++) {
        //            points.append(xCoordinates[i] + bounds.x);
        //            points.append(",");
        //            points.append(yCoordinates[i] + bounds.y);
        //            if (i < xCoordinates.length - 1) points.append(" ");
        //        }

>>>>>>> 78e4fcb3
        int[] xCoordinates = roi.getPolygon().xpoints;
        int[] yCoordinates = roi.getPolygon().ypoints;
        String st1 = roi.getTypeAsString();
        String points = "1";
        for (int i=0 ; i<xCoordinates.length ; i++){
<<<<<<< HEAD
            System.out.println(xCoordinates[i] + "," + yCoordinates[i]);  
=======

>>>>>>> 78e4fcb3
            if(i==0){                    
                points = (xCoordinates[i] + "," + yCoordinates[i]);
            }else{
                points= (points + " " + xCoordinates[i] + "," + yCoordinates[i]);
            }
        }
<<<<<<< HEAD
        
        if (st1.matches("Polyline") || st1.matches("Freeline") || st1.matches("Angle")) {
            store.setPolylinePoints(points.toString(), roiNum, shape);
        }
        else if (st1.matches("Polygon") || st1.matches("Freehand") || st1.matches("Traced")){
            store.setPolygonPoints(points.toString(), roiNum, shape);
        }
        else{
            store.setPolygonPoints(points.toString(), roiNum, shape);
        }
            
    }

    /** Store an Oval ROI in the given MetadataStore. */
    @SuppressWarnings("unused")
=======

        if (st1.matches("Polyline") || st1.matches("Freeline") || st1.matches("Angle")) {
            store.setPolylinePoints(points.toString(), roiNum, shape);
            store.setPolylineText(roi.getName(), roiNum, shape);
            if (roi.getStrokeWidth() > 0) {
                store.setPolylineStrokeWidth( new Length((roi.getStrokeWidth()), UNITS.PIXEL), roiNum, shape);
            }
            if (roi.getStrokeColor() != null) {
                store.setPolylineStrokeColor(toOMExmlColor(roi.getStrokeColor()) , roiNum, shape);
            }
            if (roi.getFillColor() != null){
                store.setPolylineFillColor(toOMExmlColor(roi.getFillColor()) , roiNum, shape);
            }
        }
        else if (st1.matches("Polygon") || st1.matches("Freehand") || st1.matches("Traced")){
            store.setPolygonPoints(points.toString(), roiNum, shape);
            store.setPolygonText(roi.getName(), roiNum, shape);
            if (roi.getStrokeWidth() > 0) {
                store.setPolygonStrokeWidth( new Length((roi.getStrokeWidth()), UNITS.PIXEL), roiNum, shape);
            }
            if (roi.getStrokeColor() != null) {
                store.setPolygonStrokeColor(toOMExmlColor(roi.getStrokeColor()) , roiNum, shape);
            }
            if (roi.getFillColor() != null){
                store.setPolygonFillColor(toOMExmlColor(roi.getFillColor()) , roiNum, shape);
            }
        }

    }

    /** Store an Oval ROI in the given MetadataStore. */
>>>>>>> 78e4fcb3
    private static void storeOval(OvalRoi roi,
            MetadataStore store, int roiNum, int shape)
    {
        Rectangle vnRectBounds = roi.getPolygon().getBounds();
        int x = vnRectBounds.x;
        int y = vnRectBounds.y;

        double rx = vnRectBounds.getWidth();
        double ry = vnRectBounds.getHeight();

        store.setEllipseX(((double) x + rx/2), roiNum, shape);
        store.setEllipseY(((double) y + ry/2), roiNum, shape);
        store.setEllipseRadiusX((double) rx/2, roiNum, shape);
        store.setEllipseRadiusY((double) ry/2, roiNum, shape);
<<<<<<< HEAD
        // TODO: storeOval
        // TODO: storeOval
=======
        store.setEllipseText(roi.getName(), roiNum, shape);
        if (roi.getStrokeWidth() > 0) {
            store.setEllipseStrokeWidth( new Length((roi.getStrokeWidth()), UNITS.PIXEL), roiNum, shape);
        }
        if (roi.getStrokeColor() != null) {
            store.setEllipseStrokeColor(toOMExmlColor(roi.getStrokeColor()) , roiNum, shape);
        }
        if (roi.getFillColor() != null){
            store.setEllipseFillColor(toOMExmlColor(roi.getFillColor()) , roiNum, shape);
        }

>>>>>>> 78e4fcb3
    }

    /**
     * Parse (x, y) coordinates from a String returned by
     * MetadataRetrieve.getPolygonpoints(...) or
     * MetadataRetrieve.getPolylinepoints(...)
     */
    private static int[][] parsePoints(String points) {
        // assuming points are stored like this:
        // x0,y0 x1,y1 x2,y2 ...
        String[] pointList = points.split(" ");
        int[][] coordinates = new int[2][pointList.length];

        for (int q=0; q<pointList.length; q++) {
            pointList[q] = pointList[q].trim();
            int delim = pointList[q].indexOf(",");
            coordinates[0][q] =
                    (int) Double.parseDouble(pointList[q].substring(0, delim));
            coordinates[1][q] =
                    (int) Double.parseDouble(pointList[q].substring(delim + 1));
        }
        return coordinates;
<<<<<<< HEAD
=======
    }

    private static ome.xml.model.primitives.Color toOMExmlColor(java.awt.Color color){

        ome.xml.model.primitives.Color test = new ome.xml.model.primitives.Color(color.getRed(),color.getGreen(),color.getBlue(),color.getAlpha());
        return test ;

>>>>>>> 78e4fcb3
    }

}<|MERGE_RESOLUTION|>--- conflicted
+++ resolved
@@ -41,11 +41,7 @@
 import ij.plugin.frame.RoiManager;
 
 import java.awt.Color;
-<<<<<<< HEAD
-import java.awt.Frame;
-=======
 import java.awt.Font;
->>>>>>> 78e4fcb3
 import java.awt.Rectangle;
 import java.util.ArrayList;
 import java.util.List;
@@ -54,11 +50,8 @@
 import loci.formats.meta.IMetadata;
 import loci.formats.meta.MetadataStore;
 import loci.formats.ome.OMEXMLMetadata;
-<<<<<<< HEAD
-=======
 import ome.units.quantity.Length;
 import ome.units.UNITS;
->>>>>>> 78e4fcb3
 import ome.xml.model.Ellipse;
 import ome.xml.model.OME;
 import ome.xml.model.Point;
@@ -91,12 +84,9 @@
         RoiManager manager = RoiManager.getInstance();
 
         OME root = (OME) retrieve.getRoot();
-<<<<<<< HEAD
-=======
         Color sc = null;
         Color fc = null;
         Float sw = null;
->>>>>>> 78e4fcb3
 
         int imageCount = images.length;
         for (int imageNum=0; imageNum<imageCount; imageNum++) {
@@ -120,8 +110,6 @@
                         int rx = ellipse.getRadiusX().intValue();
                         int ry = ellipse.getRadiusY().intValue();
                         roi = new OvalRoi(cx - rx, cy - ry, rx * 2, ry * 2);
-<<<<<<< HEAD
-=======
 
                         if( ellipse.getStrokeColor() != null){
                             ome.xml.model.primitives.Color StrokeColor = ellipse.getStrokeColor();
@@ -134,7 +122,6 @@
                         if(ellipse.getStrokeWidth() != null){
                             sw = ellipse.getStrokeWidth().value().floatValue();
                         }
->>>>>>> 78e4fcb3
                     }
                     else if (shapeObject instanceof ome.xml.model.Line) {
                         ome.xml.model.Line line = (ome.xml.model.Line) shapeObject;
@@ -143,8 +130,6 @@
                         int y1 = line.getY1().intValue();
                         int y2 = line.getY2().intValue();
                         roi = new Line(x1, y1, x2, y2);
-<<<<<<< HEAD
-=======
 
                         if(line.getStrokeColor() != null){
                             ome.xml.model.primitives.Color StrokeColor = line.getStrokeColor();
@@ -157,15 +142,12 @@
                         if(line.getStrokeWidth() != null){
                             sw = line.getStrokeWidth().value().floatValue();
                         }
->>>>>>> 78e4fcb3
                     }
                     else if (shapeObject instanceof Point) {
                         Point point = (Point) shapeObject;
                         int x = point.getX().intValue();
                         int y = point.getY().intValue();
                         roi = new OvalRoi(x, y, 0, 0);
-<<<<<<< HEAD
-=======
 
                         if (point.getStrokeColor() != null){
                             ome.xml.model.primitives.Color StrokeColor = point.getStrokeColor();
@@ -178,7 +160,6 @@
                         if (point.getStrokeWidth() != null){
                             sw = point.getStrokeWidth().value().floatValue();
                         }
->>>>>>> 78e4fcb3
                     }
                     else if (shapeObject instanceof Polyline) {
                         Polyline polyline = (Polyline) shapeObject;
@@ -186,8 +167,6 @@
                         int[][] coordinates = parsePoints(points);
                         roi = new PolygonRoi(coordinates[0], coordinates[1],
                                 coordinates[0].length, Roi.POLYLINE);
-<<<<<<< HEAD
-=======
 
                         if (polyline.getStrokeColor() != null){
                             ome.xml.model.primitives.Color StrokeColor = polyline.getStrokeColor();
@@ -200,7 +179,6 @@
                         if (polyline.getStrokeWidth() != null){
                             sw = polyline.getStrokeWidth().value().floatValue();
                         }
->>>>>>> 78e4fcb3
                     }
                     else if (shapeObject instanceof Polygon) {
                         Polygon polygon = (Polygon) shapeObject;
@@ -208,8 +186,6 @@
                         int[][] coordinates = parsePoints(points);
                         roi = new PolygonRoi(coordinates[0], coordinates[1],
                                 coordinates[0].length, Roi.POLYGON);
-<<<<<<< HEAD
-=======
 
                         if (polygon.getStrokeColor() != null){
                             ome.xml.model.primitives.Color StrokeColor = polygon.getStrokeColor();
@@ -247,7 +223,6 @@
                             sw = label.getStrokeWidth().value().floatValue();
                         }
 
->>>>>>> 78e4fcb3
                     }
                     else if (shapeObject instanceof ome.xml.model.Rectangle) {
                         ome.xml.model.Rectangle rectangle =
@@ -256,39 +231,6 @@
                         int y = rectangle.getY().intValue();
                         int w = rectangle.getWidth().intValue();
                         int h = rectangle.getHeight().intValue();
-<<<<<<< HEAD
-                        String label = shapeObject.getText();
-                        if (label != null) {
-                            roi = new TextRoi(x, y, label);
-                        }
-                        else {
-                            roi = new Roi(x, y, w, h);
-                        }
-                    }
-                    else if (shapeObject instanceof ome.xml.model.Label){
-                        //add support for TextROI's
-                    }
-
-                    if (roi != null) {
-                        roi.setName(shapeObject.getID());
-                        Roi.setColor(Color.WHITE);
-                        // Localize ROI with channel, zslice and time
-                        int c = shapeObject.getTheC().getValue();
-                        int z = shapeObject.getTheZ().getValue();
-                        int t = shapeObject.getTheT().getValue();
-                        roi.setPosition(c, z, t);
-
-                        // Forward stroke color
-                        int r = shapeObject.getStrokeColor().getRed();
-                        int g = shapeObject.getStrokeColor().getGreen();
-                        int b = shapeObject.getStrokeColor().getBlue();
-                        int a = shapeObject.getStrokeColor().getAlpha();
-                        roi.setStrokeColor(new Color(r,g,b,a));
-            
-            
-                        roi.setImage(images[imageNum]);
-                        manager.add(images[imageNum], roi, nextRoi++);
-=======
 
                         roi = new Roi(x, y, w, h);
 
@@ -318,7 +260,6 @@
                         if (sc != null) roi.setStrokeColor(sc);
                         manager.add(images[imageNum], roi, nextRoi++);
 
->>>>>>> 78e4fcb3
                     }
                 }
             }
@@ -328,10 +269,7 @@
     public static Roi[] readFromRoiManager(){
 
         RoiManager manager = RoiManager.getInstance();
-<<<<<<< HEAD
-=======
         if (manager == null) return null;
->>>>>>> 78e4fcb3
         Roi[] rois = manager.getRoisAsArray();
         return rois;
     }
@@ -340,10 +278,7 @@
     public static void saveROIs(MetadataStore store) {
         Roi[] rois = readFromRoiManager();
 
-<<<<<<< HEAD
-=======
         if (rois == null || rois.length == 0) return;
->>>>>>> 78e4fcb3
         List<String> discardList = new ArrayList<String>();
         String roiID = null;int cntr = 0;
         for (int i=0; i<rois.length; i++) {
@@ -354,19 +289,6 @@
 
             if (ijRoi.isDrawingTool()){//Checks if the given roi is a Text box/Arrow/Rounded Rectangle
                 if (ijRoi.getTypeAsString().matches("Text")){
-<<<<<<< HEAD
-                    store.setLabelID(polylineID, cntr, 0);
-                    TextRoi c1 = (TextRoi) ijRoi;
-
-                    store.setLabelText(c1.getText(), cntr, 0);
-                    store.setLabelX(c1.getPolygon().getBounds().getX(), cntr, 0);
-                    store.setLabelY(c1.getPolygon().getBounds().getY(), cntr, 0);
-
-                }
-                else if (rois[cntr].getTypeAsString().matches("Rectangle")){
-                    store.setRectangleID(polylineID, cntr, 0);
-                    storeRectangle(ijRoi, store, cntr, 0);
-=======
                     if (ijRoi instanceof TextRoi){
                         store.setLabelID(polylineID, cntr, 0);
                         storeText((TextRoi) ijRoi, store, cntr, 0);
@@ -378,7 +300,6 @@
                         store.setRectangleID(polylineID, cntr, 0);
                         storeRectangle(ijRoi, store, cntr, 0);
                     }
->>>>>>> 78e4fcb3
                 }
                 else {
                     roiID = null;
@@ -394,11 +315,7 @@
 
             else if (ijRoi instanceof Line) { //Check if its a Line or Arrow ROI
                 boolean checkpoint = ijRoi.isDrawingTool();
-<<<<<<< HEAD
-                if (checkpoint != true){
-=======
                 if (!checkpoint){
->>>>>>> 78e4fcb3
                     store.setLineID(polylineID, cntr, 0);
                     storeLine((Line) ijRoi, store, cntr, 0);
                 }
@@ -430,11 +347,6 @@
                     roiID = MetadataTools.createLSID("ROI", cntr, q);
                     Roi ijShape = subRois[q];
 
-<<<<<<< HEAD
-                    if (ijShape instanceof Line) {
-                        boolean checkpoint = ijShape.isDrawingTool();
-                        if (checkpoint != true){
-=======
                     if (ijShape.isDrawingTool()){//Checks if the given roi is a Text box/Arrow/Rounded Rectangle
                         if (ijShape.getTypeAsString().matches("Text")){
                             if (ijShape instanceof TextRoi){
@@ -458,7 +370,6 @@
                     else if (ijShape instanceof Line) {
                         boolean checkpoint = ijShape.isDrawingTool();
                         if (!checkpoint){
->>>>>>> 78e4fcb3
                             store.setLineID(polylineID, cntr, 0);
                             storeLine((Line) ijShape, store, cntr, 0);
                         }
@@ -510,7 +421,6 @@
                 String type = ijRoi.getName();
                 IJ.log("ROI ID : " + type + " ROI type : " + rois[cntr].getTypeAsString() + "is not supported");
 
-<<<<<<< HEAD
             }
 
             //Save Roi's using ROIHandler
@@ -524,19 +434,50 @@
 
     // -- Helper methods --
 
+    private static void storeText(TextRoi roi, MetadataStore store, int roiNum, int shape) {
+
+        store.setLabelX(roi.getPolygon().getBounds().getX(), roiNum, shape);
+        store.setLabelY(roi.getPolygon().getBounds().getY(), roiNum, shape);
+
+        store.setLabelText(roi.getText().trim(), roiNum, shape);
+        store.setLabelFontSize(new Length(roi.getCurrentFont().getSize(), UNITS.PIXEL), roiNum, shape);
+
+        if (roi.getStrokeWidth() > 0) {
+            store.setLabelStrokeWidth( new Length((roi.getStrokeWidth()), UNITS.PIXEL), roiNum, shape);
+        }
+        if (roi.getStrokeColor() != null) {
+            store.setLabelStrokeColor(toOMExmlColor(roi.getStrokeColor()) , roiNum, shape);
+        }
+        if (roi.getFillColor() != null){
+            store.setLabelFillColor(toOMExmlColor(roi.getFillColor()) , roiNum, shape);
+        }
+
+    }
+
     private static void storePoint(PointRoi roi, MetadataStore store,
             int roiNum, int shape) {
 
-
-        int[] xCoordinates = roi.getPolygon().xpoints;;
-        int[] yCoordinates = roi.getPolygon().ypoints;;
+        int[] xCoordinates = roi.getPolygon().xpoints;
+        int[] yCoordinates = roi.getPolygon().ypoints;
 
         for (int cntr=0 ; cntr<xCoordinates.length; cntr++){
             String polylineID = MetadataTools.createLSID("Shape", roiNum, shape+cntr);
             store.setPointID(polylineID, roiNum, shape+cntr);
             store.setPointX((double) xCoordinates[cntr], roiNum, shape+cntr);
             store.setPointY((double) yCoordinates[cntr], roiNum, shape+cntr);
-        }
+            store.setPointText(roi.getName(), roiNum, shape+cntr);
+            if (roi.getStrokeWidth() > 0) {
+                store.setPointStrokeWidth( new Length((roi.getStrokeWidth()), UNITS.PIXEL), roiNum, shape+cntr);
+            }
+            if (roi.getStrokeColor() != null) {
+                store.setPointStrokeColor(toOMExmlColor(roi.getStrokeColor()) , roiNum, shape+cntr);
+            }
+            if (roi.getFillColor() != null){
+                store.setPointFillColor(toOMExmlColor(roi.getFillColor()) , roiNum, shape+cntr);
+            }
+
+        }
+
     }
 
     /** Store a Line ROI in the given MetadataStore. */
@@ -547,76 +488,6 @@
         store.setLineX2(new Double(roi.x2), roiNum, shape);
         store.setLineY1(new Double(roi.y1), roiNum, shape);
         store.setLineY2(new Double(roi.y2), roiNum, shape);
-    }
-
-=======
-            }
-
-            //Save Roi's using ROIHandler
-            if (roiID != null) {
-                store.setROIID(roiID, cntr);
-                store.setImageROIRef(roiID, 0, cntr);
-                cntr++;
-            }
-        }
-    }
-
-    // -- Helper methods --
-
-    private static void storeText(TextRoi roi, MetadataStore store, int roiNum, int shape) {
-
-        store.setLabelX(roi.getPolygon().getBounds().getX(), roiNum, shape);
-        store.setLabelY(roi.getPolygon().getBounds().getY(), roiNum, shape);
-
-        store.setLabelText(roi.getText().trim(), roiNum, shape);
-        store.setLabelFontSize(new Length(roi.getCurrentFont().getSize(), UNITS.PIXEL), roiNum, shape);
-
-        if (roi.getStrokeWidth() > 0) {
-            store.setLabelStrokeWidth( new Length((roi.getStrokeWidth()), UNITS.PIXEL), roiNum, shape);
-        }
-        if (roi.getStrokeColor() != null) {
-            store.setLabelStrokeColor(toOMExmlColor(roi.getStrokeColor()) , roiNum, shape);
-        }
-        if (roi.getFillColor() != null){
-            store.setLabelFillColor(toOMExmlColor(roi.getFillColor()) , roiNum, shape);
-        }
-
-    }
-
-    private static void storePoint(PointRoi roi, MetadataStore store,
-            int roiNum, int shape) {
-
-        int[] xCoordinates = roi.getPolygon().xpoints;
-        int[] yCoordinates = roi.getPolygon().ypoints;
-
-        for (int cntr=0 ; cntr<xCoordinates.length; cntr++){
-            String polylineID = MetadataTools.createLSID("Shape", roiNum, shape+cntr);
-            store.setPointID(polylineID, roiNum, shape+cntr);
-            store.setPointX((double) xCoordinates[cntr], roiNum, shape+cntr);
-            store.setPointY((double) yCoordinates[cntr], roiNum, shape+cntr);
-            store.setPointText(roi.getName(), roiNum, shape+cntr);
-            if (roi.getStrokeWidth() > 0) {
-                store.setPointStrokeWidth( new Length((roi.getStrokeWidth()), UNITS.PIXEL), roiNum, shape+cntr);
-            }
-            if (roi.getStrokeColor() != null) {
-                store.setPointStrokeColor(toOMExmlColor(roi.getStrokeColor()) , roiNum, shape+cntr);
-            }
-            if (roi.getFillColor() != null){
-                store.setPointFillColor(toOMExmlColor(roi.getFillColor()) , roiNum, shape+cntr);
-            }
-
-        }
-
-    }
-
-    /** Store a Line ROI in the given MetadataStore. */
-    private static void storeLine(Line roi, MetadataStore store,
-            int roiNum, int shape)
-    {
-        store.setLineX1(new Double(roi.x1), roiNum, shape);
-        store.setLineX2(new Double(roi.x2), roiNum, shape);
-        store.setLineY1(new Double(roi.y1), roiNum, shape);
-        store.setLineY2(new Double(roi.y2), roiNum, shape);
 
         store.setLineText(roi.getName(), roiNum, shape);
         if (roi.getStrokeWidth() > 0) {
@@ -631,7 +502,6 @@
 
     }
 
->>>>>>> 78e4fcb3
     /** Store an Roi (rectangle) in the given MetadataStore. */
     private static void storeRectangle(Roi roi, MetadataStore store,
             int roiNum, int shape)
@@ -641,8 +511,6 @@
         store.setRectangleY(new Double(bounds.y), roiNum, shape);
         store.setRectangleWidth(new Double(bounds.width), roiNum, shape);
         store.setRectangleHeight(new Double(bounds.height), roiNum, shape);
-<<<<<<< HEAD
-=======
 
         store.setRectangleText(roi.getName(), roiNum, shape);
         if (roi.getStrokeWidth() > 0) {
@@ -655,26 +523,12 @@
             store.setRectangleFillColor(toOMExmlColor(roi.getFillColor()) , roiNum, shape);
         }
 
->>>>>>> 78e4fcb3
     }
 
     /** Store a Polygon ROI in the given MetadataStore. */
     private static void storePolygon(PolygonRoi roi, MetadataStore store,
             int roiNum, int shape)
     {
-<<<<<<< HEAD
-//        Rectangle bounds = roi.getBounds();
-//        int[] xCoordinates = roi.getXCoordinates();
-//        int[] yCoordinates = roi.getYCoordinates();
-//        StringBuffer points = new StringBuffer();
-//        for (int i=0; i<xCoordinates.length; i++) {
-//            points.append(xCoordinates[i] + bounds.x);
-//            points.append(",");
-//            points.append(yCoordinates[i] + bounds.y);
-//            if (i < xCoordinates.length - 1) points.append(" ");
-//        }
-        
-=======
         //        Rectangle bounds = roi.getBounds();
         //        int[] xCoordinates = roi.getXCoordinates();
         //        int[] yCoordinates = roi.getYCoordinates();
@@ -686,40 +540,18 @@
         //            if (i < xCoordinates.length - 1) points.append(" ");
         //        }
 
->>>>>>> 78e4fcb3
         int[] xCoordinates = roi.getPolygon().xpoints;
         int[] yCoordinates = roi.getPolygon().ypoints;
         String st1 = roi.getTypeAsString();
         String points = "1";
         for (int i=0 ; i<xCoordinates.length ; i++){
-<<<<<<< HEAD
-            System.out.println(xCoordinates[i] + "," + yCoordinates[i]);  
-=======
-
->>>>>>> 78e4fcb3
+
             if(i==0){                    
                 points = (xCoordinates[i] + "," + yCoordinates[i]);
             }else{
                 points= (points + " " + xCoordinates[i] + "," + yCoordinates[i]);
             }
         }
-<<<<<<< HEAD
-        
-        if (st1.matches("Polyline") || st1.matches("Freeline") || st1.matches("Angle")) {
-            store.setPolylinePoints(points.toString(), roiNum, shape);
-        }
-        else if (st1.matches("Polygon") || st1.matches("Freehand") || st1.matches("Traced")){
-            store.setPolygonPoints(points.toString(), roiNum, shape);
-        }
-        else{
-            store.setPolygonPoints(points.toString(), roiNum, shape);
-        }
-            
-    }
-
-    /** Store an Oval ROI in the given MetadataStore. */
-    @SuppressWarnings("unused")
-=======
 
         if (st1.matches("Polyline") || st1.matches("Freeline") || st1.matches("Angle")) {
             store.setPolylinePoints(points.toString(), roiNum, shape);
@@ -751,7 +583,6 @@
     }
 
     /** Store an Oval ROI in the given MetadataStore. */
->>>>>>> 78e4fcb3
     private static void storeOval(OvalRoi roi,
             MetadataStore store, int roiNum, int shape)
     {
@@ -766,10 +597,6 @@
         store.setEllipseY(((double) y + ry/2), roiNum, shape);
         store.setEllipseRadiusX((double) rx/2, roiNum, shape);
         store.setEllipseRadiusY((double) ry/2, roiNum, shape);
-<<<<<<< HEAD
-        // TODO: storeOval
-        // TODO: storeOval
-=======
         store.setEllipseText(roi.getName(), roiNum, shape);
         if (roi.getStrokeWidth() > 0) {
             store.setEllipseStrokeWidth( new Length((roi.getStrokeWidth()), UNITS.PIXEL), roiNum, shape);
@@ -781,7 +608,6 @@
             store.setEllipseFillColor(toOMExmlColor(roi.getFillColor()) , roiNum, shape);
         }
 
->>>>>>> 78e4fcb3
     }
 
     /**
@@ -804,8 +630,6 @@
                     (int) Double.parseDouble(pointList[q].substring(delim + 1));
         }
         return coordinates;
-<<<<<<< HEAD
-=======
     }
 
     private static ome.xml.model.primitives.Color toOMExmlColor(java.awt.Color color){
@@ -813,7 +637,6 @@
         ome.xml.model.primitives.Color test = new ome.xml.model.primitives.Color(color.getRed(),color.getGreen(),color.getBlue(),color.getAlpha());
         return test ;
 
->>>>>>> 78e4fcb3
     }
 
 }