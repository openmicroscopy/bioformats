--- conflicted
+++ resolved
@@ -552,18 +552,13 @@
       nPos = realPosCount;
     }
 
-<<<<<<< HEAD
     reader = Memoizer.wrap(getMetadataOptions(), new MinimalTiffReader());
-    reader.setId(tiffs[0]);
-=======
-    reader = new MinimalTiffReader();
     for (String tiff : tiffs) {
       if (tiff != null) {
         reader.setId(tiff);
         break;
       }
     }
->>>>>>> c29e6262
     int sizeX = reader.getSizeX();
     int sizeY = reader.getSizeY();
     int pixelType = reader.getPixelType();
