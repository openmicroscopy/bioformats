/*
 * #%L
 * OME Bio-Formats package for reading and converting biological file formats.
 * %%
<<<<<<< HEAD
 * Copyright (C) 2005 - 2016 Open Microscopy Environment:
=======
 * Copyright (C) 2005 - 2017 Open Microscopy Environment:
>>>>>>> 739894ef
 *   - Board of Regents of the University of Wisconsin-Madison
 *   - Glencoe Software, Inc.
 *   - University of Dundee
 * %%
 * This program is free software: you can redistribute it and/or modify
 * it under the terms of the GNU General Public License as
 * published by the Free Software Foundation, either version 2 of the 
 * License, or (at your option) any later version.
 * 
 * This program is distributed in the hope that it will be useful,
 * but WITHOUT ANY WARRANTY; without even the implied warranty of
 * MERCHANTABILITY or FITNESS FOR A PARTICULAR PURPOSE.  See the
 * GNU General Public License for more details.
 * 
 * You should have received a copy of the GNU General Public 
 * License along with this program.  If not, see
 * <http://www.gnu.org/licenses/gpl-2.0.html>.
 * #L%
 */

package loci.formats.in;

import java.io.IOException;
import java.util.ArrayList;

import loci.common.RandomAccessInputStream;
import loci.formats.CoreMetadata;
import loci.formats.FormatException;
import loci.formats.FormatReader;
import loci.formats.FormatTools;
import loci.formats.MetadataTools;
import loci.formats.meta.MetadataStore;

import ome.units.UNITS;
import ome.units.unit.Unit;
import ome.units.quantity.Length;
import ome.xml.model.primitives.Color;
import ome.xml.model.primitives.NonNegativeInteger;

/**
 * Reader for IMOD binary files.
 *
 * See http://bio3d.colorado.edu/imod/doc/binspec.html
 */
public class IMODReader extends FormatReader {

  // -- Constants --

  private static final String MAGIC_STRING = "IMODV1.2";

  // -- Fields --

  private float[][][][] points;
  private byte[][] colors;

  // -- Constructor --

  /** Constructs a new IMOD reader. */
  public IMODReader() {
    super("IMOD", "mod");
    domains = new String[] {FormatTools.UNKNOWN_DOMAIN};
  }

  // -- IFormatReader API methods --

  /* @see loci.formats.IFormatReader#isThisType(RandomAccessInputStream) */
  @Override
  public boolean isThisType(RandomAccessInputStream stream) throws IOException {
    final int blockLen = 8;
    if (!FormatTools.validStream(stream, blockLen, false)) return false;
    return stream.readString(blockLen).equals(MAGIC_STRING);
  }

  /**
   * @see loci.formats.IFormatReader#openBytes(int, byte[], int, int, int, int)
   */
  @Override
  public byte[] openBytes(int no, byte[] buf, int x, int y, int w, int h)
    throws FormatException, IOException
  {
    FormatTools.checkPlaneParameters(this, no, buf.length, x, y, w, h);

    // draw points given for each contour

    /*
    Region image = new Region(x, y, w, h);
    int pixel =
      getRGBChannelCount() * FormatTools.getBytesPerPixel(getPixelType());

    for (int obj=0; obj<points.length; obj++) {
      for (int contour=0; contour<points[obj].length; contour++) {
        for (int point=0; point<points[obj][contour].length; point++) {
          if (points[obj][contour][point][2] == no) {
            int xc = (int) points[obj][contour][point][0];
            int yc = getSizeY() - (int) points[obj][contour][point][1] - 1;

            if (image.containsPoint(xc, yc)) {
              xc -= x;
              yc -= y;

              int index = pixel * (yc * w + xc);
              System.arraycopy(colors[obj], 0, buf, index, colors[obj].length);
            }
          }
        }
      }
    }
    */

    return buf;
  }

  /* @see loci.formats.IFormatReader#close(boolean) */
  @Override
  public void close(boolean fileOnly) throws IOException {
    super.close(fileOnly);
    if (!fileOnly) {
      points = null;
    }
  }

  // -- Internal FormatReader API methods --

  /* @see loci.formats.FormatReader#initFile(String) */
  @Override
  protected void initFile(String id) throws FormatException, IOException {
    super.initFile(id);
    in = new RandomAccessInputStream(id);

    String check = in.readString(8);

    if (!check.equals(MAGIC_STRING)) {
      throw new FormatException("Invalid file ID: " + check);
    }

    CoreMetadata m = core.get(0);

    String filename = in.readString(128);
    m.sizeX = in.readInt();
    m.sizeY = in.readInt();
    m.sizeZ = in.readInt();

    int nObjects = in.readInt();
    points = new float[nObjects][][][];
    colors = new byte[nObjects][3];

    int flags = in.readInt();

    int drawMode = in.readInt();
    int mouseMode = in.readInt();

    int blackLevel = in.readInt();
    int whiteLevel = in.readInt();

    float xOffset = in.readFloat();
    float yOffset = in.readFloat();
    float zOffset = in.readFloat();

    float xScale = in.readFloat();
    float yScale = in.readFloat();
    float zScale = in.readFloat();

    int currentObject = in.readInt();
    int currentContour = in.readInt();
    int currentPoint = in.readInt();

    int res = in.readInt();
    int thresh = in.readInt();

    float pixSize = in.readFloat();
    int pixSizeUnits = in.readInt();

    int checksum = in.readInt();

    float alpha = in.readFloat();
    float beta = in.readFloat();
    float gamma = in.readFloat();

    addGlobalMeta("Model name", filename);
    addGlobalMeta("Model flags", flags);
    addGlobalMeta("Model drawing mode", drawMode);
    addGlobalMeta("Mouse mode", mouseMode);
    addGlobalMeta("Black level", blackLevel);
    addGlobalMeta("White level", whiteLevel);
    addGlobalMeta("X offset", xOffset);
    addGlobalMeta("Y offset", yOffset);
    addGlobalMeta("Z offset", zOffset);
    addGlobalMeta("X scale", xScale);
    addGlobalMeta("Y scale", yScale);
    addGlobalMeta("Z scale", zScale);
    addGlobalMeta("Alpha", alpha);
    addGlobalMeta("Beta", beta);
    addGlobalMeta("Gamma", gamma);

    MetadataStore store = makeFilterMetadata();
    ArrayList<String> roiIDs = new ArrayList<String>();

    for (int obj=0; obj<nObjects; obj++) {
      String objt = in.readString(4);
      while (!objt.equals("OBJT") && in.getFilePointer() < in.length()) {
        String prefix = "Object #" + obj + " ";
        if (objt.equals("IMAT")) {
          addGlobalMeta(prefix + "ambient", in.read());
          addGlobalMeta(prefix + "diffuse", in.read());
          addGlobalMeta(prefix + "specular", in.read());
          addGlobalMeta(prefix + "shininess", in.read());
          addGlobalMeta(prefix + "fill red", in.read());
          addGlobalMeta(prefix + "fill green", in.read());
          addGlobalMeta(prefix + "fill blue", in.read());
          addGlobalMeta(prefix + "sphere quality", in.read());
          in.skipBytes(4);
          addGlobalMeta(prefix + "black level", in.read());
          addGlobalMeta(prefix + "white level", in.read());
          in.skipBytes(2);
        }
        objt = in.readString(4);
      }

      if (!objt.equals("OBJT")) {
        break;
      }

      String objName = in.readString(64);
      in.skipBytes(64); // unused

      int nContours = in.readInt();
      points[obj] = new float[nContours][][];

      int objFlags = in.readInt();
      int axis = in.readInt();
      int objDrawMode = in.readInt();

      float red = in.readFloat();
      float green = in.readFloat();
      float blue = in.readFloat();

      colors[obj][0] = (byte) (red * 255);
      colors[obj][1] = (byte) (green * 255);
      colors[obj][2] = (byte) (blue * 255);

      int pixelRadius = in.readInt();
      int pixelSymbol = in.read();
      int symbolSize = in.read();
      int lineWidth2D = in.read();
      int lineWidth3D = in.read();
      int lineStyle = in.read();
      int symbolFlags = in.read();
      int symbolPadding = in.read();
      int transparency = in.read();

      int nMeshes = in.readInt();
      int nSurfaces = in.readInt();

      if (getMetadataOptions().getMetadataLevel() == MetadataLevel.ALL) {
        String roiID = MetadataTools.createLSID("ROI", obj);
        store.setROIID(roiID, obj);
        store.setROIName(objName, obj);

        roiIDs.add(roiID);
      }


      int nextShape = 0;

      for (int contour=0; contour<nContours; contour++) {
        in.skipBytes(4); // CONT

        int nPoints = in.readInt();
        int contourFlags = in.readInt();
        int timeIndex = in.readInt();
        int surface = in.readInt();

        if (nPoints > in.length() || nPoints < 0) {
          while (!"CONT".equals(in.readString(4))) {
            in.seek(in.getFilePointer() - 8);
          }
          nPoints = in.readInt();
          contourFlags = in.readInt();
          timeIndex = in.readInt();
          surface = in.readInt();
        }

        points[obj][contour] = new float[nPoints][3];

        for (int p=0; p<nPoints; p++) {
          for (int i=0; i<points[obj][contour][p].length; i++) {
            points[obj][contour][p][i] = in.readFloat();
          }
        }

        if (getMetadataOptions().getMetadataLevel() == MetadataLevel.ALL) {
          boolean wild = (contourFlags & 0x10) == 0x10;
          Length l;
          if (wild) {
            int r = colors[obj][0] & 0xff;
            int g = colors[obj][1] & 0xff;
            int b = colors[obj][2] & 0xff;

            for (int i=0; i<nPoints; i++) {
              String shapeID =
                MetadataTools.createLSID("Shape", obj, nextShape);
              store.setPointID(shapeID, obj, nextShape);
              store.setPointStrokeColor(
                new Color(r, g, b, 0xff), obj, nextShape);
              l = new Length(new Double(lineWidth2D), UNITS.PIXEL);
              store.setPointStrokeWidth(l, obj, nextShape);
              if (lineStyle == 1) {
                store.setPointStrokeDashArray("5", obj, nextShape);
              }

              store.setPointX(
                new Double(points[obj][contour][i][0]), obj, nextShape);
              store.setPointY(
                new Double(points[obj][contour][i][1]), obj, nextShape);
              if (points[obj][contour][i][2] >= 0) {
                store.setPointTheZ(new NonNegativeInteger(
                  (int) points[obj][contour][i][2]), obj, nextShape);
              }

              nextShape++;
            }
          }
          else {
            String shapeID = MetadataTools.createLSID("Shape", obj, nextShape);
            boolean closed = (contourFlags & 0x8) == 0;

            int r = colors[obj][0] & 0xff;
            int g = colors[obj][1] & 0xff;
            int b = colors[obj][2] & 0xff;

            final StringBuilder sb = new StringBuilder();
            for (int i=0; i<nPoints; i++) {
              sb.append(points[obj][contour][i][0]);
              sb.append(",");
              sb.append(points[obj][contour][i][1]);
              if (i < nPoints - 1) {
                sb.append(" ");
              }
            }
            
            if (closed) {
              store.setPolygonID(shapeID, obj, nextShape);
              store.setPolygonStrokeColor(
                new Color(r, g, b, 0xff), obj, nextShape);
              l = new Length(new Double(lineWidth2D), UNITS.PIXEL);
              store.setPolygonStrokeWidth(l, obj, nextShape);
              if (lineStyle == 1) {
                store.setPolygonStrokeDashArray("5", obj, nextShape);
              }

              if (nPoints > 0 && points[obj][contour][0][2] >= 0) {
                store.setPolygonTheZ(new NonNegativeInteger(
                  (int) points[obj][contour][0][2]), obj, nextShape);
              }
              store.setPolygonPoints(sb.toString(), obj, nextShape);
            }
            else {
              store.setPolylineID(shapeID, obj, nextShape);
              store.setPolylineStrokeColor(
                new Color(r, g, b, 0xff), obj, nextShape);
              l = new Length(new Double(lineWidth2D), UNITS.PIXEL);
              store.setPolylineStrokeWidth(l, obj, nextShape);
              if (lineStyle == 1) {
                store.setPolylineStrokeDashArray("5", obj, nextShape);
              }

              if (nPoints > 0 && points[obj][contour][0][2] >= 0) {
                store.setPolylineTheZ(new NonNegativeInteger(
                  (int) points[obj][contour][0][2]), obj, nextShape);
              }
              store.setPolylinePoints(sb.toString(), obj, nextShape);
            }
            nextShape++;
          }
        }
      }

      for (int mesh=0; mesh<nMeshes; mesh++) {
        in.skipBytes(4); // MESH

        int vsize = in.readInt();
        int lsize = in.readInt();
        int meshFlags = in.readInt();
        int timeIndex = in.readShort();
        int surface = in.readShort();

        // TODO
        in.skipBytes(12 * vsize + 4 * lsize);
      }
    }

    double physicalX = 0d, physicalY = 0d, physicalZ = 0d;

    while (in.getFilePointer() + 4 < in.length()) {
      // check if there is any extra metadata at the end of the file

      String chunkType = in.readString(4);
      if (chunkType.equals("IMAT")) {
        in.skipBytes(20);
      }
      else if (chunkType.equals("VIEW")) {
        in.skipBytes(4);
        if (in.readInt() != 1) {
          in.skipBytes(176);

          int bytesPerView = in.readInt();

          in.skipBytes(bytesPerView);
        }
      }
      else if (chunkType.equals("MINX")) {
        in.skipBytes(40); // skip old transformation values

        physicalX = in.readFloat();
        physicalY = in.readFloat();
        physicalZ = in.readFloat();
      }
    }

    m.sizeT = 1;
    m.sizeC = 3;
    m.rgb = true;
    m.interleaved = true;
    m.imageCount = getSizeT() * getSizeZ();
    m.littleEndian = false;
    m.dimensionOrder = "XYCZT";
    m.pixelType = FormatTools.UINT8;

    MetadataTools.populatePixels(store, this);

    if (getMetadataOptions().getMetadataLevel() == MetadataLevel.ALL) {
      for (int i=0; i<roiIDs.size(); i++) {
        store.setROIID(roiIDs.get(i), i);
        store.setImageROIRef(roiIDs.get(i), 0, i);
      }
    }

    if (getMetadataOptions().getMetadataLevel() != MetadataLevel.MINIMUM) {
      Unit<Length> physicalSizeUnit = convertUnits(pixSizeUnits);
      if (physicalX > 0) {
        Length x = FormatTools.getPhysicalSizeX(physicalX, physicalSizeUnit);
        if (x != null) {
          store.setPixelsPhysicalSizeX(x, 0);
        }
      }
      if (physicalY > 0) {
        Length y = FormatTools.getPhysicalSizeY(physicalY, physicalSizeUnit);
        if (y != null) {
          store.setPixelsPhysicalSizeY(y, 0);
        }
      }
      if (physicalZ > 0) {
        Length z = FormatTools.getPhysicalSizeZ(physicalZ, physicalSizeUnit);
        if (z != null) {
          store.setPixelsPhysicalSizeZ(z, 0);
        }
      }
    }
  }

  // -- Helper methods --

  private Unit<Length> convertUnits(int units) {
    switch (units) {
      case 0:
        return UNITS.PIXEL;
      case 1:
<<<<<<< HEAD
        return UNITS.M;
      case 3:
        return UNITS.KM;
      case -2:
        return UNITS.CM;
      case -3:
        return UNITS.MM;
      case -6:
        return UNITS.MICROM;
      case -9:
        return UNITS.NM;
      case -10:
        return UNITS.ANGSTROM;
      case -12:
        return UNITS.PM;
    }
    return UNITS.MICROM;
=======
        return UNITS.METER;
      case 3:
        return UNITS.KILOMETER;
      case -2:
        return UNITS.CENTIMETER;
      case -3:
        return UNITS.MILLIMETER;
      case -6:
        return UNITS.MICROMETER;
      case -9:
        return UNITS.NANOMETER;
      case -10:
        return UNITS.ANGSTROM;
      case -12:
        return UNITS.PICOMETER;
    }
    return UNITS.MICROMETER;
>>>>>>> 739894ef
  }

}<|MERGE_RESOLUTION|>--- conflicted
+++ resolved
@@ -2,11 +2,7 @@
  * #%L
  * OME Bio-Formats package for reading and converting biological file formats.
  * %%
-<<<<<<< HEAD
- * Copyright (C) 2005 - 2016 Open Microscopy Environment:
-=======
  * Copyright (C) 2005 - 2017 Open Microscopy Environment:
->>>>>>> 739894ef
  *   - Board of Regents of the University of Wisconsin-Madison
  *   - Glencoe Software, Inc.
  *   - University of Dundee
@@ -474,25 +470,6 @@
       case 0:
         return UNITS.PIXEL;
       case 1:
-<<<<<<< HEAD
-        return UNITS.M;
-      case 3:
-        return UNITS.KM;
-      case -2:
-        return UNITS.CM;
-      case -3:
-        return UNITS.MM;
-      case -6:
-        return UNITS.MICROM;
-      case -9:
-        return UNITS.NM;
-      case -10:
-        return UNITS.ANGSTROM;
-      case -12:
-        return UNITS.PM;
-    }
-    return UNITS.MICROM;
-=======
         return UNITS.METER;
       case 3:
         return UNITS.KILOMETER;
@@ -510,7 +487,6 @@
         return UNITS.PICOMETER;
     }
     return UNITS.MICROMETER;
->>>>>>> 739894ef
   }
 
 }