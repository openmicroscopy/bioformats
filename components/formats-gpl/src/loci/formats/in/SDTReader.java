--- conflicted
+++ resolved
@@ -2,11 +2,7 @@
  * #%L
  * OME Bio-Formats package for reading and converting biological file formats.
  * %%
-<<<<<<< HEAD
- * Copyright (C) 2005 - 2016 Open Microscopy Environment:
-=======
  * Copyright (C) 2005 - 2017 Open Microscopy Environment:
->>>>>>> 739894ef
  *   - Board of Regents of the University of Wisconsin-Madison
  *   - Glencoe Software, Inc.
  *   - University of Dundee
@@ -174,10 +170,7 @@
     int bpp = FormatTools.getBytesPerPixel(getPixelType());
     boolean little = isLittleEndian();
 
-<<<<<<< HEAD
-=======
     // This is the Becker Hickl block not the pre-loaded data block
->>>>>>> 739894ef
     long blockSize = info.allBlockLengths[getSeries()];
 
     int paddedWidth = sizeX + ((4 - (sizeX % 4)) % 4);
@@ -196,11 +189,7 @@
       planeSize = sizeX * sizeY * times * bpp;
     }
 
-<<<<<<< HEAD
-    if (preLoad  && !intensity) {
-=======
     if (preLoad && !intensity) {
->>>>>>> 739894ef
       int channel = no / times;
       int timeBin = no % times;
 
