--- conflicted
+++ resolved
@@ -348,22 +348,6 @@
       }
 
       // Leica units are nanometres; convert to µm
-<<<<<<< HEAD
-      double sizeX = ((double) i.vSizeX) / 1000;
-      double sizeY = ((double) i.vSizeY) / 1000;
-      final Length offsetX =
-              new Length(i.vOffsetX / 1000.0d, UNITS.REFERENCEFRAME);
-      final Length offsetY =
-              new Length(i.vOffsetY / 1000.0d, UNITS.REFERENCEFRAME);
-      double sizeZ = (double) i.vSpacingZ / 1000;
-
-      store.setPixelsPhysicalSizeX(FormatTools.getPhysicalSizeX(sizeX/i.pixels.dimSizeX[0][0][r]), s);
-      store.setPixelsPhysicalSizeY(FormatTools.getPhysicalSizeY(sizeY/i.pixels.dimSizeY[0][0][r]), s);
-      if (sizeZ > 0) // awful hack to cope with PositiveFloat
-        store.setPixelsPhysicalSizeZ(FormatTools.getPhysicalSizeZ(sizeZ), s);
-
-      if (instruments.get(i.devModel) == null) {
-=======
       double sizeX = i.vSizeX / 1000.0;
       double sizeY = i.vSizeY / 1000.0;
       final Length offsetX = new Length(i.vOffsetX, UNITS.REFERENCEFRAME);
@@ -377,7 +361,6 @@
       store.setPixelsPhysicalSizeZ(FormatTools.getPhysicalSizeZ(sizeZ), s);
 
       if (instrumentIDs.get(i.devModel) == null) {
->>>>>>> 78e4fcb3
         String instrumentID = MetadataTools.createLSID("Instrument", instrumentidno);
         instrumentIDs.put(i.devModel, instrumentidno);
         store.setInstrumentID(instrumentID, instrumentidno);
@@ -441,62 +424,6 @@
     }
   }
 
-<<<<<<< HEAD
-}
-
-/**
- * SAX handler for parsing XML in Zeiss TIFF files.
- *
- * @author Roger Leigh <r.leigh at dundee.ac.uk>
- */
-class LeicaSCNHandler extends DefaultHandler {
-
-  // -- Constants --
-  /** Logger for this class. */
-  private static final Logger LOGGER =
-      LoggerFactory.getLogger(LeicaSCNReader.class);
-
-  // -- Fields --
-  boolean valid = false;
-
-  public ArrayList<LeicaSCNHandler.ImageCollection> collections;
-  public LeicaSCNHandler.ImageCollection currentCollection;
-  public LeicaSCNHandler.Image currentImage;
-  public LeicaSCNHandler.Dimension currentDimension;
-  public int seriesIndex;
-  public ArrayList<Integer> IFDMap = new ArrayList<Integer>();
-  public ArrayList<ImageCollection> collectionMap = new ArrayList<ImageCollection>();
-  public ArrayList<Image> imageMap = new ArrayList<Image>();
-
-  // Stack of XML elements to keep track of placement in the tree.
-  public Stack<String> nameStack = new Stack<String>();
-  // CDATA text stored while parsing.  Note that this is limited to a
-  // single span between two tags, and CDATA with embedded elements is
-  // not supported (and not present in the Zeiss TIFF format).
-  public String cdata = new String();
-
-  // -- ZeissTIFFHandler API methods --
-
-  LeicaSCNHandler() {
-  }
-
-  @Override
-  public String toString()
-  {
-    String s = new String("TIFF-XML parsing\n");
-
-    return s;
-  }
-
-  // -- DefaultHandler API methods --
-
-  @Override
-  public void endElement(String uri,
-    String localName,
-    String qName) {
-    if (!nameStack.empty() && nameStack.peek().equals(qName))
-      nameStack.pop();
-=======
   /**
    * SAX handler for parsing XML in Leica SCN files.
    *
@@ -529,7 +456,6 @@
       if (!nameStack.empty() && nameStack.peek().equals(qName)) {
         nameStack.pop();
       }
->>>>>>> 78e4fcb3
 
       if (qName.equals("collection")) {
         currentCollection = null;
@@ -617,25 +543,6 @@
     {
       cdata = null;
 
-<<<<<<< HEAD
-  @Override
-  public void characters(char[] ch,
-    int start,
-    int length)
-  {
-    String s = new String(ch, start, length);
-    if (cdata == null)
-      cdata = s;
-    else
-      cdata += s;
-  }
-
-  @Override
-  public void startElement(String uri, String localName, String qName,
-    Attributes attributes) throws SAXException
-    {
-    cdata = null;
-=======
       if (qName.equals("scn")) {
         String ns = attributes.getValue("xmlns");
         if (ns == null) {
@@ -649,7 +556,6 @@
         collections = new ArrayList<ImageCollection>();
         seriesIndex = 0;
       }
->>>>>>> 78e4fcb3
 
       if (!valid) {
         throw new SAXException("Invalid Leica SCN XML");
