--- conflicted
+++ resolved
@@ -22,11 +22,7 @@
 
 % OME Bio-Formats package for reading and converting biological file formats.
 %
-<<<<<<< HEAD
-% Copyright (C) 2012 - 2016 Open Microscopy Environment:
-=======
 % Copyright (C) 2012 - 2017 Open Microscopy Environment:
->>>>>>> 739894ef
 %   - Board of Regents of the University of Wisconsin-Madison
 %   - Glencoe Software, Inc.
 %   - University of Dundee
