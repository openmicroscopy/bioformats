--- conflicted
+++ resolved
@@ -116,7 +116,7 @@
             self.sizeT = 3;
             self.checkFake(['test&sizeT=' num2str(self.sizeT) '.fake'])
         end
-<<<<<<< HEAD
+        
         
         function testJavaMethod(self)
             logLevel = loci.common.DebugTools.enableLogging('INFO');
@@ -133,25 +133,23 @@
             assertEqual(self.bpp,bpp);
             
         end
-               
-=======
-
+        
         % Colormap tests
         function testNoColormap(self)
             self.sizeC = 3;
             self.checkFake('test&indexed=true&falseColor=false.fake');
             assertTrue(isempty(self.data{3}{1}));
         end
-
+        
         function test8BitColormap(self)
             self.checkFake('test&indexed=true&falseColor=true&pixelType=uint8.fake');
             assertTrue(isa(self.data{3}{1}, 'single'));
         end
-
+        
         function test16BitColormap(self)
             self.checkFake('test&indexed=true&falseColor=true&pixelType=uint16.fake');
             assertTrue(isa(self.data{3}{1}, 'single'));
         end
->>>>>>> 931612f1
+        
     end
 end