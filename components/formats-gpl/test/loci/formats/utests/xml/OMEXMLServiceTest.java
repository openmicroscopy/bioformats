--- conflicted
+++ resolved
@@ -65,11 +65,7 @@
 
   @Test
   public void testGetLatestVersion() {
-<<<<<<< HEAD
-    assertEquals("2013-10-dev-5", service.getLatestVersion());
-=======
     assertEquals("2015-01", service.getLatestVersion());
->>>>>>> 78e4fcb3
   }
 
   @Test
@@ -95,11 +91,7 @@
 
   @Test
   public void getOMEXMLVersion() throws ServiceException {
-<<<<<<< HEAD
-    assertEquals("2013-10-dev-5",
-=======
     assertEquals("2015-01",
->>>>>>> 78e4fcb3
       service.getOMEXMLVersion(service.createOMEXMLMetadata(xml)));
   }
 
