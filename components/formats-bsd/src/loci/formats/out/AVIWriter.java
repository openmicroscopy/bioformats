/*
 * #%L
 * BSD implementations of Bio-Formats readers and writers
 * %%
<<<<<<< HEAD
 * Copyright (C) 2005 - 2016 Open Microscopy Environment:
=======
 * Copyright (C) 2005 - 2017 Open Microscopy Environment:
>>>>>>> 739894ef
 *   - Board of Regents of the University of Wisconsin-Madison
 *   - Glencoe Software, Inc.
 *   - University of Dundee
 * %%
 * Redistribution and use in source and binary forms, with or without
 * modification, are permitted provided that the following conditions are met:
 * 
 * 1. Redistributions of source code must retain the above copyright notice,
 *    this list of conditions and the following disclaimer.
 * 2. Redistributions in binary form must reproduce the above copyright notice,
 *    this list of conditions and the following disclaimer in the documentation
 *    and/or other materials provided with the distribution.
 * 
 * THIS SOFTWARE IS PROVIDED BY THE COPYRIGHT HOLDERS AND CONTRIBUTORS "AS IS"
 * AND ANY EXPRESS OR IMPLIED WARRANTIES, INCLUDING, BUT NOT LIMITED TO, THE
 * IMPLIED WARRANTIES OF MERCHANTABILITY AND FITNESS FOR A PARTICULAR PURPOSE
 * ARE DISCLAIMED. IN NO EVENT SHALL THE COPYRIGHT HOLDERS OR CONTRIBUTORS BE
 * LIABLE FOR ANY DIRECT, INDIRECT, INCIDENTAL, SPECIAL, EXEMPLARY, OR
 * CONSEQUENTIAL DAMAGES (INCLUDING, BUT NOT LIMITED TO, PROCUREMENT OF
 * SUBSTITUTE GOODS OR SERVICES; LOSS OF USE, DATA, OR PROFITS; OR BUSINESS
 * INTERRUPTION) HOWEVER CAUSED AND ON ANY THEORY OF LIABILITY, WHETHER IN
 * CONTRACT, STRICT LIABILITY, OR TORT (INCLUDING NEGLIGENCE OR OTHERWISE)
 * ARISING IN ANY WAY OUT OF THE USE OF THIS SOFTWARE, EVEN IF ADVISED OF THE
 * POSSIBILITY OF SUCH DAMAGE.
 * #L%
 */

package loci.formats.out;

import java.awt.image.IndexColorModel;
import java.io.IOException;
import java.util.ArrayList;
import java.util.List;

import loci.common.RandomAccessInputStream;
import loci.formats.FormatException;
import loci.formats.FormatTools;
import loci.formats.FormatWriter;
import loci.formats.meta.MetadataRetrieve;

/**
 * AVIWriter is the file format writer for AVI files.
 *
 * Much of this writer's code was adapted from Wayne Rasband's
 * AVI Movie Writer plugin for ImageJ
 * (available at http://rsb.info.nih.gov/ij/).
 */
public class AVIWriter extends FormatWriter {

  // -- Constants --

  private static final long SAVE_MOVI = 4092;
  private static final long SAVE_FILE_SIZE = 4;

  // location of length of strf CHUNK - not including the first 8 bytes with
  // strf and size. strn follows the end of this CHUNK.
  private static final long SAVE_STRF_SIZE = 168;

  private static final long SAVE_STRN_POS = SAVE_STRF_SIZE + 1068;
  private static final long SAVE_JUNK_SIG = SAVE_STRN_POS + 24;

  // location of length of CHUNK with first LIST - not including first 8
  // bytes with LIST and size. JUNK follows the end of this CHUNK
  private static final long SAVE_LIST1_SIZE = 16;

  // location of length of CHUNK with second LIST - not including first 8
  // bytes with LIST and size. Note that saveLIST1subSize = saveLIST1Size +
  // 76, and that the length size written to saveLIST2Size is 76 less than
  // that written to saveLIST1Size. JUNK follows the end of this CHUNK.
  private static final long SAVE_LIST1_SUBSIZE = 92;

  private static final long FRAME_OFFSET = 48;
  private static final long FRAME_OFFSET_2 = 140;
  private static final long PADDING_BYTES = 4076 - SAVE_JUNK_SIG;
  private static final long SAVE_LIST2_SIZE = 4088;
  private static final String DATA_SIGNATURE = "00db";

  // -- Fields --

  private int planesWritten = 0;

  private int bytesPerPixel;
  private int xDim, yDim, zDim, tDim, xPad;
  private int microSecPerFrame;

  private List<Long> savedbLength;
  private long idx1Pos;
  private long endPos;
  private long saveidx1Length;

  // -- Constructor --

  public AVIWriter() { super("Audio Video Interleave", "avi"); }

  // -- IFormatWriter API methods --

  /**
   * @see loci.formats.IFormatWriter#saveBytes(int, byte[], int, int, int, int)
   */
  @Override
  public void saveBytes(int no, byte[] buf, int x, int y, int w, int h)
    throws FormatException, IOException
  {
    checkParams(no, buf, x, y, w, h);
    if (!isFullPlane(x, y, w, h)) {
      throw new FormatException(
        "AVIWriter does not yet support saving image tiles.");
    }
    int nChannels = getSamplesPerPixel();

    if (!initialized[series][no]) {
      initialized[series][no] = true;
    }

    // Write the data. Each 3-byte triplet in the bitmap array represents the
    // relative intensities of blue, green, and red, respectively, for a pixel.
    // The color bytes are in reverse order from the Windows convention.

    int width = xDim - xPad;
    int height = buf.length / (width * bytesPerPixel);

    out.seek(idx1Pos);
    out.writeBytes(DATA_SIGNATURE);
    savedbLength.add(new Long(out.getFilePointer()));

    // Write the data length
    out.writeInt(bytesPerPixel * xDim * yDim);

    int rowPad = xPad * bytesPerPixel;

    byte[] rowBuffer = new byte[width * bytesPerPixel + rowPad];

    for (int row=height-1; row>=0; row--) {
      for (int col=0; col<width; col++) {
        int offset = row * width + col;
        if (interleaved) offset *= nChannels;
        byte r = buf[offset];
        if (nChannels > 1) {
          byte g = buf[offset + (interleaved ? 1 : width * height)];
          byte b = 0;
          if (nChannels > 2) {
            b = buf[offset + (interleaved ? 2 : 2 * width * height)];
          }

          rowBuffer[col * bytesPerPixel] = b;
          rowBuffer[col * bytesPerPixel + 1] = g;
        }
        rowBuffer[col * bytesPerPixel + bytesPerPixel - 1] = r;
      }
      out.write(rowBuffer);
    }

    planesWritten++;

    // Write the idx1 CHUNK
    // Write the 'idx1' signature
    idx1Pos = out.getFilePointer();
    out.seek(SAVE_LIST2_SIZE);
    out.writeInt((int) (idx1Pos - (SAVE_LIST2_SIZE + 4)));

    out.seek(idx1Pos);
    out.writeBytes("idx1");

    saveidx1Length = out.getFilePointer();

    // Write the length of the idx1 CHUNK not including the idx1 signature
    out.writeInt(4 + (planesWritten*16));

    for (int z=0; z<planesWritten; z++) {
      // In the ckid field write the 4 character code to identify the chunk
      // 00db or 00dc
      out.writeBytes(DATA_SIGNATURE);
      // Write the flags - select AVIIF_KEYFRAME
      if (z == 0) out.writeInt(0x10);
      else out.writeInt(0x00);

      // AVIIF_KEYFRAME 0x00000010L
      // The flag indicates key frames in the video sequence.
      // Key frames do not need previous video information to be
      // decompressed.
      // AVIIF_NOTIME 0x00000100L The CHUNK does not influence video timing
      // (for example a palette change CHUNK).
      // AVIIF_LIST 0x00000001L Marks a LIST CHUNK.
      // AVIIF_TWOCC 2L
      // AVIIF_COMPUSE 0x0FFF0000L These bits are for compressor use.
      out.writeInt((int) (savedbLength.get(z) - 4 - SAVE_MOVI));

      // Write the offset (relative to the 'movi' field) to the relevant
      // CHUNK. Write the length of the relevant CHUNK. Note that this length
      // is also written at savedbLength
      out.writeInt(bytesPerPixel*xDim*yDim);
    }
    endPos = out.getFilePointer();
    out.seek(SAVE_FILE_SIZE);
    out.writeInt((int) (endPos - (SAVE_FILE_SIZE + 4)));

    out.seek(saveidx1Length);
    out.writeInt((int) (endPos - (saveidx1Length + 4)));

    // write the total number of planes
    out.seek(FRAME_OFFSET);
    out.writeInt(planesWritten);
    out.seek(FRAME_OFFSET_2);
    out.writeInt(planesWritten);
  }

  /* @see loci.formats.IFormatWriter#canDoStacks() */
  @Override
  public boolean canDoStacks() { return true; }

  /* @see loci.formats.IFormatWriter#getPixelTypes(String) */
  @Override
  public int[] getPixelTypes(String codec) {
    return new int[] {FormatTools.UINT8};
  }

  // -- FormatWriter API methods --

  /* @see loci.formats.FormatWriter#close() */
  @Override
  public void close() throws IOException {
    super.close();
    planesWritten = 0;
    bytesPerPixel = 0;
    xDim = yDim = zDim = tDim = xPad = 0;
    microSecPerFrame = 0;
    savedbLength = null;
    idx1Pos = 0;
    endPos = 0;
    saveidx1Length = 0;
  }

  /* @see loci.formats.FormatWriter#setId(String) */
  @Override
  public void setId(String id) throws FormatException, IOException {
    super.setId(id);

    savedbLength = new ArrayList<Long>();

    if (out.length() > 0) {
      RandomAccessInputStream in = new RandomAccessInputStream(currentId);
      in.order(true);
      in.seek(FRAME_OFFSET);
      planesWritten = in.readInt();

      in.seek(SAVE_FILE_SIZE);
      endPos = in.readInt() + SAVE_FILE_SIZE + 4;

      in.seek(SAVE_LIST2_SIZE);
      idx1Pos = in.readInt() + SAVE_LIST2_SIZE + 4;
      saveidx1Length = idx1Pos + 4;

      if (planesWritten > 0) in.seek(saveidx1Length + 4);
      for (int z=0; z<planesWritten; z++) {
        in.skipBytes(8);
        savedbLength.add(in.readInt() + 4 + SAVE_MOVI);
        in.skipBytes(4);
      }
      in.close();
      out.seek(idx1Pos);
    }
    else {
      planesWritten = 0;
    }

    out.order(true);

    MetadataRetrieve meta = getMetadataRetrieve();
    tDim = meta.getPixelsSizeZ(series).getValue().intValue();
    zDim = meta.getPixelsSizeT(series).getValue().intValue();
    yDim = meta.getPixelsSizeY(series).getValue().intValue();
    xDim = meta.getPixelsSizeX(series).getValue().intValue();
    String type = meta.getPixelsType(series).toString();
    int pixelType = FormatTools.pixelTypeFromString(type);
    bytesPerPixel = FormatTools.getBytesPerPixel(pixelType);
    bytesPerPixel *= getSamplesPerPixel();

    xPad = 0;
    int xMod = xDim % 4;
    if (xMod != 0) {
      xPad = 4 - xMod;
      xDim += xPad;
    }

    byte[][] lut = null;

    if (getColorModel() instanceof IndexColorModel) {
      lut = new byte[4][256];
      IndexColorModel model = (IndexColorModel) getColorModel();
      model.getReds(lut[0]);
      model.getGreens(lut[1]);
      model.getBlues(lut[2]);
      model.getAlphas(lut[3]);
    }

    if (out.length() == 0) {
      out.writeBytes("RIFF"); // signature
      // Bytes 4 thru 7 contain the length of the file. This length does
      // not include bytes 0 thru 7.
      out.writeInt(0); // for now write 0 for size
      out.writeBytes("AVI "); // RIFF type
      // Write the first LIST chunk, which contains
      // information on data decoding
      out.writeBytes("LIST"); // CHUNK signature
      // Write the length of the LIST CHUNK not including the first 8 bytes
      // with LIST and size. Note that the end of the LIST CHUNK is followed
      // by JUNK.
      out.writeInt((bytesPerPixel == 1) ? 1240 : 216);
      out.writeBytes("hdrl"); // CHUNK type
      out.writeBytes("avih"); // Write the avih sub-CHUNK

      // Write the length of the avih sub-CHUNK (38H) not including the
      // the first 8 bytes for avihSignature and the length
      out.writeInt(0x38);

      // dwMicroSecPerFrame - Write the microseconds per frame
      microSecPerFrame = (int) (1.0 / fps * 1.0e6);
      out.writeInt(microSecPerFrame);

      // Write the maximum data rate of the file in bytes per second
      out.writeInt(0); // dwMaxBytesPerSec

      out.writeInt(0); // dwReserved1 - set to 0
      // dwFlags - just set the bit for AVIF_HASINDEX
      out.writeInt(0x10);

      // 10H AVIF_HASINDEX: The AVI file has an idx1 chunk containing
      //   an index at the end of the file. For good performance, all
      //   AVI files should contain an index.
      // 20H AVIF_MUSTUSEINDEX: Index CHUNK, rather than the physical
      // ordering of the chunks in the file, must be used to determine the
      // order of the frames.
      // 100H AVIF_ISINTERLEAVED: Indicates that the AVI file is interleaved.
      //   This is used to read data from a CD-ROM more efficiently.
      // 800H AVIF_TRUSTCKTYPE: USE CKType to find key frames
      // 10000H AVIF_WASCAPTUREFILE: The AVI file is used for capturing
      //   real-time video. Applications should warn the user before
      //   writing over a file with this fla set because the user
      //   probably defragmented this file.
      // 20000H AVIF_COPYRIGHTED: The AVI file contains copyrighted data
      //   and software. When, this flag is used, software should not
      //   permit the data to be duplicated.

      // dwTotalFrames - total frame number
      out.writeInt(0);

      // dwInitialFrames -Initial frame for interleaved files.
      // Noninterleaved files should specify 0.
      out.writeInt(0);

      // dwStreams - number of streams in the file - here 1 video and
      // zero audio.
      out.writeInt(1);

      // dwSuggestedBufferSize - Suggested buffer size for reading the file.
      // Generally, this size should be large enough to contain the largest
      // chunk in the file.
      out.writeInt(0);

      // dwWidth - image width in pixels
      out.writeInt(xDim - xPad);
      out.writeInt(yDim); // dwHeight - height in pixels

      // dwReserved[4] - Microsoft says to set the following 4 values to 0.
      out.writeInt(0);
      out.writeInt(0);
      out.writeInt(0);
      out.writeInt(0);

      // Write the Stream line header CHUNK
      out.writeBytes("LIST");

      // Write the size of the first LIST subCHUNK not including the first 8
      // bytes with LIST and size. Note that saveLIST1subSize = saveLIST1Size
      // + 76, and that the length written to saveLIST1subSize is 76 less than
      // the length written to saveLIST1Size. The end of the first LIST
      // subCHUNK is followed by JUNK.

      out.writeInt((bytesPerPixel == 1) ? 1164 : 140);
      out.writeBytes("strl");   // Write the chunk type
      out.writeBytes("strh"); // Write the strh sub-CHUNK
      out.writeInt(56); // Write length of strh sub-CHUNK

      // fccType - Write the type of data stream - here vids for video stream
      out.writeBytes("vids");

      // Write DIB for Microsoft Device Independent Bitmap.
      // Note: Unfortunately, at least 3 other four character codes are
      // sometimes used for uncompressed AVI videos: 'RGB ', 'RAW ',
      // 0x00000000
      out.writeBytes("DIB ");

      out.writeInt(0); // dwFlags

      // 0x00000001 AVISF_DISABLED The stram data should be rendered only when
      // explicitly enabled.
      // 0x00010000 AVISF_VIDEO_PALCHANGES Indicates that a palette change is
      // included in the AVI file. This flag warns the playback software that
      // it will need to animate the palette.

      // dwPriority - priority of a stream type. For example, in a file with
      // multiple audio streams, the one with the highest priority might be
      // the default one.
      out.writeInt(0);

      // dwInitialFrames - Specifies how far audio data is skewed ahead of
      // video frames in interleaved files. Typically, this is about 0.75
      // seconds. In interleaved files specify the number of frames in the
      // file prior to the initial frame of the AVI sequence.
      // Noninterleaved files should use zero.
      out.writeInt(0);

      // rate/scale = samples/second
      out.writeInt(1); // dwScale

      //  dwRate - frame rate for video streams
      out.writeInt(fps);

      // dwStart - this field is usually set to zero
      out.writeInt(0);

      // dwLength - playing time of AVI file as defined by scale and rate
      // Set equal to the number of frames
      out.writeInt(tDim * zDim);

      // dwSuggestedBufferSize - Suggested buffer size for reading the stream.
      // Typically, this contains a value corresponding to the largest chunk
      // in a stream.
      out.writeInt(0);

      // dwQuality - encoding quality given by an integer between 0 and
      // 10,000. If set to -1, drivers use the default quality value.
      out.writeInt(-1);

      // dwSampleSize #
      // 0 if the video frames may or may not vary in size
      // If 0, each sample of data(such as a video frame) must be in a
      // separate chunk. If nonzero, then multiple samples of data can be
      // grouped into a single chunk within the file.
      out.writeInt(0);

      // rcFrame - Specifies the destination rectangle for a text or video
      // stream within the movie rectangle specified by the dwWidth and
      // dwHeight members of the AVI main header structure. The rcFrame member
      // is typically used in support of multiple video streams. Set this
      // rectangle to the coordinates corresponding to the movie rectangle to
      // update the whole movie rectangle. Units for this member are pixels.
      // The upper-left corner of the destination rectangle is relative to the
      // upper-left corner of the movie rectangle.
      out.writeShort((short) 0); // left
      out.writeShort((short) 0); // top
      out.writeShort((short) 0); // right
      out.writeShort((short) 0); // bottom

      // Write the size of the stream format CHUNK not including the first 8
      // bytes for strf and the size. Note that the end of the stream format
      // CHUNK is followed by strn.
      out.writeBytes("strf"); // Write the stream format chunk

      // write the strf CHUNK size
      out.writeInt((bytesPerPixel == 1) ? 1068 : 44);

      // Applications should use this size to determine which BITMAPINFO
      // header structure is being used. This size includes this biSize field.
      // biSize- Write header size of BITMAPINFO header structure

      out.writeInt(40);

      // biWidth - image width in pixels
      out.writeInt(xDim);

      // biHeight - image height in pixels. If height is positive, the bitmap
      // is a bottom up DIB and its origin is in the lower left corner. If
      // height is negative, the bitmap is a top-down DIB and its origin is
      // the upper left corner. This negative sign feature is supported by the
      // Windows Media Player, but it is not supported by PowerPoint.
      out.writeInt(yDim);

      // biPlanes - number of color planes in which the data is stored
      // This must be set to 1.
      out.writeShort(1);

      int bitsPerPixel = (bytesPerPixel == 3) ? 24 : 8;

      // biBitCount - number of bits per pixel #
      // 0L for BI_RGB, uncompressed data as bitmap
      out.writeShort((short) bitsPerPixel);

      out.writeInt(0); // biSizeImage #
      out.writeInt(0); // biCompression - compression type
      // biXPelsPerMeter - horizontal resolution in pixels
      out.writeInt(0);
      // biYPelsPerMeter - vertical resolution in pixels per meter
      out.writeInt(0);

      int nColors = 256;
      out.writeInt(nColors);

      // biClrImportant - specifies that the first x colors of the color table
      // are important to the DIB. If the rest of the colors are not
      // available, the image still retains its meaning in an acceptable
      // manner. When this field is set to zero, all the colors are important,
      // or, rather, their relative importance has not been computed.
      out.writeInt(0);

      // Write the LUTa.getExtents()[1] color table entries here. They are
      // written: blue byte, green byte, red byte, 0 byte
      if (bytesPerPixel == 1) {
        if (lut != null) {
          for (int i=0; i<256; i++) {
            out.write(lut[2][i]);
            out.write(lut[1][i]);
            out.write(lut[0][i]);
            out.write(lut[3][i]);
          }
        }
        else {
          byte[] lutWrite = new byte[4 * 256];
          for (int i=0; i<256; i++) {
            lutWrite[4*i] = (byte) i; // blue
            lutWrite[4*i+1] = (byte) i; // green
            lutWrite[4*i+2] = (byte) i; // red
            lutWrite[4*i+3] = 0;
          }
          out.write(lutWrite);
        }
      }

      out.seek(SAVE_STRF_SIZE);
      out.writeInt((int) (SAVE_STRN_POS - (SAVE_STRF_SIZE + 4)));
      out.seek(SAVE_STRN_POS);

      // Use strn to provide zero terminated text string describing the stream
      out.writeBytes("strn");
      out.writeInt(16); // Write length of strn sub-CHUNK
      out.writeBytes("FileAVI write  ");

      out.seek(SAVE_LIST1_SIZE);
      out.writeInt((int) (SAVE_JUNK_SIG - (SAVE_LIST1_SIZE + 4)));
      out.seek(SAVE_LIST1_SUBSIZE);
      out.writeInt((int) (SAVE_JUNK_SIG - (SAVE_LIST1_SUBSIZE + 4)));
      out.seek(SAVE_JUNK_SIG);

      // write a JUNK CHUNK for padding
      out.writeBytes("JUNK");
      out.writeInt((int) PADDING_BYTES);
      for (int i=0; i<PADDING_BYTES/2; i++) {
        out.writeShort((short) 0);
      }

      // Write the second LIST chunk, which contains the actual data
      out.writeBytes("LIST");

      out.writeInt(4);  // For now write 0
      out.writeBytes("movi"); // Write CHUNK type 'movi'
      idx1Pos = out.getFilePointer();
    }
  }

}<|MERGE_RESOLUTION|>--- conflicted
+++ resolved
@@ -2,11 +2,7 @@
  * #%L
  * BSD implementations of Bio-Formats readers and writers
  * %%
-<<<<<<< HEAD
- * Copyright (C) 2005 - 2016 Open Microscopy Environment:
-=======
  * Copyright (C) 2005 - 2017 Open Microscopy Environment:
->>>>>>> 739894ef
  *   - Board of Regents of the University of Wisconsin-Madison
  *   - Glencoe Software, Inc.
  *   - University of Dundee
