--- conflicted
+++ resolved
@@ -26,11 +26,9 @@
 package loci.plugins.macro;
 
 import ij.IJ;
-import ij.ImagePlus;
 import ij.process.ImageProcessor;
 
 import java.io.IOException;
-import java.util.Arrays;
 
 import loci.common.services.DependencyException;
 import loci.common.services.ServiceException;
@@ -43,8 +41,6 @@
 import loci.formats.ImageReader;
 import loci.formats.meta.MetadataRetrieve;
 import loci.formats.services.OMEXMLService;
-import loci.plugins.BF;
-import loci.plugins.in.ImagePlusReader;
 import loci.plugins.util.ImageProcessorReader;
 import loci.plugins.util.LociPrefs;
 
@@ -154,32 +150,12 @@
     interleaved[0] = r.isInterleaved(subC.intValue()) ? "true" : "false";
   }
 
-  public void openImagePlus(String path) {
-    ImagePlus[] imps = null;
-    try {
-      imps = BF.openImagePlus(path);
-      for (ImagePlus imp : imps) imp.show();
-    }
-    catch (IOException exc) {
-      IJ.handleException(exc);
-    }
-    catch (FormatException exc) {
-      IJ.handleException(exc);
-    }
-  }
-
   public void openImage(String title, Double no)
     throws FormatException, IOException
   {
-<<<<<<< HEAD
     ImageProcessor[] ip = r.openProcessors(no.intValue());
     // CTR FIXME - Ext.openImage
     //ImagePlusTools.makeRGB(title, ip).show();
-=======
-    final ImageProcessor[] ip = r.openProcessors(no.intValue());
-    final ImagePlus imp = ImagePlusReader.createImage(title, Arrays.asList(ip));
-    imp.show();
->>>>>>> c512d588
   }
 
   public void openSubImage(String title, Double no, Double x, Double y,
@@ -187,14 +163,9 @@
   {
     ImageProcessor[] ip = r.openProcessors(no.intValue(),
       x.intValue(), y.intValue(), w.intValue(), h.intValue());
-<<<<<<< HEAD
     // START HERE - add a method to create an ImagePlus from an ImageProcessor[]
     // CTR FIXME - Ext.openSubImage
     //ImagePlusTools.makeRGB(title, ip).show();
-=======
-    final ImagePlus imp = ImagePlusReader.createImage(title, Arrays.asList(ip));
-    imp.show();    
->>>>>>> c512d588
   }
 
   public void close() throws IOException { r.close(); }
@@ -376,11 +347,6 @@
       IJ.log("");
       IJ.log("-= Usable any time =-");
       IJ.log("");
-<<<<<<< HEAD
-=======
-      IJ.log("Ext.openImagePlus(path)");
-      IJ.log("-- Opens the image at the given path with the default options.");
->>>>>>> c512d588
       IJ.log("Ext.getFormat(id, format)");
       IJ.log("-- Retrieves the file format of the given id (filename).");
       IJ.log("Ext.setId(id)");
