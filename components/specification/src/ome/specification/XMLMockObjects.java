/*
 * #%L
 * The OME Data Model specification
 * %%
 * Copyright (C) 2003 - 2014 Open Microscopy Environment:
 *   - Board of Regents of the University of Wisconsin-Madison
 *   - Glencoe Software, Inc.
 *   - University of Dundee
 * %%
 * This program is free software: you can redistribute it and/or modify
 * it under the terms of the GNU General Public License as
 * published by the Free Software Foundation, either version 2 of the
 * License, or (at your option) any later version.
 * 
 * This program is distributed in the hope that it will be useful,
 * but WITHOUT ANY WARRANTY; without even the implied warranty of
 * MERCHANTABILITY or FITNESS FOR A PARTICULAR PURPOSE.  See the
 * GNU General Public License for more details.
 * 
 * You should have received a copy of the GNU General Public
 * License along with this program.  If not, see
 * <http://www.gnu.org/licenses/gpl-2.0.html>.
 * #L%
 */
/*
 * unit.XMLMockFactory
 *
 *------------------------------------------------------------------------------
 *  Copyright (C) 2006 - 2014 University of Dundee. All rights reserved.
 *
 *
 * 	This program is free software; you can redistribute it and/or modify
 *  it under the terms of the GNU General Public License as published by
 *  the Free Software Foundation; either version 2 of the License, or
 *  (at your option) any later version.
 *  This program is distributed in the hope that it will be useful,
 *  but WITHOUT ANY WARRANTY; without even the implied warranty of
 *  MERCHANTABILITY or FITNESS FOR A PARTICULAR PURPOSE. See the
 *  GNU General Public License for more details.
 *
 *  You should have received a copy of the GNU General Public License along
 *  with this program; if not, write to the Free Software Foundation, Inc.,
 *  51 Franklin Street, Fifth Floor, Boston, MA 02110-1301 USA.
 *
 *------------------------------------------------------------------------------
 */
package ome.specification;

//Java imports
import java.awt.Color;
import java.util.ArrayList;
import java.util.Iterator;
import java.util.List;

//Third-party libraries

//Application-internal dependencies
import ome.units.quantity.Length;
import ome.units.UNITS;

import ome.xml.model.AffineTransform;
import ome.xml.model.Arc;
import ome.xml.model.BinData;
import ome.xml.model.Channel;
import ome.xml.model.Annotation;
import ome.xml.model.BooleanAnnotation;
import ome.xml.model.BinaryFile;
import ome.xml.model.CommentAnnotation;
import ome.xml.model.Dataset;
import ome.xml.model.Detector;
import ome.xml.model.DetectorSettings;
import ome.xml.model.Dichroic;
import ome.xml.model.Ellipse;
import ome.xml.model.Experiment;
import ome.xml.model.Experimenter;
import ome.xml.model.Filament;
import ome.xml.model.FileAnnotation;
import ome.xml.model.Filter;
import ome.xml.model.FilterSet;
import ome.xml.model.Image;
import ome.xml.model.ImagingEnvironment;
import ome.xml.model.Instrument;
import ome.xml.model.Laser;
import ome.xml.model.LightEmittingDiode;
import ome.xml.model.LightPath;
import ome.xml.model.LightSource;
import ome.xml.model.LightSourceSettings;
import ome.xml.model.Line;
import ome.xml.model.LongAnnotation;
import ome.xml.model.Mask;
import ome.xml.model.MicrobeamManipulation;
import ome.xml.model.Microscope;
import ome.xml.model.OMEModelObject;
import ome.xml.model.Objective;
import ome.xml.model.ObjectiveSettings;
import ome.xml.model.OME;
import ome.xml.model.Pixels;
import ome.xml.model.Plane;
import ome.xml.model.Plate;
import ome.xml.model.PlateAcquisition;
import ome.xml.model.Point;
import ome.xml.model.Polyline;
import ome.xml.model.Project;
import ome.xml.model.Reagent;
import ome.xml.model.Rectangle;
import ome.xml.model.Screen;
import ome.xml.model.Shape;
import ome.xml.model.StageLabel;
import ome.xml.model.StructuredAnnotations;
import ome.xml.model.Union;
import ome.xml.model.TagAnnotation;
import ome.xml.model.TermAnnotation;
import ome.xml.model.TransmittanceRange;
import ome.xml.model.ROI;
import ome.xml.model.Well;
import ome.xml.model.WellSample;
import ome.xml.model.enums.AcquisitionMode;
import ome.xml.model.enums.ArcType;
import ome.xml.model.enums.Binning;
import ome.xml.model.enums.Compression;
import ome.xml.model.enums.ContrastMethod;
import ome.xml.model.enums.Correction;
import ome.xml.model.enums.DetectorType;
import ome.xml.model.enums.DimensionOrder;
import ome.xml.model.enums.ExperimentType;
import ome.xml.model.enums.FilamentType;
import ome.xml.model.enums.FilterType;
import ome.xml.model.enums.IlluminationType;
import ome.xml.model.enums.Medium;
import ome.xml.model.enums.Immersion;
import ome.xml.model.enums.LaserType;
import ome.xml.model.enums.MicrobeamManipulationType;
import ome.xml.model.enums.MicroscopeType;
import ome.xml.model.enums.NamingConvention;
import ome.xml.model.enums.PixelType;
import ome.xml.model.primitives.NonNegativeInteger;
import ome.xml.model.primitives.NonNegativeLong;
import ome.xml.model.primitives.PercentFraction;
import ome.xml.model.primitives.PositiveInteger;
import ome.xml.model.primitives.PositiveFloat;
import ome.xml.model.primitives.Timestamp;


<<<<<<< HEAD
import ome.units.quantity.Frequency;
=======
import ome.units.quantity.ElectricPotential;
>>>>>>> b9ad769a
import ome.units.quantity.Length;
import ome.units.quantity.Pressure;
import ome.units.quantity.Temperature;
import ome.units.quantity.Time;
import ome.units.UNITS;

/**
 * Creates XML objects for the 2010-06 schema.
 *
 * @author Jean-Marie Burel &nbsp;&nbsp;&nbsp;&nbsp;
 * <a href="mailto:j.burel@dundee.ac.uk">j.burel@dundee.ac.uk</a>
 * @author Chris Allan &nbsp;&nbsp;&nbsp;&nbsp;
 * Chris Allan <callan at blackcat dot ca>
 * @version 3.0
 * <small>
 * (<b>Internal version:</b> $Revision: $Date: $)
 * </small>
 * @since 3.0-Beta4
 */
public class XMLMockObjects
{

  /** The default color. */
  public static final Color DEFAULT_COLOR = new Color(100, 150, 200, 255);

  /** The default power of a light source. */
  public static final Double LIGHTSOURCE_POWER = 200.0;

  /** The default model of a component of a microscope. */
  public static final String COMPONENT_MODEL = "Model";

  /** The default manufacturer of a component of a microscope. */
  public static final String COMPONENT_MANUFACTURER = "Manufacturer";

  /** The default serial number of a component of a microscope. */
  public static final String COMPONENT_SERIAL_NUMBER = "0123456789";

  /** The default lot number of a component of a microscope. */
  public static final String COMPONENT_LOT_NUMBER = "9876543210";

  /** The default type of a laser. */
  public static final LaserType LASER_TYPE = LaserType.DYE;

  /** The default type of an arc. */
  public static final ArcType ARC_TYPE = ArcType.HGXE;

  /** The default type of a filament. */
  public static final FilamentType FILAMENT_TYPE = FilamentType.HALOGEN;

  /** The default type of a detector. */
  public static final DetectorType DETECTOR_TYPE = DetectorType.CCD;

  /** The default objective's correction. */
  public static final Correction CORRECTION = Correction.UV;

  /** The default objective's immersion. */
  public static final Immersion IMMERSION = Immersion.OIL;

  /** The default objective's immersion. */
  public static final FilterType FILTER_TYPE = FilterType.LONGPASS;

  /** The default type of a microscope. */
  public static final MicroscopeType MICROSCOPE_TYPE = MicroscopeType.UPRIGHT;

  /** The default type of a microscope. */
  public static final ExperimentType EXPERIMENT_TYPE = ExperimentType.FISH;

  /** The default type of a microbeam manipulation. */
  public static final MicrobeamManipulationType
    MICROBEAM_MANIPULATION_TYPE = MicrobeamManipulationType.FLIP;

  /** The default binning value. */
  public static final Binning BINNING = Binning.TWOXTWO;

  /** The default medium for the objective. */
  public static final Medium MEDIUM = Medium.AIR;

  /** The default number of pixels along the X-axis. */
  public static final Integer SIZE_X = 24;

  /** The default number of pixels along the Y-axis. */
  public static final Integer SIZE_Y = 24;

  /** The default number of z-sections. */
  public static final Integer SIZE_Z = 1;

  /** The default number of channels. */
  public static final Integer SIZE_C = 1;

  /** The default number of time-points. */
  public static final Integer SIZE_T = 1;

  /** The number of bytes per pixels. */
  public static final Integer BYTES_PER_PIXEL = 2;

  /** The default number of rows for a plate. */
  public static final int    ROWS = 16;

  /** The default number of columns for a plate. */
  public static final int    COLUMNS = 24;

  /** The default number of fields for a well. */
  public static final int    FIELDS = 3;

  /** The light sources to handle. */
  public static final String[] LIGHT_SOURCES = {Laser.class.getName(),
    Arc.class.getName(), Filament.class.getName(),
    LightEmittingDiode.class.getName(), Laser.class.getName()};

  /**
   * The shapes to handle.
   * Do not use Masks, as BinData is not appropriately supported.
   **/
  public static final String[] SHAPES = {Line.class.getName(),
    Point.class.getName(), Rectangle.class.getName(),
    Ellipse.class.getName(), Polyline.class.getName(),
    /*Mask.class.getName()*/};

  /** The supported types of annotations. */
  public static final String[] ANNOTATIONS = {
    BooleanAnnotation.class.getName(), CommentAnnotation.class.getName(),
    LongAnnotation.class.getName(), TermAnnotation.class.getName(),
    TagAnnotation.class.getName() };

  /** The default naming convention for rows. */
  public static final NamingConvention ROW_NAMING_CONVENTION =
    NamingConvention.LETTER;

  /** The default naming convention for columns. */
  public static final NamingConvention COLUMN_NAMING_CONVENTION =
    NamingConvention.NUMBER;

  /** The default dimension order. */
  public static final DimensionOrder DIMENSION_ORDER = DimensionOrder.XYZCT;

  /** The default pixels type. */
  public static final PixelType PIXEL_TYPE = PixelType.UINT16;

  /** The number of detectors created. */
  public static final int NUMBER_OF_DECTECTORS = 1;

  /** The number of objectives created. */
  public static final int NUMBER_OF_OBJECTIVES = 1;

  /** The number of filters created. */
  public static final int NUMBER_OF_FILTERS = 2;

  /** The number of dichroics created. */
  public static final int NUMBER_OF_DICHROICS = 1;

  /** Points used to create Polyline and Polygon shape. */
  public static final String POINTS = "0,0 10,10";

  /** The default time. */
  public static final String TIME = "2006-05-04T18:13:51.0Z";

  /** The default cut-in. */
  public static final int CUT_IN = 200;

  /** The default cut-out. */
  public static final int CUT_OUT = 300;

  /** Root of the file. */
  protected OME ome;

  /** The instrument used for the metadata. */
  protected Instrument instrument;

  /** Creates and populates the instrument. */
  private void populateInstrument()
  {
    if (instrument != null) return;
    instrument = createInstrument(true);
    ome.addInstrument(instrument);
  }

  /**
   * Creates a detector.
   *
   * @param index The index of the detector in the file.
   * @return See above.
   */
  public Detector createDetector(int index)
  {
    Detector detector = new Detector();
    detector.setID("Detector:"+index);
    detector.setModel(COMPONENT_MODEL);
    detector.setManufacturer(COMPONENT_MANUFACTURER);
    detector.setSerialNumber(COMPONENT_SERIAL_NUMBER);
    detector.setLotNumber(COMPONENT_LOT_NUMBER);
    detector.setAmplificationGain(0.0);
    detector.setGain(1.0);
    return detector;
  }

  /**
   * Creates a filter set.
   *
   * @param index The index of the filter set in the file.
   * @return See above.
   */
  public FilterSet createFilterSet(int index)
  {
    FilterSet set = new FilterSet();
    set.setID("FilterSet:"+index);
    set.setModel(COMPONENT_MODEL);
    set.setManufacturer(COMPONENT_MANUFACTURER);
    set.setSerialNumber(COMPONENT_SERIAL_NUMBER);
    set.setLotNumber(COMPONENT_LOT_NUMBER);
    return set;
  }

  /**
   * Creates a microscope.
   *
   * @return See above.
   */
  public Microscope createMicroscope()
  {
    Microscope microscope = new Microscope();
    microscope.setManufacturer(COMPONENT_MANUFACTURER);
    microscope.setModel(COMPONENT_MODEL);
    microscope.setSerialNumber(COMPONENT_SERIAL_NUMBER);
    microscope.setLotNumber(COMPONENT_LOT_NUMBER);
    microscope.setType(MICROSCOPE_TYPE);
    return microscope;
  }

  /**
   * Creates a dichroic.
   *
   * @param index The index of the dichroic in the file.
   * @return See above.
   */
  public Dichroic createDichroic(int index)
  {
    Dichroic dichroic = new Dichroic();
    dichroic.setID("Dichroic:"+index);
    dichroic.setModel(COMPONENT_MODEL);
    dichroic.setManufacturer(COMPONENT_MANUFACTURER);
    dichroic.setLotNumber(COMPONENT_LOT_NUMBER);
    dichroic.setSerialNumber(COMPONENT_SERIAL_NUMBER);
    return dichroic;
  }

  /**
   * Creates an objective.
   *
   * @param index The index of the objective in the file.
   * @return See above.
   */
  public Objective createObjective(int index)
  {
    Objective objective = new Objective();
    objective.setID("Objective:"+index);
    objective.setModel(COMPONENT_MODEL);
    objective.setManufacturer(COMPONENT_MANUFACTURER);
    objective.setSerialNumber(COMPONENT_SERIAL_NUMBER);
    objective.setLotNumber(COMPONENT_LOT_NUMBER);
    objective.setCalibratedMagnification(1.0);
    objective.setCorrection(CORRECTION);
    objective.setImmersion(IMMERSION);
    objective.setIris(true);
    objective.setLensNA(0.5);
    objective.setNominalMagnification(1.5);
    objective.setWorkingDistance(new Length(1.0, UNITS.MICROM));
    return objective;
  }

  /**
   * Creates a filter.
   *
   * @param index The index of the objective in the file.
   * @param cutIn The cut in value.
     * @param cutOut The cut out value.
   * @return See above.
   */
  public Filter createFilter(int index, int cutIn, int cutOut)
  {
    Filter filter = new Filter();
    filter.setID("Filter:"+index);
    filter.setModel(COMPONENT_MODEL);
    filter.setManufacturer(COMPONENT_MANUFACTURER);
    filter.setLotNumber(COMPONENT_LOT_NUMBER);
    filter.setSerialNumber(COMPONENT_SERIAL_NUMBER);
    filter.setType(FILTER_TYPE);

    TransmittanceRange transmittance = new TransmittanceRange();
    transmittance.setCutIn(new Length(cutIn, UNITS.NM));
    transmittance.setCutOut(new Length(cutOut, UNITS.NM));
    transmittance.setCutInTolerance(new Length(1, UNITS.NM));
    transmittance.setCutOutTolerance(new Length(1, UNITS.NM));
    filter.setTransmittanceRange(transmittance);
    return filter;
  }

  /**
   * Creates a light source of the specified type.
   *
   * @param type The type of light source to create.
   * @param index The index of the light source in the file.
   * @return See above.
   */
  public LightSource createLightSource(String type, int index)
  {
    if (Laser.class.getName().equals(type)) {
      Laser laser = new Laser();
      laser.setID("LightSource:"+index);
      laser.setModel(COMPONENT_MODEL);
      laser.setManufacturer(COMPONENT_MANUFACTURER);
      laser.setSerialNumber(COMPONENT_SERIAL_NUMBER);
      laser.setLotNumber(COMPONENT_LOT_NUMBER);
      laser.setPower(LIGHTSOURCE_POWER);
      laser.setType(LASER_TYPE);
      return laser;
    } else if (Arc.class.getName().equals(type)) {
      Arc arc = new Arc();
      arc.setID("LightSource:"+index);
      arc.setManufacturer(COMPONENT_MANUFACTURER);
      arc.setSerialNumber(COMPONENT_SERIAL_NUMBER);
      arc.setLotNumber(COMPONENT_LOT_NUMBER);
      arc.setModel(COMPONENT_MODEL);
      arc.setPower(LIGHTSOURCE_POWER);
      arc.setType(ARC_TYPE);
      return arc;
    } else if (Filament.class.getName().equals(type)) {
      Filament filament = new Filament();
      filament.setID("LightSource:"+index);
      filament.setManufacturer(COMPONENT_MANUFACTURER);
      filament.setSerialNumber(COMPONENT_SERIAL_NUMBER);
      filament.setLotNumber(COMPONENT_LOT_NUMBER);
      filament.setModel(COMPONENT_MODEL);
      filament.setPower(LIGHTSOURCE_POWER);
      filament.setType(FILAMENT_TYPE);
      return filament;
    } else if (LightEmittingDiode.class.getName().equals(type)) {
      LightEmittingDiode light = new LightEmittingDiode();
      light.setID("LightSource:"+index);
      light.setManufacturer(COMPONENT_MANUFACTURER);
      light.setSerialNumber(COMPONENT_SERIAL_NUMBER);
      light.setLotNumber(COMPONENT_LOT_NUMBER);
      light.setModel(COMPONENT_MODEL);
      light.setPower(LIGHTSOURCE_POWER);
      return light;
    }
    return null;
  }

  /**
   * Creates a new object.
   *
   * @param sizeX The number of pixels along the X-axis.
   * @param sizeY The number of pixels along the Y-axis.
   * @param bpp   The number of bytes per pixels.
   * @return See above.
   */
  public BinData createBinData(int sizeX, int sizeY, int bpp)
  {
    BinData data = new BinData();
    data.setBigEndian(false);
    data.setCompression(Compression.NONE);
    data.setLength(new NonNegativeLong((long) (sizeX*sizeY*bpp)));
    return data;
  }

  /**
   * Creates a light path.
   *
   * @return See above.
   */
  public LightPath createLightPath()
  {
    LightPath lp = new LightPath();
    if (NUMBER_OF_DICHROICS > 0) {
      lp.linkDichroic(instrument.getDichroic(0));
    }
    if (NUMBER_OF_FILTERS == 1) {
      lp.linkEmissionFilter(instrument.getFilter(0));
    }
    else if (NUMBER_OF_FILTERS >= 2) {
      lp.linkEmissionFilter(instrument.getFilter(0));
      lp.linkExcitationFilter(instrument.getFilter(1));
    }
    return lp;
  }

  /**
   * Creates a imaging environment.
   *
   * @return See above.
   */
  public ImagingEnvironment createImageEnvironment()
  {
    ImagingEnvironment env = new ImagingEnvironment();
    env.setAirPressure(new Pressure(1.0, UNITS.MBAR));
    env.setCO2Percent(new PercentFraction(1.0f));
    env.setHumidity(new PercentFraction(1.0f));
    env.setTemperature(new Temperature(1.0, UNITS.DEGREEC));
    return env;
  }

  /**
   * Creates a imaging environment.
   *
   * @param index The index of the environment in the file.
   * @return See above.
   */
  public StageLabel createStageLabel()
  {
    StageLabel label = new StageLabel();
    label.setName("StageLabel");
    label.setX(new Length(1.0, UNITS.REFERENCEFRAME));
    label.setY(new Length(1.0, UNITS.REFERENCEFRAME));
    label.setZ(new Length(1.0, UNITS.REFERENCEFRAME));
    return label;
  }

  /**
   * Creates a light source settings.
   *
   * @param ref Reference to the light source.
   * @return See above.
   */
  public LightSourceSettings createLightSourceSettings(int ref)
  {
    if (instrument == null) populateInstrument();
    LightSourceSettings settings = new LightSourceSettings();
    settings.setID("LightSource:"+ref);
    settings.setAttenuation(new PercentFraction(1.0f));
    settings.setWavelength(new Length(200.2, UNITS.NM));
    settings.setLightSource(instrument.copyLightSourceList().get(0));
    return settings;
  }

  /**
   * Creates a microbeam manipulation.
   *
   * @param index The index in the file.
   * @return See above.
   */
  public MicrobeamManipulation createMicrobeamManipulation(int index)
  {
    LightSourceSettings lss = createLightSourceSettings(4);
    MicrobeamManipulation mm = new MicrobeamManipulation();
    mm.setID("MicrobeamManipulation:"+index);
    mm.setType(MICROBEAM_MANIPULATION_TYPE);
    mm.setDescription("Manipulation #" + index);

    ROI roi = createROI(index, 0, 0, 0);
    ome.addROI(roi);
    mm.linkROI(roi);

    Experimenter experimenter = createExperimenter(index);
    ome.addExperimenter(experimenter);
    mm.linkExperimenter(experimenter);

    lss.setMicrobeamManipulation(mm);
    mm.addLightSourceSettings(lss);
    return mm;
  }

  /**
   * Creates an experimenter.
   *
   * @param index The index of the Experimenter.
   * @return See above.
   */
  public Experimenter createExperimenter(int index)
  {
    Experimenter experimenter = new Experimenter();
    experimenter.setID("Experimenter:" + index);

    return experimenter;
  }

  /**
   * Creates an experiment.
   *
   * @param index The index in the file.
   * @return See above.
   */
  public Experiment createExperiment(int index)
  {
    Experiment exp = new Experiment();
    exp.setDescription("Experiment");
    exp.setType(ExperimentType.PHOTOBLEACHING);
    exp.setID("Experiment:"+index);
    return exp;
  }

  /**
   * Creates an experiment with a microbeam.
   *
   * @param index The index in the file.
   * @return See above.
   */
  public Experiment createExperimentWithMicrobeam(int index)
  {
    Experiment exp = new Experiment();
    exp.setDescription("Experiment");
    exp.setType(ExperimentType.PHOTOBLEACHING);
    exp.setID("Experiment:"+index);
    MicrobeamManipulation mm = createMicrobeamManipulation(index);
    exp.addMicrobeamManipulation(mm);
    return exp;
  }

  /**
   * Creates a detector settings.
   *
   * @param ref Reference to the detector.
   * @return See above.
   */
  public DetectorSettings createDetectorSettings(int ref)
  {
    DetectorSettings settings = new DetectorSettings();
    settings.setID("Detector:"+ref);
    settings.setBinning(BINNING);
    settings.setGain(1.0);
    settings.setOffset(1.0);
<<<<<<< HEAD
    settings.setReadOutRate(new Frequency(1.0, UNITS.HZ));
    settings.setVoltage(1.0);
=======
    settings.setReadOutRate(1.0);
    settings.setVoltage(new ElectricPotential(0, UNITS.V));
>>>>>>> b9ad769a
    return settings;
  }

  /**
   * Creates an objective settings.
   *
   * @param ref Reference to the objective.
   * @return See above.
   */
  public ObjectiveSettings createObjectiveSettings(int ref)
  {
    ObjectiveSettings settings = new ObjectiveSettings();
    settings.setID("Objective:"+ref);
    settings.setMedium(MEDIUM);
    settings.setCorrectionCollar(1.0);
    settings.setRefractiveIndex(1.0);
    return settings;
  }

  /**
   * Creates a binary file.
   *
   * @return See above.
   */
  public BinaryFile createBinaryFile()
  {
    BinaryFile bf = new BinaryFile();
    bf.setBinData(createBinData(SIZE_X, SIZE_Y, BYTES_PER_PIXEL));
    return bf;
  }

  /**
   * Creates the specified type of shape.
   *
   * @param index The index of the shape in the file.
   * @param type The type of shape to create.
   * @param z    The selected z-section.
   * @param c    The selected channel.
   * @param t    The selected time-point.
   * @return See above.
   */
  public Shape createShape(int index, String type, int z, int c, int t)
  {
    Shape shape = null;
    if (Line.class.getName().equals(type)) {
      Line line = new Line();
      line.setX1(0.0);
      line.setY1(0.0);
      line.setX2(1.0);
      line.setY2(1.0);
      shape = line;
    } else if (Rectangle.class.getName().equals(type)) {
      Rectangle r = new Rectangle();
      r.setX(0.0);
      r.setY(0.0);
      r.setWidth(10.0);
      r.setHeight(10.0);
      shape = r;
    } else if (Ellipse.class.getName().equals(type)) {
      Ellipse e = new Ellipse();
      e.setRadiusX(1.0);
      e.setRadiusY(1.0);
      e.setY(2.0);
      e.setX(2.0);
      shape = e;
    } else if (Point.class.getName().equals(type)) {
      Point p = new Point();
      p.setY(2.0);
      p.setX(2.0);
      shape = p;
    } else if (Polyline.class.getName().equals(type)) {
      Polyline pl = new Polyline();
      pl.setPoints(POINTS);
      shape = pl;
    } else if (Mask.class.getName().equals(type)) {
      Mask m = new Mask();
      m.setX(0.0);
      m.setY(0.0);
      m.setWidth(new Double(SIZE_X));
      m.setHeight(new Double(SIZE_Y));
      shape = m;
    }
    if (shape != null) {
      shape.setID("Shape:"+index);
      shape.setTheC(new NonNegativeInteger(c));
      shape.setTheZ(new NonNegativeInteger(z));
      shape.setTheT(new NonNegativeInteger(t));
      //shape.setTransform(createTransform());
      shape.setFillColor(new ome.xml.model.primitives.Color(100));
      shape.setStrokeColor(new ome.xml.model.primitives.Color(100));
    }
    return shape;
  }

  private AffineTransform createTransform()
  {
    AffineTransform at = new AffineTransform();

    return at;
  }

  /**
   * Creates an ROI.
   *
   * @param index The index of the ROI in the file.
   * @param z The selected z-section.
   * @param c The selected channel.
   * @param t The selected time-point.
   */
  public ROI createROI(int index, int z, int c, int t)
  {
    ROI roi = new ROI();
    roi.setName("ROI name:"+index);
    roi.setID("ROI:"+index);
    int n = SHAPES.length;
    int j = index;
    if (index > 0) j += n;
    Union union = new Union();
    for (int i = 0; i < n; i++) {
      j += i;
      Shape shape = createShape(j, SHAPES[i], z, c, t);
      shape.setID("Shape:" + index + ":" + j);
      union.addShape(shape);
    }
    roi.setUnion(union);
    return roi;
  }

  /** Creates a new instance. */
  public XMLMockObjects()
  {
    ome = new OME();
  }

  /**
   * Returns the root of the XML file.
   *
   * @return See above.
   */
  public OME getRoot() { return ome; }

  /**
   * Creates a project.
   *
   * @param index The index of the project.
   * @return See above.
   */
  public Project createProject(int index)
  {
    Project project = new Project();
    project.setID("Project:"+index);
    project.setName("Project Name "+index);
    project.setDescription("Project Description "+index);
    return project;
  }

  /**
   * Creates a dataset.
   *
   * @param index The index of the dataset.
   * @return See above.
   */
  public Dataset createDataset(int index)
  {
    Dataset dataset = new Dataset();
    dataset.setID("Dataset:"+index);
    dataset.setName("Dataset Name "+index);
    dataset.setDescription("Dataset Description "+index);
    return dataset;
  }

  /**
   * Creates a screen.
   *
   * @param index The index of the screen.
   * @return See above.
   */
  public Screen createScreen(int index)
  {
    Screen screen = new Screen();
    screen.setID("Screen:"+index);
    screen.setName("Screen Name "+index);
    screen.setDescription("Screen Description "+index);
    return screen;
  }

  /**
   * Creates a basic plate.
   *
   * @param index The index of the plate.
   * @return See above.
   */
  public Plate createBasicPlate(int index)
  {
    Plate plate = new Plate();
    plate.setID("Plate:"+index);
    plate.setName("Plate Name "+index);
    plate.setDescription("Plate Description "+index);
    return plate;
  }

  /**
   * Creates a default plate
   *
   * @param numberOfPlates The total number of plates.
   * @param index The index of the plate.
   * @param numberOfPlateAcquisition  The number of plate acquisition to add.
   * @return See above.
   */
  public Plate createPlate(int numberOfPlates, int index,
      int numberOfPlateAcquisition)
  {
    return createPlate(numberOfPlates, index, ROWS, COLUMNS, FIELDS,
        numberOfPlateAcquisition);
  }

  /**
   * Creates a populated plate with images.
   *
   * @param numberOfPlates The total number of plates.
   * @param index The index of the plate.
   * @param rows  The number of rows.
   * @param columns The number of columns.
   * @param fields  The number of fields.
   * @param numberOfPlateAcquisition  The number of plate acquisition to add.
   * @return See above.
   */
  public Plate createPlate(int numberOfPlates,
      int index, int rows, int columns, int fields,
      int numberOfPlateAcquisition)
  {
    // ticket:3102
    Experiment exp = createExperimentWithMicrobeam(index);
    ome.addExperiment(exp);

    if (numberOfPlateAcquisition < 0) {
      numberOfPlateAcquisition = 0;
    }
    Plate plate = new Plate();
    plate.setID("Plate:"+index);
    plate.setName("Plate Name "+index);
    plate.setDescription("Plate Description "+index);
    plate.setExternalIdentifier("External Identifier");
    plate.setRows(new PositiveInteger(rows));
    plate.setColumns(new PositiveInteger(columns));
    plate.setRowNamingConvention(ROW_NAMING_CONVENTION);
    plate.setColumnNamingConvention(COLUMN_NAMING_CONVENTION);
    plate.setWellOriginX(new Length(0.0, UNITS.MICROM));
    plate.setWellOriginY(new Length(1.0, UNITS.MICROM));
    plate.setStatus("Plate status");
    PlateAcquisition pa = null;
    List<PlateAcquisition> pas = new ArrayList<PlateAcquisition>();
    int v;
    if (numberOfPlateAcquisition > 0) {
      for (int i = 0; i < numberOfPlateAcquisition; i++) {
        pa = new PlateAcquisition();
        v = i+index*numberOfPlates;
        pa.setID("PlateAcquisition:"+v);
        pa.setName("PlateAcquisition Name "+v);
        pa.setDescription("PlateAcquisition Description "+v);
        pa.setEndTime(new Timestamp(TIME));
        pa.setStartTime(new Timestamp(TIME));
        plate.addPlateAcquisition(pa);
        pas.add(pa);
      }
    }
    //now populate the plate
    Well well;
    WellSample sample;
    Image image;
    int i = index*rows*columns*fields*numberOfPlateAcquisition;
    Iterator<PlateAcquisition> k;
    int kk = 0;
    for (int row = 0; row < rows; row++) {
      for (int column = 0; column < columns; column++) {
        well = new Well();
        well.setID(String.format("Well:%d_%d_%d", row, column, index));
        well.setRow(new NonNegativeInteger(row));
        well.setColumn(new NonNegativeInteger(column));
        well.setType("Transfection: done");
        well.setExternalDescription("External Description");
        well.setExternalIdentifier("External Identifier");
        well.setColor(new ome.xml.model.primitives.Color(255));
        if (pas.size() == 0) {
          for (int field = 0; field < fields; field++) {
            sample = new WellSample();
            sample.setPositionX(new Length(0.0, UNITS.REFERENCEFRAME));
            sample.setPositionY(new Length(1.0, UNITS.REFERENCEFRAME));
            sample.setTimepoint(new Timestamp(TIME));
            sample.setID(String.format("WellSample:%d_%d_%d_%d",
                index, row, column, field));
            sample.setIndex(new NonNegativeInteger(i));
            //create an image. and register it
            image = createImageWithExperiment(i, true, exp);
            //image = createImage(i, true);
            ome.addImage(image);
            sample.linkImage(image);
            well.addWellSample(sample);
            i++;
          }
        } else {
          k = pas.iterator();
          kk = 0;
          while (k.hasNext()) {
            pa = k.next();
            for (int field = 0; field < fields; field++) {
              v = kk+index*numberOfPlates;
              sample = new WellSample();
              sample.setPositionX(new Length(0.0, UNITS.REFERENCEFRAME));
              sample.setPositionY(new Length(1.0, UNITS.REFERENCEFRAME));
              sample.setTimepoint(new Timestamp(TIME));
              sample.setID(String.format("WellSample:%d_%d_%d_%d_%d",
                  index, row, column, field, v));
              sample.setIndex(new NonNegativeInteger(i));
              //create an image. and register it
              //image = createImage(i, true);
              image = createImageWithExperiment(i, true, exp);
              ome.addImage(image);
              sample.linkImage(image);
              pa.linkWellSample(sample);
              well.addWellSample(sample);
              i++;
            }
            kk++;
          }
        }

        plate.addWell(well);
      }
    }
    return plate;
  }

  /**
   * Creates a plane information object.
   *
   * @param z The z-section.
   * @param c The channel.
   * @param t The time-point.
   * @return See above.
   */
  public Plane createPlane(int z, int c, int t)
  {
    Plane plane = new Plane();
    plane.setDeltaT(new Time(0.1, UNITS.S));
    plane.setExposureTime(new Time(10.0, UNITS.S));
    plane.setPositionX(new Length(1.0, UNITS.REFERENCEFRAME));
    plane.setPositionY(new Length(1.0, UNITS.REFERENCEFRAME));
    plane.setPositionZ(new Length(1.0, UNITS.REFERENCEFRAME));
    plane.setTheZ(new NonNegativeInteger(z));
    plane.setTheC(new NonNegativeInteger(c));
    plane.setTheT(new NonNegativeInteger(z));
    plane.setHashSHA1("1234567890ABCDEF1234567890ABCDEF12345678");
    return plane;
  }

  /**
   * Creates a new image.
   *
   * @param index The identifier of the image.
   * @param metadata Pass <code>true</code> to create channel with acquisition
   *                  metadata, <code>false</code> otherwise.
   * @return See above.
   */
  public Image createImage(int index, boolean metadata)
  {
    if (metadata && instrument == null) {
      populateInstrument();
    }
    Image image = new Image();
    image.setID("Image:"+index);
    image.setName("Image Name "+index);
    image.setDescription("Image Description "+index);
    if (metadata) {
      image.setImagingEnvironment(createImageEnvironment());
      image.setStageLabel(createStageLabel());
    }
    Pixels pixels = new Pixels();
    pixels.setID("Pixels:"+index);
    pixels.setSizeX(new PositiveInteger(SIZE_X));
    pixels.setSizeY(new PositiveInteger(SIZE_Y));
    pixels.setSizeZ(new PositiveInteger(SIZE_Z));
    pixels.setSizeC(new PositiveInteger(SIZE_C));
    pixels.setSizeT(new PositiveInteger(SIZE_T));
    pixels.setDimensionOrder(DIMENSION_ORDER);
    pixels.setType(PIXEL_TYPE);
    BinData data;
    for (int i = 0; i < SIZE_Z*SIZE_C*SIZE_T; i++) {
      data = createBinData(SIZE_X, SIZE_Y, BYTES_PER_PIXEL);
      pixels.addBinData(data);
    }
    for (int z = 0; z < SIZE_Z; z++) {
      for (int t = 0; t < SIZE_T; t++) {
        for (int c = 0; c < SIZE_C; c++) {
          pixels.addPlane(createPlane(z, c, t));
        }
      }
    }
    Channel channel;
    int j = 0;
    int n = LIGHT_SOURCES.length-1;
    DetectorSettings ds = createDetectorSettings(0);
    for (int i = 0; i < SIZE_C; i++) {
      channel = createChannel(i);
      channel.setID("Channel:" + index + ":" + i);
      if (metadata) {
        if (j == n) j = 0;
        channel.setLightSourceSettings(createLightSourceSettings(j));
        channel.setLightPath(createLightPath());
        channel.setDetectorSettings(ds);
        //link the channel to the OTF
        //if (otf != null) otf.linkChannel(channel);
        j++;
      }
      pixels.addChannel(channel);
    }

    image.setPixels(pixels);
    return image;
  }

  /**
   * Creates a channel.
   *
   * @param index The index in the file.
   * @return See above.
   */
  public Channel createChannel(int index)
  {
    Channel channel = new Channel();
    channel.setID("Channel:"+index);
    channel.setAcquisitionMode(AcquisitionMode.FLUORESCENCELIFETIME);
    int argb = DEFAULT_COLOR.getRGB();
    int rgba = (argb << 8) | (argb >>> (32-8));
    channel.setColor(new ome.xml.model.primitives.Color(rgba));
    channel.setName("Name");
    channel.setIlluminationType(IlluminationType.OBLIQUE);
    channel.setPinholeSize(new Length(0.5, UNITS.MICROM));
    channel.setContrastMethod(ContrastMethod.BRIGHTFIELD);
	PositiveFloat emWave = new PositiveFloat(300.3);
    channel.setEmissionWavelength(new Length(emWave.getValue(), UNITS.NM));
    PositiveFloat exWave = new PositiveFloat(400.3);
    channel.setExcitationWavelength(new Length(exWave.getValue(), UNITS.NM));
    channel.setFluor("Fluor");
    channel.setNDFilter(1.0);
    channel.setPockelCellSetting(0);
    return channel;
  }

  /**
   * Creates a new image.
   *
   * @param index The identifier of the image.
   * @return See above.
   */
  public Image createImage(int index)
  {
    return createImage(index, false);
  }

  /**
   * Creates an instrument with filters, light sources etc.
   *
   * @param populate Pass <code>true</code> to populate the instrument,
   *                 <code>false</code> otherwise.
   * @return See above.
   */
  public Instrument createInstrument(boolean populate)
  {
    int index = 0;
    Instrument instrument = new Instrument();
    instrument.setID("Instrument:"+index);
    instrument.setMicroscope(createMicroscope());
    if (populate) {
      for (int i = 0; i < NUMBER_OF_OBJECTIVES; i++) {
        instrument.addObjective(createObjective(i));
      }
      for (int i = 0; i < NUMBER_OF_DECTECTORS; i++) {
        instrument.addDetector(createDetector(i));
      }
      instrument.addFilterSet(createFilterSet(index));
      for (int i = 0; i < NUMBER_OF_FILTERS; i++) {
        instrument.addFilter(createFilter(i, CUT_IN, CUT_OUT));
      }
      for (int i = 0; i < NUMBER_OF_DICHROICS; i++) {
        instrument.addDichroic(createDichroic(i));
      }
      for (int i = 0; i < LIGHT_SOURCES.length; i++) {
        instrument.addLightSource(createLightSource(LIGHT_SOURCES[i], i));
      }
    }
    return instrument;
  }

  /**
   * Creates a reagent.
   *
   * @param index The index in the file.
   * @return See above.
   */
  public Reagent createReagent(int index)
  {
    Reagent reagent = new Reagent();
    reagent.setID("Reagent:"+index);
    reagent.setDescription("Reagent Description");
    reagent.setName("Reagent Name");
    reagent.setReagentIdentifier("Reagent Identifier");
    return reagent;
  }

  //annotations
  /**
   * Create a comment annotation for the specified object.
   *
   * @param type The type of annotation to create.
   * @param object The object to link the annotation to.
   * @param index The index of the annotation.
   * @return See above.
   */
  public Annotation createAnnotation(String type, OMEModelObject object,
      int index)
  {
    Annotation annotation = null;
    if (object instanceof Image) {
      if (CommentAnnotation.class.getName().equals(type)) {
        CommentAnnotation c = new CommentAnnotation();
        c.setID("ImageCommentAnnotation:" + index);
        c.setValue("Image:"+index+" CommentAnnotation.");
        annotation = c;
      } else if (BooleanAnnotation.class.getName().equals(type)) {
        BooleanAnnotation b = new BooleanAnnotation();
        b.setID("ImageBooleanAnnotation:" + index);
        b.setValue(true);
        annotation = b;
      } else if (LongAnnotation.class.getName().equals(type)) {
        LongAnnotation l = new LongAnnotation();
        l.setID("ImageLongAnnotation:" + index);
        l.setValue(1L);
        annotation = l;
      } else if (TagAnnotation.class.getName().equals(type)) {
        TagAnnotation tag = new TagAnnotation();
        tag.setID("ImageTagAnnotation:" + index);
        tag.setValue("Image:"+index+" TagAnnotation.");
        annotation = tag;
      } else if (TermAnnotation.class.getName().equals(type)) {
        TermAnnotation term = new TermAnnotation();
        term.setID("ImageTermAnnotation:" + index);
        term.setValue("Image:"+index+" TermAnnotation.");
        annotation = term;
      } else if (FileAnnotation.class.getName().equals(type)) {
        FileAnnotation f = new FileAnnotation();
        f.setID("ImageFileAnnotation:" + index);
        f.setBinaryFile(createBinaryFile());
        annotation = f;
      }
      if (annotation != null) {
        ((Image) object).linkAnnotation(annotation);
      }
    } else if (object instanceof Plate) {
      if (CommentAnnotation.class.getName().equals(type)) {
        CommentAnnotation c = new CommentAnnotation();
        c.setID("PlateCommentAnnotation:" + index);
        c.setValue("Plate:"+index+" CommentAnnotation.");
        annotation = c;
      } else if (BooleanAnnotation.class.getName().equals(type)) {
        BooleanAnnotation b = new BooleanAnnotation();
        b.setID("PlateBooleanAnnotation:" + index);
        b.setValue(true);
        annotation = b;
      } else if (LongAnnotation.class.getName().equals(type)) {
        LongAnnotation l = new LongAnnotation();
        l.setID("PlateLongAnnotation:" + index);
        l.setValue(1L);
        annotation = l;
      } else if (TagAnnotation.class.getName().equals(type)) {
        TagAnnotation tag = new TagAnnotation();
        tag.setID("PlateTagAnnotation:" + index);
        tag.setValue("Plate:"+index+" TagAnnotation.");
        annotation = tag;
      } else if (TermAnnotation.class.getName().equals(type)) {
        TermAnnotation term = new TermAnnotation();
        term.setID("PlateTermAnnotation:" + index);
        term.setValue("Plate:"+index+" TermAnnotation.");
        annotation = term;
      } else if (FileAnnotation.class.getName().equals(type)) {
        FileAnnotation f = new FileAnnotation();
        f.setID("PlateFileAnnotation:" + index);
        f.setBinaryFile(createBinaryFile());
        annotation = f;
      }
      if (annotation != null) {
        ((Plate) object).linkAnnotation(annotation);
      }
    } else if (object instanceof Well) {
      if (CommentAnnotation.class.getName().equals(type)) {
        CommentAnnotation c = new CommentAnnotation();
        c.setID("WellCommentAnnotation:" + index);
        c.setValue("Well:"+index+" CommentAnnotation.");
        annotation = c;
      } else if (BooleanAnnotation.class.getName().equals(type)) {
        BooleanAnnotation b = new BooleanAnnotation();
        b.setID("WellBooleanAnnotation:" + index);
        b.setValue(true);
        annotation = b;
      } else if (LongAnnotation.class.getName().equals(type)) {
        LongAnnotation l = new LongAnnotation();
        l.setID("WellLongAnnotation:" + index);
        l.setValue(1L);
        annotation = l;
      } else if (TagAnnotation.class.getName().equals(type)) {
        TagAnnotation tag = new TagAnnotation();
        tag.setID("WellTagAnnotation:" + index);
        tag.setValue("Well:"+index+" TagAnnotation.");
        annotation = tag;
      } else if (TermAnnotation.class.getName().equals(type)) {
        TermAnnotation term = new TermAnnotation();
        term.setID("WellTermAnnotation:" + index);
        term.setValue("Well:"+index+" TermAnnotation.");
        annotation = term;
      } else if (FileAnnotation.class.getName().equals(type)) {
        FileAnnotation f = new FileAnnotation();
        f.setID("WellFileAnnotation:" + index);
        f.setBinaryFile(createBinaryFile());
        annotation = f;
      }
      if (annotation != null) {
        ((Well) object).linkAnnotation(annotation);
      }
    }
    return annotation;
  }

  //Collection of helper methods.

  /**
   * Creates and returns the root element. Creates an image w/o metadata.
   *
   * @return See above.
   */
  public OME createImage()
  {
    ome.addImage(createImage(0));
    return ome;
  }

  /**
   * Creates and returns the root element.
   *
   * @param metadata Pass <code>true</code> to create an image with metadata,
   *                 <code>false</code> w/o/
   * @return See above.
   */
  public OME createImage(boolean metadata)
  {
    ome.addImage(createImage(0, true));
    return ome;
  }

  /**
   * Creates and annotates an image.
   * The following types of annotations are added:
   * TagAnnotation, TermAnnotation, BooleanAnnotation, LongAnnotation,
   * CommentAnnotation.
   *
   * @return See above.
   */
  public OME createAnnotatedImage()
  {
    StructuredAnnotations annotations = new StructuredAnnotations();
    int index = 0;
    Image image = createImage(index);
    ome.addImage(image);

    annotations.addCommentAnnotation((CommentAnnotation) createAnnotation(
        CommentAnnotation.class.getName(), image, index));
    annotations.addBooleanAnnotation((BooleanAnnotation) createAnnotation(
        BooleanAnnotation.class.getName(), image, index));
    annotations.addLongAnnotation((LongAnnotation) createAnnotation(
        LongAnnotation.class.getName(), image, index));
    annotations.addTagAnnotation((TagAnnotation) createAnnotation(
        TagAnnotation.class.getName(), image, index));
    annotations.addTermAnnotation((TermAnnotation) createAnnotation(
        TermAnnotation.class.getName(), image, index));
    ome.setStructuredAnnotations(annotations);
    return ome;
  }

  /**
   * Creates an image with acquisition data.
   *
   * @return See above.
   */
  public OME createImageWithAcquisitionData()
  {
    populateInstrument();
    Image image = createImage(0, true);
    ObjectiveSettings settings = createObjectiveSettings(0);
    image.setObjectiveSettings(settings);

    //Add microbeam
    Experiment exp = createExperiment(0);
    ome.addExperiment(exp);
    MicrobeamManipulation mm = createMicrobeamManipulation(0);
    exp.addMicrobeamManipulation(mm);
    Pixels pixels = image.getPixels();
    image.linkExperiment(exp);
    image.linkInstrument(instrument);
    ome.addImage(image);
    return ome;
  }

  /**
   * Creates an image with a given experiment. The Image is not added to ome.
   *
   * @return See above.
   */
  public Image createImageWithExperiment(int index, boolean metadata,
    Experiment exp)
  {
    Image image = createImage(index, metadata);
    image.linkExperiment(exp);
    return image;
  }

  /**
   * Creates an image with ROI.
   *
   * @return See above.
   */
  public OME createImageWithROI()
  {
    int index = 0;
    Image image = createImage(index, false);
    ome.addImage(image);
    ROI roi;
    for (int i = 0; i < SIZE_C; i++) {
      roi = createROI(i, 0, i, 0);
      image.linkROI(roi);
      ome.addROI(roi);
    }
    return ome;
  }

  /**
   * Creates a plate with <code>1</code> row, <code>1</code> column
   * and <code>1</code>field.
   * The plate will have images with acquisition data but no plate acquisition
   * data if the passed value is <code>0</code> otherwise will have
   * <code>n</code> plate acquisitions.
   *
   * @param n The number of plate acquisition.
   * @return See above
   */
  public OME createPopulatedPlate(int n)
  {
    populateInstrument();
    ome.addPlate(createPlate(1, 0, 1, 1, 1, n));
    return ome;
  }

  /**
   * Creates a plate with <code>1</code> row, <code>1</code> column
   * and <code>fields</code>field.
   * The plate will have images with acquisition data but no plate acquisition
   * data if the passed value is <code>0</code> otherwise will have
   * <code>n</code> plate acquisitions.
   *
   * @param n The number of plate acquisition.
   * @param fields The number of fields.
   * @return See above
   */
  public OME createPopulatedPlate(int n, int fields)
  {
    if (fields < 1) fields = 1;
    populateInstrument();
    ome.addPlate(createPlate(1, 0, 1, 1, fields, n));
    return ome;
  }

  /**
   * Creates a screen with several plates.
   *
   * @param plates The number of plates to create.
   * @param rows   The number of rows for plate.
   * @param cols   The number of columns for plate.
   * @param fields The number of fields.
   * @param acqs   The number of plate acquisitions.
   * @return See above.
   */
  public OME createPopulatedScreen(int plates, int rows, int cols, int fields,
      int acqs)
  {
    Screen screen = createScreen(0);
    Plate plate;
    for (int p = 0; p < plates; p++) {
      plate = createPlate(plates, p, rows, cols, fields, acqs);
      screen.linkPlate(plate);
      ome.addPlate(plate);
    }
    ome.addScreen(screen);
    return ome;
  }

  /**
   * Creates one 2x2 plate of with a single well sample per well and one
   * plate acquisition.
   */
  public OME createPopulatedScreen()
  {
    return createPopulatedScreen(1, 2, 2, 2, 2); //1, 2, 2, 1, 1
  }

  /**
   * Creates a plate with <code>1</code> row, <code>1</code> column
   * and <code>1</code> field. This plate will be added to a screen
   * and the well linked to a reagent.
   *
   * @return See above
   */
  public OME createBasicPlateWithReagent()
  {
    populateInstrument();
    Plate plate = createPlate(1, 0, 1, 1, 1, 0);
    Reagent r = createReagent(0);
    plate.getWell(0).linkReagent(r);
    Screen screen = createScreen(0);
    screen.addReagent(r);
    screen.linkPlate(plate);
    ome.addPlate(plate);
    ome.addScreen(screen);
    return ome;
  }

  /**
   * Creates a plate with {@link #ROWS} rows, {@link #COLUMNS} columns
   * and {@link #FIELDS} field.
   * The plate will have images with acquisition data but no plate acquisition
   * data.
   *
   * @param n The number of plate acquisition.
   * @return See above
   */
  public OME createFullPopulatedPlate(int n)
  {
    populateInstrument();
    ome.addPlate(createPlate(1, 0, n));
    return ome;
  }

}<|MERGE_RESOLUTION|>--- conflicted
+++ resolved
@@ -140,12 +140,8 @@
 import ome.xml.model.primitives.PositiveFloat;
 import ome.xml.model.primitives.Timestamp;
 
-
-<<<<<<< HEAD
+import ome.units.quantity.ElectricPotential;
 import ome.units.quantity.Frequency;
-=======
-import ome.units.quantity.ElectricPotential;
->>>>>>> b9ad769a
 import ome.units.quantity.Length;
 import ome.units.quantity.Pressure;
 import ome.units.quantity.Temperature;
@@ -666,13 +662,8 @@
     settings.setBinning(BINNING);
     settings.setGain(1.0);
     settings.setOffset(1.0);
-<<<<<<< HEAD
     settings.setReadOutRate(new Frequency(1.0, UNITS.HZ));
-    settings.setVoltage(1.0);
-=======
-    settings.setReadOutRate(1.0);
     settings.setVoltage(new ElectricPotential(0, UNITS.V));
->>>>>>> b9ad769a
     return settings;
   }
 
