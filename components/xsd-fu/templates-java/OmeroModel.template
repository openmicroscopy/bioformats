--- conflicted
+++ resolved
@@ -223,17 +223,13 @@
             -->
             <{% if prop.minOccurs == 0 %}manyzero{% end %}{% if prop.minOccurs == 1 %}manyone{% end %} name="${prop.instanceVariableName}" type="${fq_class_name(prop)}"{% if prop.isOrdered %} ordered="true"{% end %}{% if prop.isUnique %} unique="true"{% end %}/>
 {% end %}\
-<<<<<<< HEAD
-{% when prop.hasUnitsCompanion and prop.maxOccurs == 1 and (not o.isAbstractProprietary or prop.isAttribute or not prop.isComplex() or prop.name in fu.ABSTRACT_PROPRIETARY_OVERRIDE) %}\
+{% when prop.hasUnitsCompanion and prop.maxOccurs == 1 and (not o.isAbstractProprietary or prop.isAttribute or not prop.isComplex() or prop.name in fu.ANNOTATION_OVERRIDE) %}\
             <!--
             // Property ${prop.name} with unit companion ${prop.unitsCompanion.name}
             -->
             <{% if prop.minOccurs == 0 and not prop.isUnique %}optional{% end %}{% if prop.minOccurs == 1 or prop.isUnique %}required{% end %} name="${prop.instanceVariableName}" type="${fq_class_name(prop)}"{% if prop.isUnique %} unique="true"{% end %}/>
 {% end %}\
-{% when prop.maxOccurs == 1 and (not o.isAbstractProprietary or prop.isAttribute or not prop.isComplex() or prop.name in fu.ABSTRACT_PROPRIETARY_OVERRIDE) %}\
-=======
 {% when prop.maxOccurs == 1 and (not o.isAbstractProprietary or prop.isAttribute or not prop.isComplex() or prop.name in fu.ANNOTATION_OVERRIDE) %}\
->>>>>>> a9cad62b
             <!--
             // Property ${prop.name}
             -->
